[package]
name = "bifrost-rpc"
version = "0.8.0"
authors = ["Edwin Wang <lark930@gmail.com>"]
edition = "2021"

[package.metadata.docs.rs]
targets = ["x86_64-unknown-linux-gnu"]

[dependencies]
futures = { workspace = true }
jsonrpsee = { workspace = true, features = ["macros", "server"] }
sc-client-api = { workspace = true }
sc-consensus = { workspace = true }
sc-consensus-aura = { workspace = true }
sc-consensus-manual-seal = { workspace = true }
sc-network = { workspace = true }
sc-network-sync = { workspace = true }
sc-rpc-api = { workspace = true }
sc-rpc = { workspace = true }
sc-transaction-pool = { workspace = true }
sc-transaction-pool-api = { workspace = true }
sp-api = { workspace = true, features = ["default"] }
sp-block-builder = { workspace = true }
sp-blockchain = { workspace = true }
sp-timestamp = { workspace = true }
sp-core = { workspace = true, features = ["default"] }
sp-consensus-aura = { workspace = true, features = ["default"] }
sp-inherents = { workspace = true, features = ["default"] }
sp-runtime = { workspace = true }
pallet-transaction-payment-rpc = { workspace = true }
substrate-frame-rpc-system = { workspace = true }
cumulus-test-relay-sproof-builder = { workspace = true }
cumulus-primitives-core = { workspace = true }
cumulus-primitives-parachain-inherent = { workspace = true }

# Bifrost
bifrost-primitives = { workspace = true }
bifrost-kusama-runtime = { workspace = true }
bifrost-polkadot-runtime = { workspace = true }
bifrost-flexible-fee-rpc = { workspace = true }
bifrost-flexible-fee-rpc-runtime-api = { workspace = true }
bifrost-salp-rpc = { workspace = true }
bifrost-salp-rpc-runtime-api = { workspace = true }
bifrost-farming-rpc = { workspace = true }
bifrost-farming-rpc-runtime-api = { workspace = true }
bifrost-ve-minting-rpc = { workspace = true }
bifrost-ve-minting-rpc-runtime-api = { workspace = true }
bifrost-stable-pool-rpc = { workspace = true }
bifrost-stable-pool-rpc-runtime-api = { workspace = true }
lend-market-rpc = { workspace = true }
lend-market-rpc-runtime-api = { workspace = true }
zenlink-protocol = { workspace = true }
zenlink-protocol-rpc = { workspace = true }
zenlink-protocol-runtime-api = { workspace = true, features = ["std"] }
zenlink-stable-amm-rpc = { workspace = true }
zenlink-stable-amm-runtime-api = { workspace = true, features = ["std"] }
bifrost-vtoken-minting-rpc = { workspace = true }
bifrost-vtoken-minting-rpc-runtime-api = { workspace = true, features = ["std"] }
<<<<<<< HEAD
=======

# Frontier
hex-literal = { workspace = true }
fc-api = { workspace = true }
fc-rpc = { workspace = true }
fc-db = { workspace = true }
fc-mapping-sync = { workspace = true, features = ["sql"] }
fc-rpc-core = { workspace = true }
fc-storage = { workspace = true }
fp-rpc = { workspace = true, features = ["default"] }
>>>>>>> 399a0719
<|MERGE_RESOLUTION|>--- conflicted
+++ resolved
@@ -57,8 +57,6 @@
 zenlink-stable-amm-runtime-api = { workspace = true, features = ["std"] }
 bifrost-vtoken-minting-rpc = { workspace = true }
 bifrost-vtoken-minting-rpc-runtime-api = { workspace = true, features = ["std"] }
-<<<<<<< HEAD
-=======
 
 # Frontier
 hex-literal = { workspace = true }
@@ -69,4 +67,3 @@
 fc-rpc-core = { workspace = true }
 fc-storage = { workspace = true }
 fp-rpc = { workspace = true, features = ["default"] }
->>>>>>> 399a0719
