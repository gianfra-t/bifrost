[package]
name = "node-rpc"
version = "0.8.0"
authors = ["Edwin Wang <lark930@gmail.com>"]
edition = "2021"

[package.metadata.docs.rs]
targets = ["x86_64-unknown-linux-gnu"]

[dependencies]
jsonrpc-core = "18.0.0"
node-primitives = { path = "../primitives" }
<<<<<<< HEAD
sc-client-api = { git = "https://github.com/paritytech/substrate", branch = "polkadot-v0.9.15" }
sc-rpc-api = { git = "https://github.com/paritytech/substrate", branch = "polkadot-v0.9.15" }
sc-rpc = { git = "https://github.com/paritytech/substrate", branch = "polkadot-v0.9.15" }
sc-transaction-pool-api = { git = "https://github.com/paritytech/substrate", branch = "polkadot-v0.9.15" }
sp-api = { git = "https://github.com/paritytech/substrate", branch = "polkadot-v0.9.15" }
sp-block-builder = { git = "https://github.com/paritytech/substrate", branch = "polkadot-v0.9.15" }
sp-blockchain = { git = "https://github.com/paritytech/substrate", branch = "polkadot-v0.9.15" }
pallet-transaction-payment-rpc = { git = "https://github.com/paritytech/substrate", branch = "polkadot-v0.9.15" }
substrate-frame-rpc-system = { git = "https://github.com/paritytech/substrate", branch = "polkadot-v0.9.15" }
=======
sc-client-api = { git = "https://github.com/paritytech/substrate", branch = "polkadot-v0.9.16" }
sc-rpc-api = { git = "https://github.com/paritytech/substrate", branch = "polkadot-v0.9.16" }
sc-rpc = { git = "https://github.com/paritytech/substrate", branch = "polkadot-v0.9.16" }
sc-transaction-pool-api = { git = "https://github.com/paritytech/substrate", branch = "polkadot-v0.9.16" }
sp-api = { git = "https://github.com/paritytech/substrate", branch = "polkadot-v0.9.16" }
sp-block-builder = { git = "https://github.com/paritytech/substrate", branch = "polkadot-v0.9.16" }
sp-blockchain = { git = "https://github.com/paritytech/substrate", branch = "polkadot-v0.9.16" }
pallet-transaction-payment-rpc = { git = "https://github.com/paritytech/substrate", branch = "polkadot-v0.9.16" }
substrate-frame-rpc-system = { git = "https://github.com/paritytech/substrate", branch = "polkadot-v0.9.16" }
>>>>>>> ddeca919
bifrost-flexible-fee-rpc = { path = "../../pallets/flexible-fee/rpc" }
bifrost-flexible-fee-rpc-runtime-api = { path = "../../pallets/flexible-fee/rpc/runtime-api" }
bifrost-salp-rpc-api = { path = "../../pallets/salp/rpc" }
bifrost-salp-rpc-runtime-api = { path = "../../pallets/salp/rpc/runtime-api" }
bifrost-liquidity-mining-rpc-api = { path = "../../pallets/liquidity-mining/rpc" }
bifrost-liquidity-mining-rpc-runtime-api = { path = "../../pallets/liquidity-mining/rpc/runtime-api" }
zenlink-protocol-rpc = "*"
zenlink-protocol-runtime-api = "*"<|MERGE_RESOLUTION|>--- conflicted
+++ resolved
@@ -10,17 +10,6 @@
 [dependencies]
 jsonrpc-core = "18.0.0"
 node-primitives = { path = "../primitives" }
-<<<<<<< HEAD
-sc-client-api = { git = "https://github.com/paritytech/substrate", branch = "polkadot-v0.9.15" }
-sc-rpc-api = { git = "https://github.com/paritytech/substrate", branch = "polkadot-v0.9.15" }
-sc-rpc = { git = "https://github.com/paritytech/substrate", branch = "polkadot-v0.9.15" }
-sc-transaction-pool-api = { git = "https://github.com/paritytech/substrate", branch = "polkadot-v0.9.15" }
-sp-api = { git = "https://github.com/paritytech/substrate", branch = "polkadot-v0.9.15" }
-sp-block-builder = { git = "https://github.com/paritytech/substrate", branch = "polkadot-v0.9.15" }
-sp-blockchain = { git = "https://github.com/paritytech/substrate", branch = "polkadot-v0.9.15" }
-pallet-transaction-payment-rpc = { git = "https://github.com/paritytech/substrate", branch = "polkadot-v0.9.15" }
-substrate-frame-rpc-system = { git = "https://github.com/paritytech/substrate", branch = "polkadot-v0.9.15" }
-=======
 sc-client-api = { git = "https://github.com/paritytech/substrate", branch = "polkadot-v0.9.16" }
 sc-rpc-api = { git = "https://github.com/paritytech/substrate", branch = "polkadot-v0.9.16" }
 sc-rpc = { git = "https://github.com/paritytech/substrate", branch = "polkadot-v0.9.16" }
@@ -30,7 +19,6 @@
 sp-blockchain = { git = "https://github.com/paritytech/substrate", branch = "polkadot-v0.9.16" }
 pallet-transaction-payment-rpc = { git = "https://github.com/paritytech/substrate", branch = "polkadot-v0.9.16" }
 substrate-frame-rpc-system = { git = "https://github.com/paritytech/substrate", branch = "polkadot-v0.9.16" }
->>>>>>> ddeca919
 bifrost-flexible-fee-rpc = { path = "../../pallets/flexible-fee/rpc" }
 bifrost-flexible-fee-rpc-runtime-api = { path = "../../pallets/flexible-fee/rpc/runtime-api" }
 bifrost-salp-rpc-api = { path = "../../pallets/salp/rpc" }
