[package]
name = "bifrost-cli"
<<<<<<< HEAD
version = "0.10.1"
=======
version = "0.15.0"
>>>>>>> b60ba06f
authors = ["Liebi Technologies <bifrost@liebi.com>"]
description = "Bifrost Parachain Node"
build = "build.rs"
default-run = "bifrost"
edition = "2021"

[[bin]]
name = "bifrost"
path = "src/main.rs"
required-features = ["cli"]

[lib]
crate-type = ["cdylib", "rlib"]

[dependencies]
# third-party dependencies
clap = { workspace = true, features = ["derive"] }
parity-scale-codec = { workspace = true }
log = { workspace = true }

# primitives
sp-io = { workspace = true }
sp-core = { workspace = true }
sp-runtime = { workspace = true }

# client dependencies
sc-executor = { workspace = true }
sc-service = { workspace = true, optional = true }
sc-sysinfo = { workspace = true }
sc-telemetry = { workspace = true }
sc-tracing = { workspace = true }
sc-offchain = { workspace = true }
sc-network = { workspace = true }

# node-specific dependencies
bifrost-service = { workspace = true }
bifrost-primitives = { workspace = true }

# CLI-specific dependencies
sc-cli = { workspace = true, optional = true }
frame-try-runtime = { workspace = true, optional = true }
frame-benchmarking-cli = { workspace = true, optional = true }
node-inspect = { workspace = true, optional = true }

# Cumulus dependencies
cumulus-client-cli = { workspace = true }
cumulus-client-service = { workspace = true }
cumulus-primitives-core = { workspace = true }

# Polkadot dependencies
polkadot-primitives = { workspace = true }
polkadot-cli = { workspace = true }
polkadot-parachain-primitives = { workspace = true }

[build-dependencies]
substrate-build-script-utils = { workspace = true, optional = true }

[features]
default = ["cli"]
cli = [
    "node-inspect",
    "sc-cli",
    "frame-benchmarking-cli",
    "sc-service",
    "substrate-build-script-utils",
]
runtime-benchmarks = ["bifrost-service/runtime-benchmarks"]
with-bifrost-runtime = [
    "bifrost-service/with-bifrost-kusama-runtime",
    "bifrost-service/with-bifrost-polkadot-runtime",
]
with-bifrost-kusama-runtime = ["bifrost-service/with-bifrost-kusama-runtime"]
with-bifrost-polkadot-runtime = ["bifrost-service/with-bifrost-polkadot-runtime"]
with-all-runtime = ["with-bifrost-runtime"]
try-runtime = ["bifrost-service/try-runtime"]
fast-runtime = ["bifrost-service/fast-runtime"]<|MERGE_RESOLUTION|>--- conflicted
+++ resolved
@@ -1,10 +1,6 @@
 [package]
 name = "bifrost-cli"
-<<<<<<< HEAD
-version = "0.10.1"
-=======
 version = "0.15.0"
->>>>>>> b60ba06f
 authors = ["Liebi Technologies <bifrost@liebi.com>"]
 description = "Bifrost Parachain Node"
 build = "build.rs"
