[package]
name = "node-cli"
<<<<<<< HEAD
version = "0.9.9"
=======
version = "0.9.10"
>>>>>>> 92158198
authors = ["Liebi Technologies <bifrost@liebi.com>"]
description = "Bifrost Parachain Node"
build = "build.rs"
default-run = "bifrost"
edition = "2018"

[[bin]]
name = "bifrost"
path = "src/main.rs"
required-features = ["cli"]

[lib]
crate-type = ["cdylib", "rlib"]

[dependencies]
# third-party dependencies
codec = { package = "parity-scale-codec", version = "2.3.0" }
log = "0.4.8"
structopt = { version = "0.3.8", optional = true }

# primitives
sp-core = { git = "https://github.com/paritytech/substrate", branch = "polkadot-v0.9.12" }
sp-runtime = { git = "https://github.com/paritytech/substrate", branch = "polkadot-v0.9.12" }

# client dependencies
sc-service = { git = "https://github.com/paritytech/substrate", branch = "polkadot-v0.9.12", optional = true }
sc-telemetry = { git = "https://github.com/paritytech/substrate", branch = "polkadot-v0.9.12" }
sc-tracing = { git = "https://github.com/paritytech/substrate", branch = "polkadot-v0.9.12" }

# node-specific dependencies
node-service = { path = "../service", default-features = false }
node-primitives = { path = "../primitives" }

# CLI-specific dependencies
sc-cli = { git = "https://github.com/paritytech/substrate", branch = "polkadot-v0.9.12", optional = true }
try-runtime-cli = { git = "https://github.com/paritytech/substrate", branch = "polkadot-v0.9.12", optional = true }
frame-try-runtime = { git = "https://github.com/paritytech/substrate", branch = "polkadot-v0.9.12", optional = true  }
frame-benchmarking-cli = { git = "https://github.com/paritytech/substrate", branch = "polkadot-v0.9.12", optional = true }
node-inspect = { git = "https://github.com/paritytech/substrate", branch = "polkadot-v0.9.12", optional = true }

# Cumulus dependencies
cumulus-client-cli = { git = "https://github.com/paritytech/cumulus", branch = "polkadot-v0.9.12" }
cumulus-client-service = { git = "https://github.com/paritytech/cumulus", branch = "polkadot-v0.9.12" }
cumulus-primitives-core = { git = "https://github.com/paritytech/cumulus", branch = "polkadot-v0.9.12" }

# Polkadot dependencies
polkadot-primitives = { git = "https://github.com/paritytech/polkadot", branch = "release-v0.9.12" }
polkadot-cli = { git = "https://github.com/paritytech/polkadot", branch = "release-v0.9.12" }
polkadot-parachain = { git = "https://github.com/paritytech/polkadot", branch = "release-v0.9.12" }

[build-dependencies]
substrate-build-script-utils = { git = "https://github.com/paritytech/substrate", branch = "polkadot-v0.9.12", optional = true }

[features]
default = [ "wasmtime", "cli" ]
wasmtime = [ "sc-cli/wasmtime", "sc-service/wasmtime" ]
cli = [
	"node-inspect",
	"sc-cli",
	"frame-benchmarking-cli",
	'try-runtime-cli',
	"sc-service",
	"structopt",
	"substrate-build-script-utils",
]
runtime-benchmarks = [ "node-service/runtime-benchmarks" ]
with-asgard-runtime = [
	"node-service/with-asgard-runtime",
]
with-bifrost-runtime = [
	"node-service/with-bifrost-runtime",
]
with-all-runtime = [
	"with-asgard-runtime",
	"with-bifrost-runtime",
]
try-runtime = [
	"node-service/try-runtime",
	"try-runtime-cli",
]<|MERGE_RESOLUTION|>--- conflicted
+++ resolved
@@ -1,10 +1,6 @@
 [package]
 name = "node-cli"
-<<<<<<< HEAD
-version = "0.9.9"
-=======
-version = "0.9.10"
->>>>>>> 92158198
+version = "0.9.12"
 authors = ["Liebi Technologies <bifrost@liebi.com>"]
 description = "Bifrost Parachain Node"
 build = "build.rs"
