--- conflicted
+++ resolved
@@ -1,10 +1,6 @@
 [package]
 name = "bifrost-cli"
-<<<<<<< HEAD
-version = "0.15.0"
-=======
 version = "0.16.0"
->>>>>>> 8edea8c4
 authors = ["Liebi Technologies <bifrost@liebi.com>"]
 description = "Bifrost Parachain Node"
 build = "build.rs"
