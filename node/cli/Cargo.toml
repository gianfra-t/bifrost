[package]
name = "node-cli"
<<<<<<< HEAD
version = "0.9.26"
=======
version = "0.9.30"
>>>>>>> 0147ebb2
authors = ["Liebi Technologies <bifrost@liebi.com>"]
description = "Bifrost Parachain Node"
build = "build.rs"
default-run = "bifrost"
edition = "2021"

[[bin]]
name = "bifrost"
path = "src/main.rs"
required-features = ["cli"]

[lib]
crate-type = ["cdylib", "rlib"]

[dependencies]
# third-party dependencies
codec = { package = "parity-scale-codec", version = "2.3.0" }
log = "0.4.8"
structopt = { version = "0.3.8", optional = true }

# primitives
sp-core = { git = "https://github.com/paritytech/substrate", branch = "polkadot-v0.9.16" }
sp-runtime = { git = "https://github.com/paritytech/substrate", branch = "polkadot-v0.9.16" }

# client dependencies
sc-service = { git = "https://github.com/paritytech/substrate", branch = "polkadot-v0.9.16", optional = true }
sc-telemetry = { git = "https://github.com/paritytech/substrate", branch = "polkadot-v0.9.16" }
sc-tracing = { git = "https://github.com/paritytech/substrate", branch = "polkadot-v0.9.16" }

# node-specific dependencies
node-service = { path = "../service", default-features = false }
node-primitives = { path = "../primitives" }

# CLI-specific dependencies
sc-cli = { git = "https://github.com/paritytech/substrate", branch = "polkadot-v0.9.16", optional = true }
try-runtime-cli = { git = "https://github.com/paritytech/substrate", branch = "polkadot-v0.9.16", optional = true }
frame-try-runtime = { git = "https://github.com/paritytech/substrate", branch = "polkadot-v0.9.16", optional = true  }
frame-benchmarking-cli = { git = "https://github.com/paritytech/substrate", branch = "polkadot-v0.9.16", optional = true }
node-inspect = { git = "https://github.com/paritytech/substrate", branch = "polkadot-v0.9.16", optional = true }

# Cumulus dependencies
cumulus-client-cli = { git = "https://github.com/paritytech/cumulus", branch = "polkadot-v0.9.16" }
cumulus-client-service = { git = "https://github.com/paritytech/cumulus", branch = "polkadot-v0.9.16" }
cumulus-primitives-core = { git = "https://github.com/paritytech/cumulus", branch = "polkadot-v0.9.16" }

# Polkadot dependencies
polkadot-primitives = { git = "https://github.com/paritytech/polkadot", branch = "release-v0.9.16" }
polkadot-cli = { git = "https://github.com/paritytech/polkadot", branch = "release-v0.9.16" }
polkadot-parachain = { git = "https://github.com/paritytech/polkadot", branch = "release-v0.9.16" }

[build-dependencies]
substrate-build-script-utils = { git = "https://github.com/paritytech/substrate", branch = "polkadot-v0.9.16", optional = true }

[features]
default = ["wasmtime", "cli"]
wasmtime = ["sc-cli/wasmtime", "sc-service/wasmtime"]
cli = [
	"node-inspect",
	"sc-cli",
	"frame-benchmarking-cli",
	'try-runtime-cli',
	"sc-service",
	"structopt",
	"substrate-build-script-utils",
]
runtime-benchmarks = [ "node-service/runtime-benchmarks" ]
with-bifrost-runtime = [
	"node-service/with-bifrost-kusama-runtime",
	"node-service/with-bifrost-polkadot-runtime",
]
with-bifrost-kusama-runtime = [
	"node-service/with-bifrost-kusama-runtime",
]
with-bifrost-polkadot-runtime = [
	"node-service/with-bifrost-polkadot-runtime",
]
with-all-runtime = [
	"with-bifrost-runtime",
]
try-runtime = [
	"node-service/try-runtime",
	"try-runtime-cli",
]
fast-runtime = [ "node-service/fast-runtime" ]<|MERGE_RESOLUTION|>--- conflicted
+++ resolved
@@ -1,10 +1,6 @@
 [package]
 name = "node-cli"
-<<<<<<< HEAD
-version = "0.9.26"
-=======
 version = "0.9.30"
->>>>>>> 0147ebb2
 authors = ["Liebi Technologies <bifrost@liebi.com>"]
 description = "Bifrost Parachain Node"
 build = "build.rs"
