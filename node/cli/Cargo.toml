[package]
name = "bifrost-cli"
<<<<<<< HEAD
version = "0.12.0"
=======
version = "0.13.0"
>>>>>>> 399a0719
authors = ["Liebi Technologies <bifrost@liebi.com>"]
description = "Bifrost Parachain Node"
build = "build.rs"
default-run = "bifrost"
edition = "2021"

[[bin]]
name = "bifrost"
path = "src/main.rs"
required-features = ["cli"]

[lib]
crate-type = ["cdylib", "rlib"]

[dependencies]
# third-party dependencies
clap = { workspace = true, features = ["derive"] }
parity-scale-codec = { workspace = true }
log = { workspace = true }

# primitives
sp-io = { workspace = true }
sp-core = { workspace = true }
sp-runtime = { workspace = true }

# client dependencies
sc-executor = { workspace = true }
sc-service = { workspace = true, optional = true }
sc-sysinfo = { workspace = true }
sc-telemetry = { workspace = true }
sc-tracing = { workspace = true }
sc-offchain = { workspace = true }
sc-network = { workspace = true }

# node-specific dependencies
bifrost-service = { workspace = true }
bifrost-primitives = { workspace = true }

# CLI-specific dependencies
sc-cli = { workspace = true, optional = true }
frame-try-runtime = { workspace = true, optional = true }
frame-benchmarking-cli = { workspace = true, optional = true }
node-inspect = { workspace = true, optional = true }

# Cumulus dependencies
cumulus-client-cli = { workspace = true }
cumulus-client-service = { workspace = true }
cumulus-primitives-core = { workspace = true }

# Polkadot dependencies
polkadot-primitives = { workspace = true }
polkadot-cli = { workspace = true }
polkadot-parachain-primitives = { workspace = true }

[build-dependencies]
substrate-build-script-utils = { workspace = true, optional = true }

[features]
default = ["cli"]
cli = [
    "node-inspect",
    "sc-cli",
    "frame-benchmarking-cli",
    "sc-service",
    "substrate-build-script-utils",
]
runtime-benchmarks = ["bifrost-service/runtime-benchmarks"]
with-bifrost-runtime = [
    "bifrost-service/with-bifrost-kusama-runtime",
    "bifrost-service/with-bifrost-polkadot-runtime",
]
with-bifrost-kusama-runtime = ["bifrost-service/with-bifrost-kusama-runtime"]
with-bifrost-polkadot-runtime = ["bifrost-service/with-bifrost-polkadot-runtime"]
with-all-runtime = ["with-bifrost-runtime"]
try-runtime = ["bifrost-service/try-runtime"]
fast-runtime = ["bifrost-service/fast-runtime"]<|MERGE_RESOLUTION|>--- conflicted
+++ resolved
@@ -1,10 +1,6 @@
 [package]
 name = "bifrost-cli"
-<<<<<<< HEAD
-version = "0.12.0"
-=======
 version = "0.13.0"
->>>>>>> 399a0719
 authors = ["Liebi Technologies <bifrost@liebi.com>"]
 description = "Bifrost Parachain Node"
 build = "build.rs"
