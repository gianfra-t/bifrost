[package]
name = "bifrost-service"
version = "0.8.0"
authors = ["Liebi Technologies <bifrost@liebi.com>"]
edition = "2021"

[dependencies]
async-trait = "0.1"
# Substrate Client
sc-basic-authorship = { workspace = true }
sc-chain-spec = { workspace = true }
sc-client-api = { workspace = true }
sc-executor = { workspace = true }
sc-network = { workspace = true }
sc-network-common = { workspace = true }
sc-network-sync = { workspace = true }
sc-telemetry = { workspace = true }
sc-transaction-pool = { workspace = true }
sc-transaction-pool-api = { workspace = true }
sc-tracing = { workspace = true }
sc-service = { workspace = true }
sc-sysinfo = { workspace = true }
sc-consensus = { workspace = true }
sc-consensus-manual-seal = { workspace = true }
sc-consensus-aura = { workspace = true }
sc-consensus-slots = { workspace = true }
sc-rpc-api = { workspace = true }
sc-rpc = { workspace = true }
sc-keystore = { workspace = true }

# Benchmarking
frame-benchmarking = { workspace = true, features = ["std"] }
frame-benchmarking-cli = { workspace = true }

# Substrate Primitives
sp-consensus-aura = { workspace = true }
sp-consensus = { workspace = true }
sc-consensus-grandpa = { workspace = true }
sp-inherents = { workspace = true }
sp-api = { workspace = true }
sp-block-builder = { workspace = true }
sp-blockchain = { workspace = true }
sp-core = { workspace = true }
sp-keystore = { workspace = true }
sp-io = { workspace = true }
sp-offchain = { workspace = true }
sp-runtime = { workspace = true }
sp-session = { workspace = true }
sp-storage = { workspace = true }
sc-offchain = { workspace = true }
sp-trie = { workspace = true }
sp-timestamp = { workspace = true }
sp-transaction-pool = { workspace = true }
# Substrate Pallets
pallet-transaction-payment-rpc = { workspace = true }

# Substrate Other
frame-system-rpc-runtime-api = { workspace = true }
substrate-prometheus-endpoint = { workspace = true }
substrate-frame-rpc-system = { workspace = true }
pallet-transaction-payment-rpc-runtime-api = { workspace = true }

# Cumulus dependencies
cumulus-client-cli = { workspace = true }
cumulus-client-collator = { workspace = true }
cumulus-client-consensus-aura = { workspace = true }
cumulus-client-consensus-common = { workspace = true }
cumulus-client-consensus-proposer = { workspace = true }
cumulus-client-network = { workspace = true }
cumulus-primitives-core = { workspace = true }
cumulus-client-service = { workspace = true }
cumulus-primitives-parachain-inherent = { workspace = true }
cumulus-relay-chain-interface = { workspace = true }
cumulus-test-relay-sproof-builder = { workspace = true }

# Polkadot dependencies
polkadot-cli = { workspace = true }
polkadot-primitives = { workspace = true }
polkadot-service = { workspace = true }
xcm = { workspace = true }

bifrost-parachain-staking = { workspace = true }

# External Crates
clap = { workspace = true, features = ["derive"] }
hex-literal = { workspace = true }
serde = { workspace = true, features = ["derive"] }
serde_json = { workspace = true }
log = { workspace = true }
flume = { workspace = true }
futures = { workspace = true, features = ["compat"] }

# Runtimes
bifrost-runtime-common = { workspace = true }
bifrost-kusama-runtime = { workspace = true, optional = true }
bifrost-polkadot-runtime = { workspace = true, optional = true }
bifrost-primitives = { workspace = true }
bifrost-rpc = { workspace = true }

# RPC related dependencies
jsonrpsee = { workspace = true, features = ["macros", "server"] }

# zenlink rpc
zenlink-protocol = { workspace = true }
zenlink-protocol-runtime-api = { workspace = true }
zenlink-stable-amm-runtime-api = { workspace = true }

# Frontier
#fc-api = { workspace = true }
#fc-cli = { workspace = true }
fc-consensus = { workspace = true }
fc-db = { workspace = true, features = ["default", "sql"] }
fc-mapping-sync = { workspace = true, features = ["sql"] }
fc-rpc = { workspace = true, features = ["txpool"] }
fc-rpc-core = { workspace = true }
fc-storage = { workspace = true }
fp-storage = { workspace = true }
fp-consensus = { workspace = true }
fp-account = { workspace = true }
fp-dynamic-fee = { workspace = true, features = ["default"] }
fp-evm = { workspace = true, features = ["default"] }
fp-rpc = { workspace = true, features = ["default"] }

# Bifrost rpc
bifrost-flexible-fee-rpc-runtime-api = { workspace = true }
bifrost-salp-rpc-runtime-api = { workspace = true }
bifrost-farming-rpc-runtime-api = { workspace = true }
bifrost-ve-minting-rpc-runtime-api = { workspace = true }

[features]
default = ["std"]
std = []
runtime-benchmarks = [
    "bifrost-kusama-runtime/runtime-benchmarks",
    "bifrost-polkadot-runtime/runtime-benchmarks",
    "polkadot-service/runtime-benchmarks",
    "polkadot-cli/runtime-benchmarks",
]
with-bifrost-runtime = [
    "with-bifrost-kusama-runtime",
    "with-bifrost-polkadot-runtime",
]
with-bifrost-kusama-runtime = [
    "bifrost-kusama-runtime",
]
with-bifrost-polkadot-runtime = [
    "bifrost-polkadot-runtime",
]
with-all-runtime = [
    "with-bifrost-runtime",
]
try-runtime = [
    "bifrost-kusama-runtime/try-runtime",
    "bifrost-polkadot-runtime/try-runtime",
]
fast-runtime = [
<<<<<<< HEAD
    "bifrost-kusama-runtime/fast-runtime",
    "bifrost-polkadot-runtime/fast-runtime",
]
=======
	"bifrost-kusama-runtime/fast-runtime",
	"bifrost-polkadot-runtime/fast-runtime",
]
>>>>>>> 9e37e32b
<|MERGE_RESOLUTION|>--- conflicted
+++ resolved
@@ -154,12 +154,6 @@
     "bifrost-polkadot-runtime/try-runtime",
 ]
 fast-runtime = [
-<<<<<<< HEAD
     "bifrost-kusama-runtime/fast-runtime",
     "bifrost-polkadot-runtime/fast-runtime",
-]
-=======
-	"bifrost-kusama-runtime/fast-runtime",
-	"bifrost-polkadot-runtime/fast-runtime",
-]
->>>>>>> 9e37e32b
+]