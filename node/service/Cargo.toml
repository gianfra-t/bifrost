--- conflicted
+++ resolved
@@ -68,11 +68,8 @@
 
 # Polkadot dependencies
 polkadot-service = { git = "https://github.com/paritytech/polkadot", branch = "release-v0.9.16" }
-<<<<<<< HEAD
-=======
 
 parachain-staking = { version = "*", default-features = false }
->>>>>>> 0147ebb2
 
 # External Crates
 hex-literal = "0.3.4"
