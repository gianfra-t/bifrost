--- conflicted
+++ resolved
@@ -6,65 +6,6 @@
 
 [dependencies]
 # Substrate Client
-<<<<<<< HEAD
-sc-basic-authorship = { git = "https://github.com/paritytech/substrate", branch = "polkadot-v0.9.15" }
-sc-chain-spec = { git = "https://github.com/paritytech/substrate", branch = "polkadot-v0.9.15" }
-sc-client-api = { git = "https://github.com/paritytech/substrate", branch = "polkadot-v0.9.15" }
-sc-executor = { git = "https://github.com/paritytech/substrate", branch = "polkadot-v0.9.15" }
-sc-network = { git = "https://github.com/paritytech/substrate", branch = "polkadot-v0.9.15" }
-sc-telemetry = { git = "https://github.com/paritytech/substrate", branch = "polkadot-v0.9.15" }
-sc-transaction-pool = { git = "https://github.com/paritytech/substrate", branch = "polkadot-v0.9.15" }
-sc-tracing = { git = "https://github.com/paritytech/substrate", branch = "polkadot-v0.9.15" }
-sc-service = { git = "https://github.com/paritytech/substrate", branch = "polkadot-v0.9.15", default-features = false }
-sc-consensus = { git = "https://github.com/paritytech/substrate", branch = "polkadot-v0.9.15" }
-sc-consensus-manual-seal = { git = "https://github.com/paritytech/substrate", branch = "polkadot-v0.9.15" }
-sc-consensus-aura = { git = "https://github.com/paritytech/substrate", branch = "polkadot-v0.9.15" }
-sc-finality-grandpa = { git = "https://github.com/paritytech/substrate", branch = "polkadot-v0.9.15" }
-sc-consensus-slots = { git = "https://github.com/paritytech/substrate", branch = "polkadot-v0.9.15"}
-sc-rpc-api = { git = "https://github.com/paritytech/substrate", branch = "polkadot-v0.9.15"}
-sc-rpc = { git = "https://github.com/paritytech/substrate", branch = "polkadot-v0.9.15" }
-sc-keystore = { git = "https://github.com/paritytech/substrate", branch = "polkadot-v0.9.15" }
-frame-benchmarking = {  git = "https://github.com/paritytech/substrate", branch = "polkadot-v0.9.15", default-features = false }
-
-# Substrate Primitives
-sp-consensus-aura = { git = "https://github.com/paritytech/substrate", branch = "polkadot-v0.9.15" }
-sp-consensus = { git = "https://github.com/paritytech/substrate", branch = "polkadot-v0.9.15" }
-sp-finality-grandpa = { git = "https://github.com/paritytech/substrate", branch = "polkadot-v0.9.15" }
-sp-inherents = { git = "https://github.com/paritytech/substrate", branch = "polkadot-v0.9.15" }
-sp-api = { git = "https://github.com/paritytech/substrate", branch = "polkadot-v0.9.15" }
-sp-block-builder = { git = "https://github.com/paritytech/substrate", branch = "polkadot-v0.9.15" }
-sp-blockchain = { git = "https://github.com/paritytech/substrate", branch = "polkadot-v0.9.15" }
-sp-core = { git = "https://github.com/paritytech/substrate", branch = "polkadot-v0.9.15" }
-sp-keystore = { git = "https://github.com/paritytech/substrate", branch = "polkadot-v0.9.15" }
-sp-offchain = { git = "https://github.com/paritytech/substrate", branch = "polkadot-v0.9.15" }
-sp-runtime = { git = "https://github.com/paritytech/substrate", branch = "polkadot-v0.9.15" }
-sp-session = { git = "https://github.com/paritytech/substrate", branch = "polkadot-v0.9.15" }
-sp-storage = { git = "https://github.com/paritytech/substrate", branch = "polkadot-v0.9.15" }
-sp-trie = { git = "https://github.com/paritytech/substrate", branch = "polkadot-v0.9.15" }
-sp-timestamp = { git = "https://github.com/paritytech/substrate", branch = "polkadot-v0.9.15" }
-sp-transaction-pool = { git = "https://github.com/paritytech/substrate", branch = "polkadot-v0.9.15" }
-
-# Substrate Pallets
-pallet-transaction-payment-rpc = { git = "https://github.com/paritytech/substrate", branch = "polkadot-v0.9.15" }
-
-# Substrate Other
-frame-system-rpc-runtime-api = { git = "https://github.com/paritytech/substrate", branch = "polkadot-v0.9.15" }
-substrate-prometheus-endpoint = { git = "https://github.com/paritytech/substrate", branch = "polkadot-v0.9.15" }
-substrate-frame-rpc-system = { git = "https://github.com/paritytech/substrate", branch = "polkadot-v0.9.15" }
-try-runtime-cli = { git = "https://github.com/paritytech/substrate", branch = "polkadot-v0.9.15", optional = true }
-pallet-transaction-payment-rpc-runtime-api = { git = "https://github.com/paritytech/substrate", branch = "polkadot-v0.9.15" }
-
-# Cumulus dependencies
-cumulus-client-consensus-aura = { git = "https://github.com/paritytech/cumulus", branch = "polkadot-v0.9.15" }
-cumulus-client-consensus-common = { git = "https://github.com/paritytech/cumulus", branch = "polkadot-v0.9.15" }
-cumulus-client-network = { git = "https://github.com/paritytech/cumulus", branch = "polkadot-v0.9.15" }
-cumulus-primitives-core = { git = "https://github.com/paritytech/cumulus", branch = "polkadot-v0.9.15" }
-cumulus-client-service = { git = "https://github.com/paritytech/cumulus", branch = "polkadot-v0.9.15" }
-cumulus-primitives-parachain-inherent = { git = "https://github.com/paritytech/cumulus", branch = "polkadot-v0.9.15" }
-
-# Polkadot dependencies
-polkadot-service = { git = "https://github.com/paritytech/polkadot", branch = "release-v0.9.15" }
-=======
 sc-basic-authorship = { git = "https://github.com/paritytech/substrate", branch = "polkadot-v0.9.16" }
 sc-chain-spec = { git = "https://github.com/paritytech/substrate", branch = "polkadot-v0.9.16" }
 sc-client-api = { git = "https://github.com/paritytech/substrate", branch = "polkadot-v0.9.16" }
@@ -127,7 +68,6 @@
 
 # Polkadot dependencies
 polkadot-service = { git = "https://github.com/paritytech/polkadot", branch = "release-v0.9.16" }
->>>>>>> ddeca919
 
 # External Crates
 hex-literal = "0.3.4"
