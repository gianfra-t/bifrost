--- conflicted
+++ resolved
@@ -237,13 +237,10 @@
 		para_client: client.clone(),
 		para_backend: backend.clone(),
 		relay_client: relay_chain_interface,
-<<<<<<< HEAD
-=======
 		code_hash_provider: move |block_hash| {
 			client.code_at(block_hash).ok().map(|c| ValidationCode::from(c).hash())
 		},
 		sync_oracle,
->>>>>>> 8edea8c4
 		keystore,
 		collator_key,
 		para_id,
@@ -256,16 +253,10 @@
 		reinitialize: false,
 	};
 
-<<<<<<< HEAD
-	let fut = basic_aura::run::<Block, sp_consensus_aura::sr25519::AuthorityPair, _, _, _, _, _, _>(
-		params,
-	);
-=======
 	let fut =
 		aura::run::<Block, sp_consensus_aura::sr25519::AuthorityPair, _, _, _, _, _, _, _, _, _>(
 			params,
 		);
->>>>>>> 8edea8c4
 	task_manager.spawn_essential_handle().spawn("aura", None, fut);
 
 	Ok(())
