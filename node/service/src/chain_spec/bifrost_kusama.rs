// This file is part of Bifrost.

// Copyright (C) 2019-2022 Liebi Technologies (UK) Ltd.
// SPDX-License-Identifier: GPL-3.0-or-later WITH Classpath-exception-2.0

// This program is free software: you can redistribute it and/or modify
// it under the terms of the GNU General Public License as published by
// the Free Software Foundation, either version 3 of the License, or
// (at your option) any later version.

// This program is distributed in the hope that it will be useful,
// but WITHOUT ANY WARRANTY; without even the implied warranty of
// MERCHANTABILITY or FITNESS FOR A PARTICULAR PURPOSE. See the
// GNU General Public License for more details.

// You should have received a copy of the GNU General Public License
// along with this program. If not, see <https://www.gnu.org/licenses/>.

use std::{
	fs::{read_dir, File},
	path::PathBuf,
};

use bifrost_kusama_runtime::{
	AccountId, AuraId, Balance, BalancesConfig, BlockNumber, CouncilConfig,
	CouncilMembershipConfig, DefaultBlocksPerRound, DemocracyConfig, GenesisConfig, IndicesConfig,
	InflationInfo, ParachainInfoConfig, ParachainStakingConfig, PolkadotXcmConfig, Range,
	SS58Prefix, SalpConfig, SalpLiteConfig, SessionConfig, SystemConfig, TechnicalCommitteeConfig,
	TechnicalMembershipConfig, TokensConfig, VestingConfig, WASM_BINARY,
};
use bifrost_runtime_common::dollar;
use cumulus_primitives_core::ParaId;
use frame_benchmarking::{account, whitelisted_caller};
use hex_literal::hex;
use node_primitives::{CurrencyId, TokenInfo, TokenSymbol};
use sc_chain_spec::Properties;
use sc_service::ChainType;
use sc_telemetry::TelemetryEndpoints;
use serde::de::DeserializeOwned;
use serde_json as json;
use sp_core::{crypto::UncheckedInto, sr25519};
use sp_runtime::traits::Zero;

use super::TELEMETRY_URL;
use crate::chain_spec::{get_account_id_from_seed, get_from_seed, RelayExtensions};

const DEFAULT_PROTOCOL_ID: &str = "bifrost";

use sp_runtime::Perbill;

/// Specialized `ChainSpec` for the bifrost runtime.
pub type ChainSpec = sc_service::GenericChainSpec<GenesisConfig, RelayExtensions>;

#[allow(non_snake_case)]
pub fn ENDOWMENT() -> u128 {
	1_000_000 * dollar(CurrencyId::Native(TokenSymbol::BNC))
}

pub const PARA_ID: u32 = 2001;

pub fn inflation_config() -> InflationInfo<Balance> {
	fn to_round_inflation(annual: Range<Perbill>) -> Range<Perbill> {
		use parachain_staking::inflation::{perbill_annual_to_perbill_round, BLOCKS_PER_YEAR};
		perbill_annual_to_perbill_round(
			annual,
			// rounds per year
			BLOCKS_PER_YEAR / DefaultBlocksPerRound::get(),
		)
	}
	let annual = Range {
		min: Perbill::from_percent(4),
		ideal: Perbill::from_percent(5),
		max: Perbill::from_percent(5),
	};
	InflationInfo {
		// staking expectations
		expect: Range {
			min: 100_000 * dollar(CurrencyId::Native(TokenSymbol::BNC)),
			ideal: 200_000 * dollar(CurrencyId::Native(TokenSymbol::BNC)),
			max: 500_000 * dollar(CurrencyId::Native(TokenSymbol::BNC)),
		},
		// annual inflation
		annual,
		round: to_round_inflation(annual),
	}
}

fn bifrost_kusama_properties() -> Properties {
	let mut properties = sc_chain_spec::Properties::new();
	let mut token_symbol: Vec<String> = vec![];
	let mut token_decimals: Vec<u32> = vec![];
	[
		// native token
		CurrencyId::Native(TokenSymbol::BNC),
		// stable token
		CurrencyId::Stable(TokenSymbol::KUSD),
		// token
		CurrencyId::Token(TokenSymbol::DOT),
		CurrencyId::Token(TokenSymbol::KSM),
		CurrencyId::Token(TokenSymbol::KAR),
		CurrencyId::Token(TokenSymbol::ZLK),
		CurrencyId::Token(TokenSymbol::PHA),
		CurrencyId::Token(TokenSymbol::RMRK),
	]
	.iter()
	.for_each(|token| {
		token_symbol.push(token.symbol().to_string());
		token_decimals.push(token.decimals() as u32);
	});

	properties.insert("tokenSymbol".into(), token_symbol.into());
	properties.insert("tokenDecimals".into(), token_decimals.into());
	properties.insert("ss58Format".into(), SS58Prefix::get().into());

	properties
}

pub fn bifrost_genesis(
	candidates: Vec<(AccountId, AuraId, Balance)>,
<<<<<<< HEAD
=======
	delegations: Vec<(AccountId, AccountId, Balance)>,
>>>>>>> 0147ebb2
	balances: Vec<(AccountId, Balance)>,
	vestings: Vec<(AccountId, BlockNumber, BlockNumber, Balance)>,
	id: ParaId,
	tokens: Vec<(AccountId, CurrencyId, Balance)>,
	council_membership: Vec<AccountId>,
	technical_committee_membership: Vec<AccountId>,
	salp_multisig_key: AccountId,
	salp_lite_multisig_key_salp: AccountId,
) -> GenesisConfig {
	GenesisConfig {
		system: SystemConfig {
			code: WASM_BINARY.expect("WASM binary was not build, please build it!").to_vec(),
		},
		balances: BalancesConfig { balances },
		indices: IndicesConfig { indices: vec![] },
		democracy: DemocracyConfig::default(),
		council_membership: CouncilMembershipConfig {
			members: council_membership,
			phantom: Default::default(),
		},
		technical_membership: TechnicalMembershipConfig {
			members: technical_committee_membership,
			phantom: Default::default(),
		},
		council: CouncilConfig { members: vec![], phantom: Default::default() },
		technical_committee: TechnicalCommitteeConfig {
			members: vec![],
			phantom: Default::default(),
		},
		treasury: Default::default(),
		phragmen_election: Default::default(),
		parachain_info: ParachainInfoConfig { parachain_id: id },
<<<<<<< HEAD
		collator_selection: CollatorSelectionConfig {
			invulnerables: candidates.iter().cloned().map(|(acc, _, _)| acc).collect(),
			candidacy_bond: Zero::zero(),
			..Default::default()
		},
=======
>>>>>>> 0147ebb2
		session: SessionConfig {
			keys: candidates
				.iter()
				.cloned()
				.map(|(acc, aura, _)| {
					(
						acc.clone(),                                  // account id
						acc.clone(),                                  // validator id
						bifrost_kusama_runtime::SessionKeys { aura }, // session keys
					)
				})
				.collect(),
		},
		aura: Default::default(),
		aura_ext: Default::default(),
		parachain_system: Default::default(),
		vesting: VestingConfig { vesting: vestings },
		tokens: TokensConfig { balances: tokens },
		polkadot_xcm: PolkadotXcmConfig { safe_xcm_version: Some(2) },
		salp: SalpConfig { initial_multisig_account: Some(salp_multisig_key) },
		salp_lite: SalpLiteConfig { initial_multisig_account: Some(salp_lite_multisig_key_salp) },
		parachain_staking: ParachainStakingConfig {
			candidates: candidates
				.iter()
				.cloned()
				.map(|(account, _, bond)| (account, bond))
				.collect(),
			delegations,
			inflation_config: inflation_config(),
		},
	}
}

fn development_config_genesis(id: ParaId) -> GenesisConfig {
	let endowed_accounts = vec![
		get_account_id_from_seed::<sr25519::Public>("Alice"),
		whitelisted_caller(), // Benchmarking whitelist_account
	];
	let balances = endowed_accounts.iter().cloned().map(|x| (x, ENDOWMENT())).collect();
	let vestings = endowed_accounts
		.iter()
		.cloned()
		.map(|x| (x.clone(), 0u32, 100u32, ENDOWMENT() / 4))
		.collect();
	let tokens = endowed_accounts
		.iter()
		.flat_map(|x| {
			vec![
				(x.clone(), CurrencyId::Stable(TokenSymbol::KUSD), ENDOWMENT() * 10_000),
				(x.clone(), CurrencyId::Token(TokenSymbol::KAR), ENDOWMENT() * 10_000),
				(x.clone(), CurrencyId::Token(TokenSymbol::KSM), ENDOWMENT()),
				(x.clone(), CurrencyId::Token(TokenSymbol::DOT), ENDOWMENT()),
				(x.clone(), CurrencyId::VSToken(TokenSymbol::DOT), ENDOWMENT()),
			]
		})
		.collect();

	let council_membership = vec![get_account_id_from_seed::<sr25519::Public>("Alice")];
	let technical_committee_membership = vec![get_account_id_from_seed::<sr25519::Public>("Alice")];

	let salp_multisig: AccountId =
		hex!["49daa32c7287890f38b7e1a8cd2961723d36d20baa0bf3b82e0c4bdda93b1c0a"].into();

	let salp_lite_multisig: AccountId =
		hex!["49daa32c7287890f38b7e1a8cd2961723d36d20baa0bf3b82e0c4bdda93b1c0a"].into();

	bifrost_genesis(
		vec![(
			get_account_id_from_seed::<sr25519::Public>("Alice"),
			get_from_seed::<AuraId>("Alice"),
			ENDOWMENT() / 4,
		)],
		vec![],
		balances,
		vestings,
		id,
		tokens,
		council_membership,
		technical_committee_membership,
		salp_multisig,
		salp_lite_multisig,
	)
}

pub fn development_config() -> Result<ChainSpec, String> {
	Ok(ChainSpec::from_genesis(
		"Bifrost Development",
		"dev",
		ChainType::Development,
		move || development_config_genesis(PARA_ID.into()),
		vec![],
		None,
		Some(DEFAULT_PROTOCOL_ID),
		None,
		Some(bifrost_kusama_properties()),
		RelayExtensions { relay_chain: "westend-dev".into(), para_id: PARA_ID },
	))
}

fn local_config_genesis(id: ParaId) -> GenesisConfig {
	let endowed_accounts = vec![
		get_account_id_from_seed::<sr25519::Public>("Alice"),
		get_account_id_from_seed::<sr25519::Public>("Bob"),
		get_account_id_from_seed::<sr25519::Public>("Charlie"),
		get_account_id_from_seed::<sr25519::Public>("Dave"),
		get_account_id_from_seed::<sr25519::Public>("Eve"),
		get_account_id_from_seed::<sr25519::Public>("Ferdie"),
		get_account_id_from_seed::<sr25519::Public>("Alice//stash"),
		get_account_id_from_seed::<sr25519::Public>("Bob//stash"),
		get_account_id_from_seed::<sr25519::Public>("Charlie//stash"),
		get_account_id_from_seed::<sr25519::Public>("Dave//stash"),
		get_account_id_from_seed::<sr25519::Public>("Eve//stash"),
		get_account_id_from_seed::<sr25519::Public>("Ferdie//stash"),
		whitelisted_caller(), // Benchmarking whitelist_account
		account("bechmarking_account_1", 0, 0), /* Benchmarking account_1, used for interacting
		                       * with whitelistted_caller */
	];
	let balances = endowed_accounts.iter().cloned().map(|x| (x, ENDOWMENT())).collect();
	let vestings = endowed_accounts
		.iter()
		.cloned()
		.map(|x| (x.clone(), 0u32, 100u32, ENDOWMENT() / 4))
		.collect();
	let tokens = endowed_accounts
		.iter()
		.flat_map(|x| {
			vec![
				(x.clone(), CurrencyId::Stable(TokenSymbol::KUSD), ENDOWMENT() * 10_000),
				(x.clone(), CurrencyId::Token(TokenSymbol::KAR), ENDOWMENT() * 10_000),
				(x.clone(), CurrencyId::Token(TokenSymbol::KSM), ENDOWMENT() * 4_000_000),
				(x.clone(), CurrencyId::VSToken(TokenSymbol::KSM), ENDOWMENT() * 4_000_000),
				(
					x.clone(),
					CurrencyId::VSBond(TokenSymbol::KSM, 3000, 13, 20),
					ENDOWMENT() * 4_000_000,
				),
				(
					x.clone(),
					CurrencyId::VSBond(TokenSymbol::BNC, 2001, 13, 20),
					ENDOWMENT() * 4_000_000,
				),
			]
		})
		.collect();

	let council_membership = vec![get_account_id_from_seed::<sr25519::Public>("Alice")];
	let technical_committee_membership = vec![get_account_id_from_seed::<sr25519::Public>("Alice")];
	let salp_multisig: AccountId =
		hex!["49daa32c7287890f38b7e1a8cd2961723d36d20baa0bf3b82e0c4bdda93b1c0a"].into();
	let salp_lite_multisig: AccountId =
		hex!["49daa32c7287890f38b7e1a8cd2961723d36d20baa0bf3b82e0c4bdda93b1c0a"].into();

	bifrost_genesis(
		vec![
			(
				get_account_id_from_seed::<sr25519::Public>("Alice"),
				get_from_seed::<AuraId>("Alice"),
				ENDOWMENT() / 4,
			),
			(
				get_account_id_from_seed::<sr25519::Public>("Bob"),
				get_from_seed::<AuraId>("Bob"),
				ENDOWMENT() / 4,
			),
		],
		vec![],
		balances,
		vestings,
		id,
		tokens,
		council_membership,
		technical_committee_membership,
		salp_multisig,
		salp_lite_multisig,
	)
}

pub fn local_testnet_config() -> Result<ChainSpec, String> {
	Ok(ChainSpec::from_genesis(
		"Bifrost Local Testnet",
		"bifrost_local_testnet",
		ChainType::Local,
		move || local_config_genesis(PARA_ID.into()),
		vec![],
		None,
		Some(DEFAULT_PROTOCOL_ID),
		None,
		Some(bifrost_kusama_properties()),
		RelayExtensions { relay_chain: "kusama-local".into(), para_id: PARA_ID },
	))
}

fn stage_config_genesis(id: ParaId) -> GenesisConfig {
	let invulnerables: Vec<(AccountId, AuraId, Balance)> = vec![
		(
			// e2s2dTSWe9kHebF2FCbPGbXftDT7fY5AMDfib3j86zSi3v7
			hex!["66204aeda74f07f77a4b6945681296763706f98d0f8aebb1b9ccdf6e9b7ac13f"].into(),
			hex!["66204aeda74f07f77a4b6945681296763706f98d0f8aebb1b9ccdf6e9b7ac13f"]
				.unchecked_into(),
			ENDOWMENT() / 4,
		),
		(
			// fFjUFbokagaDRQUDzVhDcMZQaDwQvvha74RMZnyoSWNpiBQ
			hex!["9c2d45edb30d4bf0c285d6809e28c55e871f10578c5a3ea62da152d03761d266"].into(),
			hex!["9c2d45edb30d4bf0c285d6809e28c55e871f10578c5a3ea62da152d03761d266"]
				.unchecked_into(),
			ENDOWMENT() / 4,
		),
	];

	let endowed_accounts: Vec<AccountId> = vec![
		// dEmQ58Mi6YKd16XifjaX9jPg13C1HHV1EdeEQqQn3GwLueP
		hex!["42f80d01d23a66a9429362a8e4f253a2a02e16c10de83a8ac1eaf6bbb7c9cb1b"].into(),
		// e2s2dTSWe9kHebF2FCbPGbXftDT7fY5AMDfib3j86zSi3v7
		hex!["66204aeda74f07f77a4b6945681296763706f98d0f8aebb1b9ccdf6e9b7ac13f"].into(),
		// fFjUFbokagaDRQUDzVhDcMZQaDwQvvha74RMZnyoSWNpiBQ
		hex!["9c2d45edb30d4bf0c285d6809e28c55e871f10578c5a3ea62da152d03761d266"].into(),
	];
	let balances = endowed_accounts.iter().cloned().map(|x| (x, ENDOWMENT())).collect();

	let salp_multisig: AccountId =
		hex!["e4da05f08e89bf6c43260d96f26fffcfc7deae5b465da08669a9d008e64c2c63"].into();
	let salp_lite_multisig: AccountId =
		hex!["e4f78719c654cd8e8ac1375c447b7a80f9476cfe6505ea401c4b15bd6b967c93"].into();

	let council_membership = vec![
		// dEmQ58Mi6YKd16XifjaX9jPg13C1HHV1EdeEQqQn3GwLueP
		hex!["42f80d01d23a66a9429362a8e4f253a2a02e16c10de83a8ac1eaf6bbb7c9cb1b"].into(),
	];
	let technical_committee_membership = vec![
		// dEmQ58Mi6YKd16XifjaX9jPg13C1HHV1EdeEQqQn3GwLueP
		hex!["42f80d01d23a66a9429362a8e4f253a2a02e16c10de83a8ac1eaf6bbb7c9cb1b"].into(),
	];

	bifrost_genesis(
		invulnerables,
		vec![],
		balances,
		vec![],
		id,
		vec![],
		council_membership,
		technical_committee_membership,
		salp_multisig,
		salp_lite_multisig,
	)
}

pub fn stage_testnet_config() -> Result<ChainSpec, String> {
	Ok(ChainSpec::from_genesis(
		"Bifrost Stage Testnet",
		"bifrost_stage_testnet",
		ChainType::Local,
		move || stage_config_genesis(PARA_ID.into()),
		vec![],
		None,
		Some(DEFAULT_PROTOCOL_ID),
		None,
		Some(bifrost_kusama_properties()),
		RelayExtensions { relay_chain: "kusama-local".into(), para_id: PARA_ID },
	))
}

pub fn chainspec_config() -> ChainSpec {
	ChainSpec::from_genesis(
		"Bifrost",
		"bifrost",
		ChainType::Live,
		move || bifrost_config_genesis(PARA_ID.into()),
		vec![],
		TelemetryEndpoints::new(vec![(TELEMETRY_URL.into(), 0)]).ok(),
		Some(DEFAULT_PROTOCOL_ID),
		None,
		Some(bifrost_kusama_properties()),
		RelayExtensions { relay_chain: "kusama".into(), para_id: PARA_ID },
	)
}

fn bifrost_config_genesis(id: ParaId) -> GenesisConfig {
	let invulnerables: Vec<(AccountId, AuraId, Balance)> = vec![
		(
			// eunwjK45qDugPXhnjxGUcMbifgdtgefzoW7PgMMpr39AXwh
			hex!["8cf80f0bafcd0a3d80ca61cb688e4400e275b39d3411b4299b47e712e9dab809"].into(),
			hex!["8cf80f0bafcd0a3d80ca61cb688e4400e275b39d3411b4299b47e712e9dab809"]
				.unchecked_into(),
			ENDOWMENT(),
		),
		(
			// dBkoWVdQCccH1xNAeR1Y4vrETt3a4j4iU8Ct2ewY1FUjasL
			hex!["40ac4effe39181731a8feb8a8ee0780e177bdd0d752b09c8fd71047e67189022"].into(),
			hex!["40ac4effe39181731a8feb8a8ee0780e177bdd0d752b09c8fd71047e67189022"]
				.unchecked_into(),
			ENDOWMENT(),
		),
		(
			// dwrEwfj2RFU4DS6EiTCfmxMpQ1sAsaHykftzwoptFe4a8aH
			hex!["624d6a004c72a1abcf93131e185515ebe1410e43a301fe1f25d20d8da345376e"].into(),
			hex!["624d6a004c72a1abcf93131e185515ebe1410e43a301fe1f25d20d8da345376e"]
				.unchecked_into(),
			ENDOWMENT(),
		),
		(
			// fAjW6bwT4GKgW88sjZfNLRr5hWyMM9T9ZwqHYkFiSxw4Yhp
			hex!["985d2738e512909c81289e6055e60a6824818964535ecfbf10e4d69017084756"].into(),
			hex!["985d2738e512909c81289e6055e60a6824818964535ecfbf10e4d69017084756"]
				.unchecked_into(),
			ENDOWMENT(),
		),
	];

	let exe_dir = {
		let mut exe_dir = std::env::current_exe().unwrap();
		exe_dir.pop();

		exe_dir
	};

	let balances_configs: Vec<BalancesConfig> =
		config_from_json_files(exe_dir.join("res/genesis_config/balances")).unwrap();

	let mut total_issuance: Balance = Zero::zero();
	let balances = balances_configs
		.into_iter()
		.flat_map(|bc| bc.balances)
		.fold(BTreeMap::<AccountId, Balance>::new(), |mut acc, (account_id, amount)| {
			if let Some(balance) = acc.get_mut(&account_id) {
				*balance = balance
					.checked_add(amount)
					.expect("balance cannot overflow when building genesis");
			} else {
				acc.insert(account_id.clone(), amount);
			}

			total_issuance = total_issuance
				.checked_add(amount)
				.expect("total insurance cannot overflow when building genesis");
			acc
		})
		.into_iter()
		.collect();

	assert_eq!(
		total_issuance,
		32_000_000 * dollar(CurrencyId::Native(TokenSymbol::BNC)),
		"total issuance must be equal to 320 million"
	);

	let vesting_configs: Vec<VestingConfig> =
		config_from_json_files(exe_dir.join("res/genesis_config/vesting")).unwrap();

	let salp_multisig: AccountId =
		hex!["e4da05f08e89bf6c43260d96f26fffcfc7deae5b465da08669a9d008e64c2c63"].into();
	let salp_lite_multisig: AccountId =
		hex!["e4f78719c654cd8e8ac1375c447b7a80f9476cfe6505ea401c4b15bd6b967c93"].into();

	use sp_core::sp_std::collections::btree_map::BTreeMap;
	bifrost_genesis(
		invulnerables,
		vec![],
		balances,
		vesting_configs.into_iter().flat_map(|vc| vc.vesting).collect(),
		id,
		vec![], // tokens
		vec![], // council membership
		vec![], // technical committee membership
		salp_multisig,
		salp_lite_multisig,
	)
}

fn config_from_json_file<T: DeserializeOwned>(path: PathBuf) -> Result<T, String> {
	let file = File::open(&path).map_err(|e| format!("Error opening genesis config: {}", e))?;

	let config =
		json::from_reader(file).map_err(|e| format!("Error parsing config file: {}", e))?;

	Ok(config)
}

fn config_from_json_files<T: DeserializeOwned>(dir: PathBuf) -> Result<Vec<T>, String> {
	let mut configs = vec![];

	let iter = read_dir(&dir).map_err(|e| format!("Error opening directory: {}", e))?;
	for entry in iter {
		let path = entry.map_err(|e| format!("{}", e))?.path();

		if !path.is_dir() {
			configs.push(config_from_json_file(path)?);
		}
	}

	Ok(configs)
}<|MERGE_RESOLUTION|>--- conflicted
+++ resolved
@@ -117,10 +117,7 @@
 
 pub fn bifrost_genesis(
 	candidates: Vec<(AccountId, AuraId, Balance)>,
-<<<<<<< HEAD
-=======
 	delegations: Vec<(AccountId, AccountId, Balance)>,
->>>>>>> 0147ebb2
 	balances: Vec<(AccountId, Balance)>,
 	vestings: Vec<(AccountId, BlockNumber, BlockNumber, Balance)>,
 	id: ParaId,
@@ -153,14 +150,6 @@
 		treasury: Default::default(),
 		phragmen_election: Default::default(),
 		parachain_info: ParachainInfoConfig { parachain_id: id },
-<<<<<<< HEAD
-		collator_selection: CollatorSelectionConfig {
-			invulnerables: candidates.iter().cloned().map(|(acc, _, _)| acc).collect(),
-			candidacy_bond: Zero::zero(),
-			..Default::default()
-		},
-=======
->>>>>>> 0147ebb2
 		session: SessionConfig {
 			keys: candidates
 				.iter()
