// Copyright 2019-2021 Liebi Technologies.
// This file is part of Bifrost.

// Bifrost is free software: you can redistribute it and/or modify
// it under the terms of the GNU General Public License as published by
// the Free Software Foundation, either version 3 of the License, or
// (at your option) any later version.

// Bifrost is distributed in the hope that it will be useful,
// but WITHOUT ANY WARRANTY; without even the implied warranty of
// MERCHANTABILITY or FITNESS FOR A PARTICULAR PURPOSE. See the
// GNU General Public License for more details.

// You should have received a copy of the GNU General Public License
// along with Bifrost.  If not, see <http://www.gnu.org/licenses/>.

//! The Bifrost Node runtime. This can be compiled with `#[no_std]`, ready for Wasm.

#![cfg_attr(not(feature = "std"), no_std)]
// `construct_runtime!` does a lot of recursion and requires us to increase the limit to 256.
#![recursion_limit = "256"]

use codec::Encode;
use frame_support::{
	construct_runtime, parameter_types,
	traits::{Randomness},
	weights::{
		constants::{BlockExecutionWeight, ExtrinsicBaseWeight, RocksDbWeight, WEIGHT_PER_SECOND},
		DispatchClass, IdentityFee, Weight,
	},
};
use frame_system::{
	limits::{BlockLength, BlockWeights},
	EnsureRoot,
};
pub use node_primitives::{AccountId, Signature};
use node_primitives::{
	AccountIndex, Amount, Balance, BlockNumber, CurrencyId, Hash,
	Index, Moment, TokenBalance, TokenSymbol, ZenlinkAssetId,
};
use pallet_transaction_payment::{FeeDetails, RuntimeDispatchInfo};
pub use pallet_transaction_payment::{Multiplier, TargetedFeeAdjustment};
use sp_api::impl_runtime_apis;
use sp_core::OpaqueMetadata;
use sp_inherents::{CheckInherentsResult, InherentData};
use sp_runtime::traits::{
	self, BlakeTwo256, Block as BlockT, Convert, SaturatedConversion, StaticLookup, Zero,
};
use sp_runtime::transaction_validity::{
	TransactionPriority, TransactionSource, TransactionValidity,
};
use sp_runtime::{
	create_runtime_str, generic, impl_opaque_keys, ApplyExtrinsicResult, FixedPointNumber,
	KeyTypeId, ModuleId, Perbill, Perquintill, Permill
};

use sp_std::{collections::btree_set::BTreeSet, prelude::*};
#[cfg(any(feature = "std", test))]
use sp_version::NativeVersion;
use sp_version::RuntimeVersion;
use static_assertions::const_assert;

#[cfg(any(feature = "std", test))]
pub use frame_system::Call as SystemCall;
#[cfg(any(feature = "std", test))]
pub use pallet_balances::Call as BalancesCall;
#[cfg(any(feature = "std", test))]
pub use sp_runtime::BuildStorage;

/// Constant values used within the runtime.
pub mod constants;
use constants::{currency::*, time::*};
use sp_runtime::generic::Era;

// XCM imports
use cumulus_primitives_core::{relay_chain::Balance as RelayChainBalance, ParaId};
use polkadot_parachain::primitives::Sibling;
use xcm::v0::{Junction, MultiLocation, NetworkId};
use xcm_builder::{
	AccountId32Aliases, ChildParachainConvertsVia, LocationInverter, ParentIsDefault,
	RelayChainAsNative, SiblingParachainAsNative, SiblingParachainConvertsVia,
	SignedAccountId32AsNative, SovereignSignedViaLocation,
};
use xcm_executor::{Config, XcmExecutor};

use orml_currencies::BasicCurrencyAdapter;
use orml_traits::parameter_type_with_key;
use orml_xcm_support::{
	CurrencyIdConverter, IsConcreteWithGeneralKey, MultiCurrencyAdapter, NativePalletAssetOr,
};

// zenlink imports
use zenlink_protocol::{Origin as ZenlinkOrigin, PairInfo, Transactor};

/// Weights for pallets used in the runtime.
mod weights;

// Make the WASM binary available.
#[cfg(feature = "std")]
include!(concat!(env!("OUT_DIR"), "/wasm_binary.rs"));

/// Wasm binary unwrapped. If built with `SKIP_WASM_BUILD`, the function panics.
#[cfg(feature = "std")]
pub fn wasm_binary_unwrap() -> &'static [u8] {
	WASM_BINARY.expect(
		"Development wasm binary is not available. This means the client is \
						built with `SKIP_WASM_BUILD` flag and it is only usable for \
						production chains. Please rebuild with the flag disabled.",
	)
}

/// Runtime version.
pub const VERSION: RuntimeVersion = RuntimeVersion {
	spec_name: create_runtime_str!("bifrost-parachain"),
	impl_name: create_runtime_str!("bifrost-parachain"),
	authoring_version: 10,
	// Per convention: if the runtime behavior changes, increment spec_version
	// and set impl_version to 0. If only runtime
	// implementation changes and behavior does not, then leave spec_version as
	// is and increment impl_version.
	spec_version: 1,
	impl_version: 0,
	apis: RUNTIME_API_VERSIONS,
	transaction_version: 1,
};

#[derive(codec::Encode, codec::Decode)]
pub enum XCMPMessage<XAccountId, XBalance> {
	/// Transfer tokens to the given account from the Parachain account.
	TransferToken(XAccountId, XBalance),
}

/// Native version.
#[cfg(any(feature = "std", test))]
pub fn native_version() -> NativeVersion {
	NativeVersion {
		runtime_version: VERSION,
		can_author_with: Default::default(),
	}
}

/// We assume that ~10% of the block weight is consumed by `on_initalize` handlers.
/// This is used to limit the maximal weight of a single extrinsic.
const AVERAGE_ON_INITIALIZE_RATIO: Perbill = Perbill::from_percent(10);
/// We allow `Normal` extrinsics to fill up the block up to 75%, the rest can be used
/// by  Operational  extrinsics.
const NORMAL_DISPATCH_RATIO: Perbill = Perbill::from_percent(75);
/// We allow for 2 seconds of compute with a 6 second average block time.
const MAXIMUM_BLOCK_WEIGHT: Weight = 2 * WEIGHT_PER_SECOND;

parameter_types! {
	pub const BlockHashCount: BlockNumber = 2400;
	pub const Version: RuntimeVersion = VERSION;
	pub RuntimeBlockLength: BlockLength =
		BlockLength::max_with_normal_ratio(5 * 1024 * 1024, NORMAL_DISPATCH_RATIO);
	pub RuntimeBlockWeights: BlockWeights = BlockWeights::builder()
		.base_block(BlockExecutionWeight::get())
		.for_class(DispatchClass::all(), |weights| {
			weights.base_extrinsic = ExtrinsicBaseWeight::get();
		})
		.for_class(DispatchClass::Normal, |weights| {
			weights.max_total = Some(NORMAL_DISPATCH_RATIO * MAXIMUM_BLOCK_WEIGHT);
		})
		.for_class(DispatchClass::Operational, |weights| {
			weights.max_total = Some(MAXIMUM_BLOCK_WEIGHT);
			// Operational transactions have some extra reserved space, so that they
			// are included even if block reached `MAXIMUM_BLOCK_WEIGHT`.
			weights.reserved = Some(
				MAXIMUM_BLOCK_WEIGHT - NORMAL_DISPATCH_RATIO * MAXIMUM_BLOCK_WEIGHT
			);
		})
		.avg_block_initialization(AVERAGE_ON_INITIALIZE_RATIO)
		.build_or_panic();
	pub const SS58Prefix: u8 = 6;
}

const_assert!(NORMAL_DISPATCH_RATIO.deconstruct() >= AVERAGE_ON_INITIALIZE_RATIO.deconstruct());

impl frame_system::Config for Runtime {
	type BaseCallFilter = ();
	type BlockWeights = RuntimeBlockWeights;
	type BlockLength = RuntimeBlockLength;
	type DbWeight = RocksDbWeight;
	type Origin = Origin;
	type Call = Call;
	type Index = Index;
	type BlockNumber = BlockNumber;
	type Hash = Hash;
	type Hashing = BlakeTwo256;
	type AccountId = AccountId;
	type Lookup = Indices;
	type Header = generic::Header<BlockNumber, BlakeTwo256>;
	type Event = Event;
	type BlockHashCount = BlockHashCount;
	type Version = Version;
	type PalletInfo = PalletInfo;
	type AccountData = pallet_balances::AccountData<Balance>;
	type OnNewAccount = ();
	type OnKilledAccount = ();
	type SystemWeightInfo = frame_system::weights::SubstrateWeight<Runtime>;
	type SS58Prefix = SS58Prefix;
}

impl pallet_utility::Config for Runtime {
	type Event = Event;
	type Call = Call;
	type WeightInfo = pallet_utility::weights::SubstrateWeight<Runtime>;
}

parameter_types! {
	pub MaximumSchedulerWeight: Weight = Perbill::from_percent(80) *
		RuntimeBlockWeights::get().max_block;
	pub const MaxScheduledPerBlock: u32 = 50;
}

impl pallet_scheduler::Config for Runtime {
	type Event = Event;
	type Origin = Origin;
	type PalletsOrigin = OriginCaller;
	type Call = Call;
	type MaximumWeight = MaximumSchedulerWeight;
	type ScheduleOrigin = EnsureRoot<AccountId>;
	type MaxScheduledPerBlock = MaxScheduledPerBlock;
	type WeightInfo = pallet_scheduler::weights::SubstrateWeight<Runtime>;
}

parameter_types! {
	pub const IndexDeposit: Balance = 1 * DOLLARS;
}

impl pallet_indices::Config for Runtime {
	type AccountIndex = AccountIndex;
	type Currency = Balances;
	type Deposit = IndexDeposit;
	type Event = Event;
	type WeightInfo = pallet_indices::weights::SubstrateWeight<Runtime>;
}

parameter_types! {
	pub const ExistentialDeposit: Balance = 1 * CENTS;
	// For weight estimation, we assume that the most locks on an individual account will be 50.
	// This number may need to be adjusted in the future if this assumption no longer holds true.
	pub const MaxLocks: u32 = 50;
}

impl pallet_balances::Config for Runtime {
	type MaxLocks = MaxLocks;
	type Balance = Balance;
	type DustRemoval = ();
	type Event = Event;
	type ExistentialDeposit = ExistentialDeposit;
	type AccountStore = frame_system::Module<Runtime>;
	type WeightInfo = pallet_balances::weights::SubstrateWeight<Runtime>;
}

parameter_types! {
	pub const TransactionByteFee: Balance = 10 * MILLICENTS;
	pub const TargetBlockFullness: Perquintill = Perquintill::from_percent(25);
	pub AdjustmentVariable: Multiplier = Multiplier::saturating_from_rational(1, 100_000);
	pub MinimumMultiplier: Multiplier = Multiplier::saturating_from_rational(1, 1_000_000_000u128);
}

impl pallet_transaction_payment::Config for Runtime {
	// type OnChargeTransaction = CurrencyAdapter<Balances, DealWithFees>;
	type OnChargeTransaction = pallet_transaction_payment::CurrencyAdapter<Balances, ()>;
	type TransactionByteFee = TransactionByteFee;
	type WeightToFee = IdentityFee<Balance>;
	type FeeMultiplierUpdate =
		TargetedFeeAdjustment<Self, TargetBlockFullness, AdjustmentVariable, MinimumMultiplier>;
}

parameter_types! {
	pub const MinimumPeriod: Moment = SLOT_DURATION / 2;
}

impl pallet_timestamp::Config for Runtime {
	type Moment = Moment;
	type OnTimestampSet = ();
	type MinimumPeriod = MinimumPeriod;
	type WeightInfo = pallet_timestamp::weights::SubstrateWeight<Runtime>;
}

parameter_types! {
	pub const UncleGenerations: BlockNumber = 5;
}

impl pallet_authorship::Config for Runtime {
	type FindAuthor = ();
	type UncleGenerations = UncleGenerations;
	type FilterUncle = ();
	type EventHandler = ();
}

impl_opaque_keys! {
	pub struct SessionKeys {}
}

impl pallet_sudo::Config for Runtime {
	type Event = Event;
	type Call = Call;
}

parameter_types! {
	pub const SessionDuration: BlockNumber = EPOCH_DURATION_IN_SLOTS as _;
	pub const ImOnlineUnsignedPriority: TransactionPriority = TransactionPriority::max_value();
	/// We prioritize im-online heartbeats over election solution submission.
	pub const StakingUnsignedPriority: TransactionPriority = TransactionPriority::max_value() / 2;
}

impl<LocalCall> frame_system::offchain::CreateSignedTransaction<LocalCall> for Runtime
where
	Call: From<LocalCall>,
{
	fn create_transaction<C: frame_system::offchain::AppCrypto<Self::Public, Self::Signature>>(
		call: Call,
		public: <Signature as traits::Verify>::Signer,
		account: AccountId,
		nonce: Index,
	) -> Option<(
		Call,
		<UncheckedExtrinsic as traits::Extrinsic>::SignaturePayload,
	)> {
		let tip = 0;
		// take the biggest period possible.
		let period = BlockHashCount::get()
			.checked_next_power_of_two()
			.map(|c| c / 2)
			.unwrap_or(2) as u64;
		let current_block = System::block_number()
			.saturated_into::<u64>()
			// The `System::block_number` is initialized with `n+1`,
			// so the actual block number is `n`.
			.saturating_sub(1);
		let era = Era::mortal(period, current_block);
		let extra = (
			frame_system::CheckSpecVersion::<Runtime>::new(),
			frame_system::CheckTxVersion::<Runtime>::new(),
			frame_system::CheckGenesis::<Runtime>::new(),
			frame_system::CheckEra::<Runtime>::from(era),
			frame_system::CheckNonce::<Runtime>::from(nonce),
			frame_system::CheckWeight::<Runtime>::new(),
			pallet_transaction_payment::ChargeTransactionPayment::<Runtime>::from(tip),
		);
		let raw_payload = SignedPayload::new(call, extra)
			.map_err(|e| {
				// debug::warn!("Unable to create signed payload: {:?}", e);
			})
			.ok()?;
		let signature = raw_payload.using_encoded(|payload| C::sign(payload, public))?;
		let address = Indices::unlookup(account);
		let (call, extra, _) = raw_payload.deconstruct();
		Some((call, (address, signature.into(), extra)))
	}
}

impl frame_system::offchain::SigningTypes for Runtime {
	type Public = <Signature as traits::Verify>::Signer;
	type Signature = Signature;
}

impl<C> frame_system::offchain::SendTransactionTypes<C> for Runtime
where
	Call: From<C>,
{
	type Extrinsic = UncheckedExtrinsic;
	type OverarchingCall = Call;
}

parameter_types! {
	pub const BasicDeposit: Balance = 10 * DOLLARS;       // 258 bytes on-chain
	pub const FieldDeposit: Balance = 250 * CENTS;        // 66 bytes on-chain
	pub const SubAccountDeposit: Balance = 2 * DOLLARS;   // 53 bytes on-chain
	pub const MaxSubAccounts: u32 = 100;
	pub const MaxAdditionalFields: u32 = 100;
	pub const MaxRegistrars: u32 = 20;
}

// bifrost runtime start
impl brml_voucher::Config for Runtime {
	type Event = Event;
	type Balance = Balance;
	type WeightInfo = weights::pallet_voucher::WeightInfo<Runtime>;
}

parameter_types! {
	// 3 hours(1800 blocks) as an era
	pub const VtokenMintDuration: BlockNumber = 3 * 60 * MINUTES;
	pub const StakingModuleId: ModuleId = ModuleId(*b"staking ");
}
orml_traits::parameter_type_with_key! {
	pub RateOfInterestEachBlock: |currency_id: CurrencyId| -> Balance {
		match currency_id {
			&CurrencyId::Token(TokenSymbol::ETH) => 019_025_875_190, // 100000.0 * 0.148/(365*24*600)
			&CurrencyId::Token(TokenSymbol::KSM) => 009_512_937_595, // 50000.0 * 0.082/(365*24*600)
			_ => Zero::zero(),
		}
	};
}
orml_traits::parameter_type_with_key! {
	pub StakingLockPeriod: |currency_id: CurrencyId| -> BlockNumber {
		match currency_id {
			&CurrencyId::Token(TokenSymbol::DOT) => 28 * DAYS,
			&CurrencyId::Token(TokenSymbol::KSM) => 14 * DAYS,
			_ => Zero::zero(),
		}
	};
}
parameter_type_with_key! {
	pub YieldRate: |currency_id: CurrencyId| -> Permill {
		match currency_id {
			&CurrencyId::Token(TokenSymbol::ETH) => Permill::from_perthousand(82), // 8.2%
			&CurrencyId::Token(TokenSymbol::KSM) => Permill::from_perthousand(148), // 14.8%
			_ => Permill::from_perthousand(0u32), // no revenue
		}
	};
}

impl brml_vtoken_mint::Config for Runtime {
	type Event = Event;
	type MultiCurrency = Assets;
	type ModuleId = StakingModuleId;
	type MinterReward = MinterReward;
	type StakingLockPeriod = StakingLockPeriod;
	type DEXOperations = ZenlinkProtocol;
	type RateOfInterestEachBlock = RateOfInterestEachBlock;
	type YieldRate = YieldRate;
	type RandomnessSource = RandomnessCollectiveFlip;
	type WeightInfo = weights::pallet_vtoken_mint::WeightInfo<Runtime>;
}

parameter_types! {
	pub const TwoYear: BlockNumber = DAYS * 365 * 2;
	pub const RewardPeriod: BlockNumber = 50;
	pub const MaximumExtendedPeriod: BlockNumber = 500;
	pub const ShareWeightModuleId: ModuleId = ModuleId(*b"weight  ");
}

impl brml_minter_reward::Config for Runtime {
	type Event = Event;
	type MultiCurrency = Assets;
	type TwoYear = TwoYear;
	type ModuleId = ShareWeightModuleId;
	type RewardPeriod = RewardPeriod;
	type MaximumExtendedPeriod = MaximumExtendedPeriod;
	type DEXOperations = ZenlinkProtocol;
	type ShareWeight = Balance;
}

parameter_type_with_key! {
	pub ExistentialDeposits: |currency_id: CurrencyId| -> Balance {
		match currency_id {
			&CurrencyId::Token(TokenSymbol::BNC) => 1 * CENTS,
			_ => Zero::zero(),
		}
	};
}

impl brml_assets::Config for Runtime {
	type Event = Event;
	type MultiCurrency = Assets;
	type WeightInfo = ();
}

impl orml_tokens::Config for Runtime {
	type Event = Event;
	type Balance = Balance;
	type Amount = Amount;
	type CurrencyId = CurrencyId;
	type WeightInfo = ();
	type ExistentialDeposits = ExistentialDeposits;
	type OnDust = ();
}

// bifrost runtime end

// culumus runtime start
impl cumulus_pallet_parachain_system::Config for Runtime {
	type Event = Event;
	type OnValidationData = ();
	type SelfParaId = ParachainInfo;
	type DownwardMessageHandlers = ZenlinkProtocol;
	type HrmpMessageHandlers = ZenlinkProtocol;
}

impl parachain_info::Config for Runtime {}

impl cumulus_pallet_xcm_handler::Config for Runtime {
	type Event = Event;
	type XcmExecutor = XcmExecutor<XcmConfig>;
	type UpwardMessageSender = ParachainSystem;
	type HrmpMessageSender = ParachainSystem;
	type SendXcmOrigin = EnsureRoot<AccountId>;
	type AccountIdConverter = LocationConverter;
}

parameter_types! {
	pub const PolkadotNetworkId: NetworkId = NetworkId::Polkadot;
}

pub struct AccountId32Convert;
impl Convert<AccountId, [u8; 32]> for AccountId32Convert {
	fn convert(account_id: AccountId) -> [u8; 32] {
		account_id.into()
	}
}

parameter_types! {
	pub const GetBifrostTokenId: CurrencyId = CurrencyId::Token(TokenSymbol::BNC);
}

pub type BifrostToken = BasicCurrencyAdapter<Runtime, Balances, Amount, BlockNumber>;

impl orml_currencies::Config for Runtime {
	type Event = Event;
	type MultiCurrency = Assets;
	type NativeCurrency = BifrostToken;
	type GetNativeCurrencyId = GetBifrostTokenId;
	type WeightInfo = ();
}

parameter_types! {
	pub const RelayChainCurrencyId: CurrencyId = CurrencyId::Token(TokenSymbol::DOT);
	pub BifrostNetwork: NetworkId = NetworkId::Named("bifrost".into());
	pub const RococoLocation: MultiLocation = MultiLocation::X1(Junction::Parent);
	pub const RococoNetwork: NetworkId = NetworkId::Polkadot;
	pub const DEXModuleId: ModuleId = ModuleId(*b"zenlink1");
	pub RelayChainOrigin: Origin = ZenlinkOrigin::Relay.into();
	pub Ancestry: MultiLocation = Junction::Parachain {
		id: ParachainInfo::parachain_id().into()
	}.into();

	pub SiblingParachains: Vec<MultiLocation> = vec![
		// Sherpax live
		MultiLocation::X2(Junction::Parent, Junction::Parachain { id: 59 }),
		// Bifrost local and live
		MultiLocation::X2(Junction::Parent, Junction::Parachain { id: 107 }),
		// Zenlink live
		MultiLocation::X2(Junction::Parent, Junction::Parachain { id: 188 }),
		// Zenlink local
		MultiLocation::X2(Junction::Parent, Junction::Parachain { id: 200 }),
		// Sherpax local
		MultiLocation::X2(Junction::Parent, Junction::Parachain { id: 300 })
	];
}

pub type LocationConverter = (
	ParentIsDefault<AccountId>,
	SiblingParachainConvertsVia<Sibling, AccountId>,
	ChildParachainConvertsVia<ParaId, AccountId>,
	AccountId32Aliases<BifrostNetwork, AccountId>,
);

pub type LocalAssetTransactor =
	Transactor<Balances, ZenlinkProtocol, LocationConverter, AccountId, ParachainInfo>;

pub type LocalOriginConverter = (
	SovereignSignedViaLocation<LocationConverter, Origin>,
	RelayChainAsNative<RelayChainOrigin, Origin>,
	SiblingParachainAsNative<ZenlinkOrigin, Origin>,
	SignedAccountId32AsNative<BifrostNetwork, Origin>,
);

parameter_types! {
	pub NativeOrmlTokens: BTreeSet<(Vec<u8>, MultiLocation)> = {
		let mut t = BTreeSet::new();
		//TODO: might need to add other assets based on orml-tokens
		t.insert(("BNC".into(), (Junction::Parent, Junction::Parachain { id: 107 }).into()));
		t
	};
}

pub struct XcmConfig;
impl Config for XcmConfig {
	type Call = Call;
	type XcmSender = ZenlinkProtocol;
	type AssetTransactor = LocalAssetTransactor;
	type OriginConverter = LocalOriginConverter;
	//TODO: might need to add other assets based on orml-tokens
	type IsReserve = NativePalletAssetOr<NativeOrmlTokens>;
	type IsTeleporter = ();
	type LocationInverter = LocationInverter<Ancestry>;
}

pub struct RelayToNative;
impl Convert<RelayChainBalance, Balance> for RelayToNative {
	fn convert(val: u128) -> Balance {
		// native is 12
		// relay is 12
		val
	}
}

pub struct NativeToRelay;
impl Convert<Balance, RelayChainBalance> for NativeToRelay {
	fn convert(val: u128) -> Balance {
		// native is 12
		// relay is 12
		val
	}
}

impl orml_xtokens::Config for Runtime {
	type Event = Event;
	type Balance = Balance;
	type ToRelayChainBalance = NativeToRelay;
	type AccountId32Convert = AccountId32Convert;
	//TODO: change network id if kusama
	type RelayChainNetworkId = PolkadotNetworkId;
	type ParaId = ParachainInfo;
	type AccountIdConverter = LocationConverter;
	type XcmExecutor = XcmExecutor<XcmConfig>;
}

pub struct AccountId32Converter;
impl Convert<AccountId, [u8; 32]> for AccountId32Converter {
	fn convert(account_id: AccountId) -> [u8; 32] {
		account_id.into()
	}
}

pub type AdaptedBasicCurrency =
	orml_currencies::BasicCurrencyAdapter<Runtime, Balances, Amount, BlockNumber>;

impl zenlink_protocol::Config for Runtime {
	type Event = Event;
	type MultiCurrency = Assets;
	type NativeCurrency = AdaptedBasicCurrency;
	type XcmExecutor = XcmExecutor<XcmConfig>;
	type UpwardMessageSender = ParachainSystem;
	type HrmpMessageSender = ParachainSystem;
	type AccountIdConverter = LocationConverter;
	type AccountId32Converter = AccountId32Converter;
	type ParaId = ParachainInfo;
	type ModuleId = DEXModuleId;
	type TargetChains = SiblingParachains;
}

parameter_types! {
	pub const NativeCurrencyId: CurrencyId = CurrencyId::Token(TokenSymbol::BNC);
}

impl brml_charge_transaction_fee::Config for Runtime {
	type Balance = Balance;
	type WeightInfo = ();
	type CurrenciesHandler = Currencies;
	type Currency = Balances;
	type ZenlinkDEX = ZenlinkProtocol;
	type OnUnbalanced = ();
	type NativeCurrencyId = NativeCurrencyId;
}

// culumus runtime end

construct_runtime!(
	pub enum Runtime where
		Block = Block,
		NodeBlock = node_primitives::Block,
		UncheckedExtrinsic = UncheckedExtrinsic
	{
		// Basic stuff
		System: frame_system::{Module, Call, Config, Storage, Event<T>} = 0,
		RandomnessCollectiveFlip: pallet_randomness_collective_flip::{Module, Call, Storage} = 1,
		Utility: pallet_utility::{Module, Call, Event} = 31,
		Scheduler: pallet_scheduler::{Module, Call, Storage, Event<T>} = 32,

		Timestamp: pallet_timestamp::{Module, Call, Storage, Inherent} = 2,
		Indices: pallet_indices::{Module, Call, Storage, Config<T>, Event<T>} = 3,
		Balances: pallet_balances::{Module, Call, Storage, Config<T>, Event<T>} = 4,
		Sudo: pallet_sudo::{Module, Call, Config<T>, Storage, Event<T>} = 5,

		// parachain modules
		ParachainSystem: cumulus_pallet_parachain_system::{Module, Call, Storage, Inherent, Event} = 6,
		TransactionPayment: pallet_transaction_payment::{Module, Storage} = 7,
		ParachainInfo: parachain_info::{Module, Storage, Config} = 8,
		XcmHandler: cumulus_pallet_xcm_handler::{Module, Call, Event<T>, Origin} = 9,

		// bifrost modules
		BrmlAssets: brml_assets::{Module, Call, Event<T>} = 10,
		VtokenMint: brml_vtoken_mint::{Module, Call, Storage, Event<T>, Config<T>} = 11,
		MinterReward: brml_minter_reward::{Module, Storage, Event<T>} = 13,
		Voucher: brml_voucher::{Module, Call, Storage, Event<T>, Config<T>} = 14,

		// ORML
		XTokens: orml_xtokens::{Module, Storage, Call, Event<T>} = 16,
		Assets: orml_tokens::{Module, Storage, Event<T>, Config<T>} = 17,
		Currencies: orml_currencies::{Module, Call, Event<T>} = 18,

		// Zenlink module
		ZenlinkProtocol: zenlink_protocol::{Module, Origin, Call, Storage, Event<T>} =19,

		// Bifrost modules
		ChargeTransactionFee: brml_charge_transaction_fee::{Module, Call, Storage} = 20,

	}
);

/// The address format for describing accounts.
pub type Address = sp_runtime::MultiAddress<AccountId, AccountIndex>;
/// Block header type as expected by this runtime.
pub type Header = generic::Header<BlockNumber, BlakeTwo256>;
/// Block type as expected by this runtime.
pub type Block = generic::Block<Header, UncheckedExtrinsic>;
/// A Block signed with a Justification
pub type SignedBlock = generic::SignedBlock<Block>;
/// BlockId type as expected by this runtime.
pub type BlockId = generic::BlockId<Block>;
/// The SignedExtension to the basic transaction logic.
///
/// When you change this, you **MUST** modify [`sign`] in `bin/node/testing/src/keyring.rs`!
///
/// [`sign`]: <../../testing/src/keyring.rs.html>
pub type SignedExtra = (
	frame_system::CheckSpecVersion<Runtime>,
	frame_system::CheckTxVersion<Runtime>,
	frame_system::CheckGenesis<Runtime>,
	frame_system::CheckEra<Runtime>,
	frame_system::CheckNonce<Runtime>,
	frame_system::CheckWeight<Runtime>,
	pallet_transaction_payment::ChargeTransactionPayment<Runtime>,
);
/// Unchecked extrinsic type as expected by this runtime.
pub type UncheckedExtrinsic = generic::UncheckedExtrinsic<Address, Call, Signature, SignedExtra>;
/// The payload being signed in transactions.
pub type SignedPayload = generic::SignedPayload<Call, SignedExtra>;
/// Extrinsic type that has already been checked.
pub type CheckedExtrinsic = generic::CheckedExtrinsic<AccountId, Call, SignedExtra>;
/// Executive: handles dispatch to the various modules.
pub type Executive = frame_executive::Executive<
	Runtime,
	Block,
	frame_system::ChainContext<Runtime>,
	Runtime,
	AllModules,
>;

impl_runtime_apis! {
	impl sp_api::Core<Block> for Runtime {
		fn version() -> RuntimeVersion {
			VERSION
		}

		fn execute_block(block: Block) {
			Executive::execute_block(block)
		}

		fn initialize_block(header: &<Block as BlockT>::Header) {
			Executive::initialize_block(header)
		}
	}

	impl sp_api::Metadata<Block> for Runtime {
		fn metadata() -> OpaqueMetadata {
			Runtime::metadata().into()
		}
	}

	impl sp_block_builder::BlockBuilder<Block> for Runtime {
		fn apply_extrinsic(extrinsic: <Block as BlockT>::Extrinsic) -> ApplyExtrinsicResult {
			Executive::apply_extrinsic(extrinsic)
		}

		fn finalize_block() -> <Block as BlockT>::Header {
			Executive::finalize_block()
		}

		fn inherent_extrinsics(data: InherentData) -> Vec<<Block as BlockT>::Extrinsic> {
			data.create_extrinsics()
		}

		fn check_inherents(block: Block, data: InherentData) -> CheckInherentsResult {
			data.check_extrinsics(&block)
		}

		fn random_seed() -> <Block as BlockT>::Hash {
			RandomnessCollectiveFlip::random_seed()
		}
	}

	impl sp_transaction_pool::runtime_api::TaggedTransactionQueue<Block> for Runtime {
		fn validate_transaction(
			source: TransactionSource,
			tx: <Block as BlockT>::Extrinsic,
		) -> TransactionValidity {
			Executive::validate_transaction(source, tx)
		}
	}

	impl sp_offchain::OffchainWorkerApi<Block> for Runtime {
		fn offchain_worker(header: &<Block as BlockT>::Header) {
			Executive::offchain_worker(header)
		}
	}

	impl frame_system_rpc_runtime_api::AccountNonceApi<Block, AccountId, Index> for Runtime {
		fn account_nonce(account: AccountId) -> Index {
			System::account_nonce(account)
		}
	}

	impl pallet_transaction_payment_rpc_runtime_api::TransactionPaymentApi<
		Block,
		Balance,
	> for Runtime {
		fn query_info(uxt: <Block as BlockT>::Extrinsic, len: u32) -> RuntimeDispatchInfo<Balance> {
			TransactionPayment::query_info(uxt, len)
		}
		fn query_fee_details(uxt: <Block as BlockT>::Extrinsic, len: u32) -> FeeDetails<Balance> {
			TransactionPayment::query_fee_details(uxt, len)
		}
	}

	impl sp_session::SessionKeys<Block> for Runtime {
		fn generate_session_keys(seed: Option<Vec<u8>>) -> Vec<u8> {
			SessionKeys::generate(seed)
		}

		fn decode_session_keys(
			encoded: Vec<u8>,
		) -> Option<Vec<(Vec<u8>, KeyTypeId)>> {
			SessionKeys::decode_into_raw_public_keys(&encoded)
		}
	}

	#[cfg(feature = "runtime-benchmarks")]
	impl frame_benchmarking::Benchmark<Block> for Runtime {
		fn dispatch_benchmark(
			config: frame_benchmarking::BenchmarkConfig
		) -> Result<Vec<frame_benchmarking::BenchmarkBatch>, sp_runtime::RuntimeString> {
			use frame_benchmarking::{Benchmarking, BenchmarkBatch, add_benchmark, TrackedStorageKey};
			// Trying to add benchmarks directly to the Session Pallet caused cyclic dependency issues.
			// To get around that, we separated the Session benchmarks into its own crate, which is why
			// we need these two lines below.
			use pallet_session_benchmarking::Module as SessionBench;
			use pallet_offences_benchmarking::Module as OffencesBench;
			use frame_system_benchmarking::Module as SystemBench;

			impl pallet_session_benchmarking::Config for Runtime {}
			impl pallet_offences_benchmarking::Config for Runtime {}
			impl frame_system_benchmarking::Config for Runtime {}

			let whitelist: Vec<TrackedStorageKey> = vec![
				// Block Number
				hex_literal::hex!("26aa394eea5630e07c48ae0c9558cef702a5c1b19ab7a04f536c519aca4983ac").to_vec().into(),
				// Total Issuance
				hex_literal::hex!("c2261276cc9d1f8598ea4b6a74b15c2f57c875e4cff74148e4628f264b974c80").to_vec().into(),
				// Execution Phase
				hex_literal::hex!("26aa394eea5630e07c48ae0c9558cef7ff553b5a9862a516939d82b3d3d8661a").to_vec().into(),
				// Event Count
				hex_literal::hex!("26aa394eea5630e07c48ae0c9558cef70a98fdbe9ce6c55837576c60c7af3850").to_vec().into(),
				// System Events
				hex_literal::hex!("26aa394eea5630e07c48ae0c9558cef780d41e5e16056765bc8461851072c9d7").to_vec().into(),
				// Treasury Account
				hex_literal::hex!("26aa394eea5630e07c48ae0c9558cef7b99d880ec681799c0cf30e8886371da95ecffd7b6c0f78751baa9d281e0bfa3a6d6f646c70792f74727372790000000000000000000000000000000000000000").to_vec().into(),
			];

			let mut batches = Vec::<BenchmarkBatch>::new();
			let params = (&config, &whitelist);

			add_benchmark!(params, batches, pallet_assets, Assets);
			add_benchmark!(params, batches, pallet_babe, Babe);
			add_benchmark!(params, batches, pallet_balances, Balances);
			add_benchmark!(params, batches, pallet_bounties, Bounties);
			add_benchmark!(params, batches, pallet_collective, Council);
			add_benchmark!(params, batches, pallet_contracts, Contracts);
			add_benchmark!(params, batches, pallet_democracy, Democracy);
			add_benchmark!(params, batches, pallet_elections_phragmen, Elections);
			add_benchmark!(params, batches, pallet_grandpa, Grandpa);
			add_benchmark!(params, batches, pallet_identity, Identity);
			add_benchmark!(params, batches, pallet_im_online, ImOnline);
			add_benchmark!(params, batches, pallet_indices, Indices);
			add_benchmark!(params, batches, pallet_lottery, Lottery);
			add_benchmark!(params, batches, pallet_mmr, Mmr);
			add_benchmark!(params, batches, pallet_multisig, Multisig);
			add_benchmark!(params, batches, pallet_offences, OffencesBench::<Runtime>);
			add_benchmark!(params, batches, pallet_proxy, Proxy);
			add_benchmark!(params, batches, pallet_scheduler, Scheduler);
			add_benchmark!(params, batches, pallet_session, SessionBench::<Runtime>);
			add_benchmark!(params, batches, pallet_staking, Staking);
			add_benchmark!(params, batches, frame_system, SystemBench::<Runtime>);
			add_benchmark!(params, batches, pallet_timestamp, Timestamp);
			add_benchmark!(params, batches, pallet_tips, Tips);
			add_benchmark!(params, batches, pallet_treasury, Treasury);
			add_benchmark!(params, batches, pallet_utility, Utility);
			add_benchmark!(params, batches, pallet_vesting, Vesting);

			if batches.is_empty() { return Err("Benchmark not found for this pallet.".into()) }
			Ok(batches)
		}
	}

<<<<<<< HEAD
	impl brml_charge_transaction_fee_rpc_runtime_api::ChargeTransactionFeeRuntimeApi<Block, CurrencyId, AccountId, Balance> for Runtime {
=======

	// impl asset rpc methods for runtime
	// impl brml_assets_rpc_runtime_api::AssetsApi<node_primitives::Block, AssetId, AccountId, Balance> for Runtime {
	// 	fn asset_balances(asset_id: AssetId, who: AccountId) -> u64 {
	// 		Assets::asset_balances(asset_id, who)
	// 	}

	// 	fn asset_tokens(who: AccountId) -> Vec<AssetId> {
	// 		Assets::asset_tokens(who)
	// 	}
	// }

	// impl brml_vtoken_mint_rpc_runtime_api::VtokenMintPriceApi<node_primitives::Block, AssetId, node_primitives::VtokenMintPrice> for Runtime {
	// 	fn get_vtoken_mint_rate(asset_id: AssetId) -> node_primitives::VtokenMintPrice {
	// 		VtokenMint::get_vtoken_mint_price(asset_id)
	// 	}
	// }

	impl brml_charge_transaction_fee_rpc_runtime_api::ChargeTransactionFeeRuntimeApi<Block, AccountId> for Runtime {
>>>>>>> 2f6f41a9
		fn get_fee_token_and_amount(who: AccountId, fee: Balance) -> (CurrencyId, Balance) {
		let rs = ChargeTransactionFee::cal_fee_token_and_amount(&who, fee);
			match rs {
				Ok(val) => val,
				_ => (CurrencyId::Token(TokenSymbol::BNC), Zero::zero()),
			}
		}
	}

	impl zenlink_protocol_runtime_api::ZenlinkProtocolApi<Block, AccountId> for Runtime {
		fn get_sovereigns_info(
			asset_id: ZenlinkAssetId
		) -> Vec<(u32, AccountId, TokenBalance)> {
			ZenlinkProtocol::get_sovereigns_info(&asset_id)
		}

		fn get_all_pairs() -> Vec<PairInfo<AccountId, TokenBalance>> {
			ZenlinkProtocol::get_all_pairs()
		}

		fn get_owner_pairs(
			owner: AccountId
		) -> Vec<PairInfo<AccountId, TokenBalance>> {
			ZenlinkProtocol::get_owner_pairs(&owner)
		}

		//buy amount token price
		fn get_amount_in_price(
			supply: TokenBalance,
			path: Vec<ZenlinkAssetId>
		) -> TokenBalance {
			ZenlinkProtocol::get_in_price(supply, path)
		}

		//sell amount token price
		fn get_amount_out_price(
			supply: TokenBalance,
			path: Vec<ZenlinkAssetId>
		) -> TokenBalance {
			ZenlinkProtocol::get_out_price(supply, path)
		}

		fn get_estimate_lptoken(
			token_0: ZenlinkAssetId,
			token_1: ZenlinkAssetId,
			amount_0_desired: TokenBalance,
			amount_1_desired: TokenBalance,
			amount_0_min: TokenBalance,
			amount_1_min: TokenBalance,
		) -> TokenBalance{
			ZenlinkProtocol::get_estimate_lptoken(
				token_0,
				token_1,
				amount_0_desired,
				amount_1_desired,
				amount_0_min,
				amount_1_min)
		}
	}
}

cumulus_pallet_parachain_system::register_validate_block!(Runtime, Executive);

#[cfg(test)]
mod tests {
	use super::*;
	use frame_system::offchain::CreateSignedTransaction;

	#[test]
	fn validate_transaction_submitter_bounds() {
		fn is_submit_signed_transaction<T>()
		where
			T: CreateSignedTransaction<Call>,
		{
		}

		is_submit_signed_transaction::<Runtime>();
	}
}<|MERGE_RESOLUTION|>--- conflicted
+++ resolved
@@ -343,7 +343,7 @@
 		);
 		let raw_payload = SignedPayload::new(call, extra)
 			.map_err(|e| {
-				// debug::warn!("Unable to create signed payload: {:?}", e);
+				log::warn!("Unable to create signed payload: {:?}", e);
 			})
 			.ok()?;
 		let signature = raw_payload.using_encoded(|payload| C::sign(payload, public))?;
@@ -888,29 +888,7 @@
 		}
 	}
 
-<<<<<<< HEAD
-	impl brml_charge_transaction_fee_rpc_runtime_api::ChargeTransactionFeeRuntimeApi<Block, CurrencyId, AccountId, Balance> for Runtime {
-=======
-
-	// impl asset rpc methods for runtime
-	// impl brml_assets_rpc_runtime_api::AssetsApi<node_primitives::Block, AssetId, AccountId, Balance> for Runtime {
-	// 	fn asset_balances(asset_id: AssetId, who: AccountId) -> u64 {
-	// 		Assets::asset_balances(asset_id, who)
-	// 	}
-
-	// 	fn asset_tokens(who: AccountId) -> Vec<AssetId> {
-	// 		Assets::asset_tokens(who)
-	// 	}
-	// }
-
-	// impl brml_vtoken_mint_rpc_runtime_api::VtokenMintPriceApi<node_primitives::Block, AssetId, node_primitives::VtokenMintPrice> for Runtime {
-	// 	fn get_vtoken_mint_rate(asset_id: AssetId) -> node_primitives::VtokenMintPrice {
-	// 		VtokenMint::get_vtoken_mint_price(asset_id)
-	// 	}
-	// }
-
 	impl brml_charge_transaction_fee_rpc_runtime_api::ChargeTransactionFeeRuntimeApi<Block, AccountId> for Runtime {
->>>>>>> 2f6f41a9
 		fn get_fee_token_and_amount(who: AccountId, fee: Balance) -> (CurrencyId, Balance) {
 		let rs = ChargeTransactionFee::cal_fee_token_and_amount(&who, fee);
 			match rs {
