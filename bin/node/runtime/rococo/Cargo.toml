--- conflicted
+++ resolved
@@ -45,14 +45,8 @@
 # bifrost pallets
 brml-assets = { path = "../../../../brml/assets", default-features = false }
 brml-assets-rpc-runtime-api = { path = "../../../../brml/assets/rpc/runtime-api", default-features = false }
-<<<<<<< HEAD
-brml-bridge-eos = { path = "../../../../brml/bridge-eos", default-features = false }
 brml-vtoken-mint = { path = "../../../../brml/vtoken-mint", default-features = false }
 brml-vtoken-mint-rpc-runtime-api = { path = "../../../../brml/vtoken-mint/rpc/runtime-api", default-features = false }
-=======
-brml-convert = { path = "../../../../brml/convert", default-features = false }
-brml-convert-rpc-runtime-api = { path = "../../../../brml/convert/rpc/runtime-api", default-features = false }
->>>>>>> dd6bb3ae
 brml-staking-reward = { path = "../../../../brml/staking-reward", default-features = false }
 brml-swap = { path = "../../../../brml/swap", default-features = false }
 brml-voucher = { path = "../../../../brml/voucher", default-features = false }
@@ -110,14 +104,8 @@
 	"sp-version/std",
 	"brml-assets/std",
 	"brml-assets-rpc-runtime-api/std",
-<<<<<<< HEAD
-	"brml-bridge-eos/std",
 	"brml-vtoken-mint/std",
 	"brml-vtoken-mint-rpc-runtime-api/std",
-=======
-	"brml-convert/std",
-	"brml-convert-rpc-runtime-api/std",
->>>>>>> dd6bb3ae
 	'brml-staking-reward/std',
 	"brml-swap/std",
 	'brml-voucher/std',
