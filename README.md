--- conflicted
+++ resolved
@@ -83,11 +83,7 @@
 ```bash
 git clone -n https://github.com/paritytech/polkadot.git /tmp/polkadot
 cd /tmp/polkadot
-<<<<<<< HEAD
-git checkout release-v0.9.15
-=======
 git checkout release-v0.9.16
->>>>>>> ddeca919
 cargo build --release
 cd -
 ```
