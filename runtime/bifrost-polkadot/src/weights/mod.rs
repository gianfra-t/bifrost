--- conflicted
+++ resolved
@@ -23,10 +23,6 @@
 pub mod bb_bnc;
 pub mod bifrost_asset_registry;
 pub mod bifrost_buy_back;
-<<<<<<< HEAD
-pub mod bifrost_call_switchgear;
-=======
->>>>>>> b60ba06f
 pub mod bifrost_channel_commission;
 pub mod bifrost_clouds_convert;
 pub mod bifrost_cross_in_out;
