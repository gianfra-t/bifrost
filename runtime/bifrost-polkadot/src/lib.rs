// This file is part of Bifrost.

// Copyright (C) Liebi Technologies PTE. LTD.
// SPDX-License-Identifier: GPL-3.0-or-later WITH Classpath-exception-2.0

// This program is free software: you can redistribute it and/or modify
// it under the terms of the GNU General Public License as published by
// the Free Software Foundation, either version 3 of the License, or
// (at your option) any later version.

// This program is distributed in the hope that it will be useful,
// but WITHOUT ANY WARRANTY; without even the implied warranty of
// MERCHANTABILITY or FITNESS FOR A PARTICULAR PURPOSE. See the
// GNU General Public License for more details.

// You should have received a copy of the GNU General Public License
// along with this program. If not, see <https://www.gnu.org/licenses/>.

//! The Bifrost Node runtime. This can be compiled with `#[no_std]`, ready for Wasm.

#![cfg_attr(not(feature = "std"), no_std)]
// `construct_runtime!` does a lot of recursion and requires us to increase the limit to 512.
#![recursion_limit = "512"]

// Make the WASM binary available.
#[cfg(feature = "std")]
include!(concat!(env!("OUT_DIR"), "/wasm_binary.rs"));

use bifrost_slp::{DerivativeAccountProvider, QueryResponseManager};
use core::convert::TryInto;
use pallet_traits::evm::InspectEvmAccounts;
// A few exports that help ease life for downstream crates.
use cumulus_pallet_parachain_system::{RelayNumberStrictlyIncreases, RelaychainDataProvider};
pub use frame_support::{
	construct_runtime, match_types, parameter_types,
	traits::{
		ConstBool, ConstU128, ConstU32, ConstU64, ConstU8, Contains, EqualPrivilegeOnly,
		Everything, Imbalance, InstanceFilter, IsInVec, LockIdentifier, NeverEnsureOrigin, Nothing,
		OnUnbalanced, Randomness, WithdrawReasons,
	},
	weights::{
		constants::{
			BlockExecutionWeight, ExtrinsicBaseWeight, RocksDbWeight, WEIGHT_REF_TIME_PER_SECOND,
		},
		ConstantMultiplier, IdentityFee, Weight,
	},
	PalletId, StorageValue,
};
use frame_system::limits::{BlockLength, BlockWeights};
use orml_oracle::{DataFeeder, DataProvider, DataProviderExtended};
pub use pallet_balances::Call as BalancesCall;
pub use pallet_timestamp::Call as TimestampCall;
use sp_api::impl_runtime_apis;
use sp_arithmetic::Percent;
use sp_core::{OpaqueMetadata, H160, H256, U256};
use sp_runtime::{
	create_runtime_str, generic, impl_opaque_keys,
	traits::{AccountIdConversion, BlakeTwo256, Block as BlockT, Zero},
	transaction_validity::{TransactionSource, TransactionValidity},
	ApplyExtrinsicResult, DispatchError, DispatchResult, FixedU128, Perbill, Permill, RuntimeDebug,
};
use sp_std::{marker::PhantomData, prelude::*};
#[cfg(feature = "std")]
use sp_version::NativeVersion;
use sp_version::RuntimeVersion;

/// Constant values used within the runtime.
pub mod constants;
mod evm;
mod migration;
pub mod weights;
use bifrost_asset_registry::{AssetIdMaps, FixedRateOfAsset};
pub use bifrost_primitives::{
	traits::{
		CheckSubAccount, FarmingInfo, FeeGetter, VtokenMintingInterface, VtokenMintingOperator,
		XcmDestWeightAndFeeHandler,
	},
	AccountId, Amount, AssetIds, Balance, BlockNumber, CurrencyId, CurrencyIdMapping,
	DistributionId, ExtraFeeInfo, ExtraFeeName, Liquidity, Moment, Nonce, ParaId, PoolId, Price,
	Rate, Ratio, RpcContributionStatus, Shortfall, TimeUnit, TokenSymbol, DOT_TOKEN_ID,
	GLMR_TOKEN_ID,
};
use bifrost_runtime_common::{
	constants::time::*, dollar, micro, milli, AuraId, CouncilCollective,
	EnsureRootOrAllTechnicalCommittee, MoreThanHalfCouncil, SlowAdjustingFeeUpdate,
	TechnicalCollective,
};
use bifrost_slp::QueryId;
use bifrost_ve_minting::traits::VeMintingInterface;
use constants::currency::*;
use cumulus_primitives_core::ParaId as CumulusParaId;
use fp_evm::FeeCalculator;
use fp_rpc::TransactionStatus;
use frame_support::{
	dispatch::DispatchClass,
	genesis_builder_helper::{build_state, get_preset},
	sp_runtime::traits::{Convert, ConvertInto},
	traits::{
		fungible::HoldConsideration,
		tokens::{PayFromAccount, UnityAssetBalanceConversion},
<<<<<<< HEAD
		Currency, EitherOf, EitherOfDiverse, Get, InsideBoth, LinearStoragePrice,
=======
		Currency, EitherOf, EitherOfDiverse, Get, InsideBoth, LinearStoragePrice, OnFinalize,
>>>>>>> 399a0719
	},
};
use frame_system::{EnsureRoot, EnsureRootWithSuccess, EnsureSigned};
use hex_literal::hex;
use pallet_ethereum::Transaction;
use parity_scale_codec::{Decode, Encode, MaxEncodedLen};
// zenlink imports
use zenlink_protocol::{
	AssetBalance, AssetId as ZenlinkAssetId, LocalAssetHandler, MultiAssetsHandler, PairInfo,
	PairLpGenerate, ZenlinkMultiAssets,
};
// xcm config
pub mod xcm_config;
use orml_traits::{currency::MutationHooks, location::RelativeReserveProvider};
use pallet_evm::{GasWeightMapping, Runner};
use pallet_identity::legacy::IdentityInfo;
use pallet_xcm::{EnsureResponse, QueryStatus};
use polkadot_runtime_common::prod_or_fast;
use sp_arithmetic::traits::UniqueSaturatedInto;
use sp_runtime::{
	traits::{DispatchInfoOf, Dispatchable, IdentityLookup, PostDispatchInfoOf, Verify},
	transaction_validity::TransactionValidityError,
};
use static_assertions::const_assert;
use xcm::{v3::MultiLocation, v4::prelude::*};
pub use xcm_config::{
	parachains, BifrostCurrencyIdConvert, BifrostTreasuryAccount, MultiCurrency, SelfParaChainId,
};
use xcm_executor::{
	traits::{Properties, QueryHandler},
	XcmExecutor,
};

pub mod governance;
use crate::xcm_config::XcmRouter;
use governance::{
	custom_origins, CoreAdminOrCouncil, LiquidStaking, SALPAdmin, Spender, TechAdmin,
	TechAdminOrCouncil,
};

/// Opaque types. These are used by the CLI to instantiate machinery that don't need to know
/// the specifics of the runtime. They can then be made to be agnostic over specific formats
/// of data like extrinsics, allowing for them to continue syncing the network through upgrades
/// to even the core data structures.
pub mod opaque {
	use super::*;
	use cumulus_primitives_core::relay_chain::HashT;

	pub use sp_runtime::OpaqueExtrinsic as UncheckedExtrinsic;

	/// Opaque block header type.
	pub type Header = generic::Header<BlockNumber, BlakeTwo256>;
	/// Opaque block type.
	pub type Block = generic::Block<Header, UncheckedExtrinsic>;
	/// Opaque block identifier type.
	pub type BlockId = generic::BlockId<Block>;
	/// Opaque block hash type.
	pub type Hash = <BlakeTwo256 as HashT>::Output;

	impl_opaque_keys! {
		pub struct SessionKeys {
			pub aura: Aura,
		}
	}
}

/// This runtime version.
#[sp_version::runtime_version]
pub const VERSION: RuntimeVersion = RuntimeVersion {
	spec_name: create_runtime_str!("bifrost_polkadot"),
	impl_name: create_runtime_str!("bifrost_polkadot"),
	authoring_version: 0,
<<<<<<< HEAD
	spec_version: 12000,
=======
	spec_version: 13000,
>>>>>>> 399a0719
	impl_version: 0,
	apis: RUNTIME_API_VERSIONS,
	transaction_version: 1,
	state_version: 0,
};

/// The version information used to identify this runtime when compiled natively.
#[cfg(feature = "std")]
pub fn native_version() -> NativeVersion {
	NativeVersion { runtime_version: VERSION, can_author_with: Default::default() }
}

/// We assume that ~10% of the block weight is consumed by `on_initalize` handlers.
/// This is used to limit the maximal weight of a single extrinsic.
const AVERAGE_ON_INITIALIZE_RATIO: Perbill = Perbill::from_percent(10);
/// We allow `Normal` extrinsics to fill up the block up to 75%, the rest can be used
/// by  Operational  extrinsics.
const NORMAL_DISPATCH_RATIO: Perbill = Perbill::from_percent(75);
/// We allow for 0.5 of a second of compute with a 12 second average block time.
const MAXIMUM_BLOCK_WEIGHT: Weight = Weight::from_parts(
	WEIGHT_REF_TIME_PER_SECOND.saturating_div(2),
	cumulus_primitives_core::relay_chain::MAX_POV_SIZE as u64,
);

parameter_types! {
	pub const BlockHashCount: BlockNumber = 250;
	pub const Version: RuntimeVersion = VERSION;
	pub RuntimeBlockLength: BlockLength =
		BlockLength::max_with_normal_ratio(5 * 1024 * 1024, NORMAL_DISPATCH_RATIO);
	pub RuntimeBlockWeights: BlockWeights = BlockWeights::builder()
		.base_block(BlockExecutionWeight::get())
		.for_class(DispatchClass::all(), |weights| {
			weights.base_extrinsic = ExtrinsicBaseWeight::get();
		})
		.for_class(DispatchClass::Normal, |weights| {
			weights.max_total = Some(NORMAL_DISPATCH_RATIO * MAXIMUM_BLOCK_WEIGHT);
		})
		.for_class(DispatchClass::Operational, |weights| {
			weights.max_total = Some(MAXIMUM_BLOCK_WEIGHT);
			// Operational transactions have some extra reserved space, so that they
			// are included even if block reached `MAXIMUM_BLOCK_WEIGHT`.
			weights.reserved = Some(
				MAXIMUM_BLOCK_WEIGHT - NORMAL_DISPATCH_RATIO * MAXIMUM_BLOCK_WEIGHT
			);
		})
		.avg_block_initialization(AVERAGE_ON_INITIALIZE_RATIO)
		.build_or_panic();
	pub const SS58Prefix: u8 = 6;
}

parameter_types! {
	pub const NativeCurrencyId: CurrencyId = CurrencyId::Native(TokenSymbol::BNC);
	pub const RelayCurrencyId: CurrencyId = CurrencyId::Token2(DOT_TOKEN_ID);
	pub SelfParaId: u32 = ParachainInfo::parachain_id().into();
}

parameter_types! {
	pub const TreasuryPalletId: PalletId = PalletId(*b"bf/trsry");
	pub const BifrostCrowdloanId: PalletId = PalletId(*b"bf/salp#");
	pub const MerkleDirtributorPalletId: PalletId = PalletId(*b"bf/mklds");
	pub const BifrostVsbondPalletId: PalletId = PalletId(*b"bf/salpb");
	pub const SlpEntrancePalletId: PalletId = PalletId(*b"bf/vtkin");
	pub const SlpExitPalletId: PalletId = PalletId(*b"bf/vtout");
	pub const FarmingKeeperPalletId: PalletId = PalletId(*b"bf/fmkpr");
	pub const FarmingRewardIssuerPalletId: PalletId = PalletId(*b"bf/fmrir");
	pub const SystemStakingPalletId: PalletId = PalletId(*b"bf/sysst");
	pub const BuybackPalletId: PalletId = PalletId(*b"bf/salpc");
	pub const SystemMakerPalletId: PalletId = PalletId(*b"bf/sysmk");
	pub const FeeSharePalletId: PalletId = PalletId(*b"bf/feesh");
	pub CheckingAccount: AccountId = PolkadotXcm::check_account();
	pub const VeMintingPalletId: PalletId = PalletId(*b"bf/vemnt");
	pub const IncentivePalletId: PalletId = PalletId(*b"bf/veict");
	pub const FarmingBoostPalletId: PalletId = PalletId(*b"bf/fmbst");
	pub const LendMarketPalletId: PalletId = PalletId(*b"bf/ldmkt");
	pub const OraclePalletId: PalletId = PalletId(*b"bf/oracl");
	pub const StableAssetPalletId: PalletId = PalletId(*b"bf/stabl");
	pub const CommissionPalletId: PalletId = PalletId(*b"bf/comms");
	pub const CloudsPalletId: PalletId = PalletId(*b"bf/cloud");
	pub IncentivePoolAccount: PalletId = PalletId(*b"bf/inpoo");
	pub const FarmingGaugeRewardIssuerPalletId: PalletId = PalletId(*b"bf/fmgar");
	pub const BuyBackAccount: PalletId = PalletId(*b"bf/bybck");
	pub const LiquidityAccount: PalletId = PalletId(*b"bf/liqdt");
	pub const FlexibleFeePalletId: PalletId = PalletId(*b"bf/flexi");
}

impl frame_system::Config for Runtime {
	type AccountData = pallet_balances::AccountData<Balance>;
	/// The identifier used to distinguish between accounts.
	type AccountId = AccountId;
	type BaseCallFilter = InsideBoth<Everything, TxPause>;
	/// Maximum number of block number to block hash mappings to keep (oldest pruned first).
	type BlockHashCount = BlockHashCount;
	type BlockLength = RuntimeBlockLength;
	/// The index type for blocks.
	type Nonce = Nonce;
	type BlockWeights = RuntimeBlockWeights;
	/// The aggregated dispatch type that is available for extrinsics.
	type RuntimeCall = RuntimeCall;
	type DbWeight = RocksDbWeight;
	/// The ubiquitous event type.
	type RuntimeEvent = RuntimeEvent;
	/// The type for hashing blocks and tries.
	type Hash = Hash;
	/// The hashing algorithm used.
	type Hashing = BlakeTwo256;
	type Block = Block;
	/// The lookup mechanism to get account ID from whatever is passed in dispatchers.
	type Lookup = Indices;
	type OnKilledAccount = ();
	type OnNewAccount = ();
	type OnSetCode = cumulus_pallet_parachain_system::ParachainSetCode<Self>;
	/// The ubiquitous origin type.
	type RuntimeOrigin = RuntimeOrigin;
	/// Converts a module to an index of this module in the runtime.
	type PalletInfo = PalletInfo;
	type SS58Prefix = SS58Prefix;
	type SystemWeightInfo = frame_system::weights::SubstrateWeight<Runtime>;
	/// Runtime version.
	type Version = Version;
	type MaxConsumers = ConstU32<16>;
	type RuntimeTask = ();
	type SingleBlockMigrations = ();
	type MultiBlockMigrator = ();
	type PreInherents = ();
	type PostInherents = ();
	type PostTransactions = ();
}

impl pallet_timestamp::Config for Runtime {
	type MinimumPeriod = ConstU64<{ SLOT_DURATION / 2 }>;
	/// A timestamp: milliseconds since the unix epoch.
	type Moment = Moment;
	type OnTimestampSet = Aura;
	type WeightInfo = pallet_timestamp::weights::SubstrateWeight<Runtime>;
}

parameter_types! {
	pub const ExistentialDeposit: Balance = 10 * MILLIBNC;
	pub const TransferFee: Balance = 1 * MILLIBNC;
	pub const CreationFee: Balance = 1 * MILLIBNC;
	pub const TransactionByteFee: Balance = 16 * MICROBNC;
}

impl pallet_utility::Config for Runtime {
	type RuntimeCall = RuntimeCall;
	type RuntimeEvent = RuntimeEvent;
	type PalletsOrigin = OriginCaller;
	type WeightInfo = pallet_utility::weights::SubstrateWeight<Runtime>;
}

parameter_types! {
	// One storage item; key size 32, value size 8; .
	pub const ProxyDepositBase: Balance = deposit(1, 8);
	// Additional storage item size of 33 bytes.
	pub const ProxyDepositFactor: Balance = deposit(0, 33);
	pub const MaxProxies: u16 = 32;
	pub const AnnouncementDepositBase: Balance = deposit(1, 8);
	pub const AnnouncementDepositFactor: Balance = deposit(0, 66);
	pub const MaxPending: u16 = 32;
}

/// The type used to represent the kinds of proxying allowed.
#[derive(
	Copy,
	Clone,
	Eq,
	PartialEq,
	Ord,
	PartialOrd,
	Encode,
	Decode,
	RuntimeDebug,
	MaxEncodedLen,
	scale_info::TypeInfo,
)]
pub enum ProxyType {
	Any = 0,
	NonTransfer = 1,
	Governance = 2,
	CancelProxy = 3,
	IdentityJudgement = 4,
}

impl Default for ProxyType {
	fn default() -> Self {
		Self::Any
	}
}
impl InstanceFilter<RuntimeCall> for ProxyType {
	fn filter(&self, c: &RuntimeCall) -> bool {
		match self {
			ProxyType::Any => true,
			ProxyType::NonTransfer => matches!(
				c,
				RuntimeCall::System(..) |
				RuntimeCall::Scheduler(..) |
				RuntimeCall::Preimage(_) |
				RuntimeCall::Timestamp(..) |
				RuntimeCall::Indices(pallet_indices::Call::claim{..}) |
				RuntimeCall::Indices(pallet_indices::Call::free{..}) |
				RuntimeCall::Indices(pallet_indices::Call::freeze{..}) |
				// Specifically omitting Indices `transfer`, `force_transfer`
				// Specifically omitting the entire Balances pallet
				RuntimeCall::Session(..) |
				RuntimeCall::Democracy(..) |
				RuntimeCall::Council(..) |
				RuntimeCall::TechnicalCommittee(..) |
				RuntimeCall::PhragmenElection(..) |
				RuntimeCall::TechnicalMembership(..) |
				RuntimeCall::Treasury(..) |
				RuntimeCall::Vesting(bifrost_vesting::Call::vest{..}) |
				RuntimeCall::Vesting(bifrost_vesting::Call::vest_other{..}) |
				// Specifically omitting Vesting `vested_transfer`, and `force_vested_transfer`
				RuntimeCall::Utility(..) |
				RuntimeCall::Proxy(..) |
				RuntimeCall::Multisig(..)
			),
			ProxyType::Governance => matches!(
				c,
				RuntimeCall::Democracy(..) |
					RuntimeCall::Council(..) |
					RuntimeCall::TechnicalCommittee(..) |
					RuntimeCall::PhragmenElection(..) |
					RuntimeCall::Treasury(..) |
					RuntimeCall::Utility(..)
			),
			ProxyType::CancelProxy => {
				matches!(c, RuntimeCall::Proxy(pallet_proxy::Call::reject_announcement { .. }))
			},
			ProxyType::IdentityJudgement => matches!(
				c,
				RuntimeCall::Identity(pallet_identity::Call::provide_judgement { .. }) |
					RuntimeCall::Utility(..)
			),
		}
	}

	fn is_superset(&self, o: &Self) -> bool {
		match (self, o) {
			(x, y) if x == y => true,
			(ProxyType::Any, _) => true,
			(_, ProxyType::Any) => false,
			(ProxyType::NonTransfer, _) => true,
			_ => false,
		}
	}
}

impl pallet_proxy::Config for Runtime {
	type AnnouncementDepositBase = AnnouncementDepositBase;
	type AnnouncementDepositFactor = AnnouncementDepositFactor;
	type RuntimeCall = RuntimeCall;
	type CallHasher = BlakeTwo256;
	type Currency = Balances;
	type RuntimeEvent = RuntimeEvent;
	type MaxPending = MaxPending;
	type MaxProxies = MaxProxies;
	type ProxyDepositBase = ProxyDepositBase;
	type ProxyDepositFactor = ProxyDepositFactor;
	type ProxyType = ProxyType;
	type WeightInfo = pallet_proxy::weights::SubstrateWeight<Runtime>;
}

parameter_types! {
	pub const PreimageMaxSize: u32 = 4096 * 1024;
	pub PreimageBaseDeposit: Balance = deposit(2, 64);
	pub PreimageByteDeposit: Balance = deposit(0, 1);
	pub const PreimageHoldReason: RuntimeHoldReason = RuntimeHoldReason::Preimage(pallet_preimage::HoldReason::Preimage);
}

impl pallet_preimage::Config for Runtime {
	type WeightInfo = pallet_preimage::weights::SubstrateWeight<Runtime>;
	type RuntimeEvent = RuntimeEvent;
	type Currency = Balances;
	type ManagerOrigin = EnsureRoot<AccountId>;
	type Consideration = HoldConsideration<
		AccountId,
		Balances,
		PreimageHoldReason,
		LinearStoragePrice<PreimageBaseDeposit, PreimageByteDeposit, Balance>,
	>;
}

parameter_types! {
	pub MaximumSchedulerWeight: Weight = Perbill::from_percent(80) *
		RuntimeBlockWeights::get().max_block;
	pub const MaxScheduledPerBlock: u32 = 50;
	pub const NoPreimagePostponement: Option<u32> = Some(10);
}

impl pallet_scheduler::Config for Runtime {
	type RuntimeCall = RuntimeCall;
	type RuntimeEvent = RuntimeEvent;
	type MaxScheduledPerBlock = MaxScheduledPerBlock;
	type MaximumWeight = MaximumSchedulerWeight;
	type RuntimeOrigin = RuntimeOrigin;
	type OriginPrivilegeCmp = EqualPrivilegeOnly;
	type PalletsOrigin = OriginCaller;
	type ScheduleOrigin = EnsureRoot<AccountId>;
	type WeightInfo = pallet_scheduler::weights::SubstrateWeight<Runtime>;
	type Preimages = Preimage;
}

parameter_types! {
	// One storage item; key size is 32; value is size 4+4+16+32 bytes = 56 bytes.
	pub const DepositBase: Balance = deposit(1, 88);
	// Additional storage item size of 32 bytes.
	pub const DepositFactor: Balance = deposit(0, 32);
	pub const MaxSignatories: u16 = 100;
}

impl pallet_multisig::Config for Runtime {
	type RuntimeCall = RuntimeCall;
	type Currency = Balances;
	type DepositBase = DepositBase;
	type DepositFactor = DepositFactor;
	type RuntimeEvent = RuntimeEvent;
	type MaxSignatories = MaxSignatories;
	type WeightInfo = pallet_multisig::weights::SubstrateWeight<Runtime>;
}

parameter_types! {
	// 1 entry, storing 258 bytes on-chain
	pub const BasicDeposit: Balance = deposit(1, 258);
	   // Additional bytes adds 0 entries, storing 1 byte on-chain
	pub const ByteDeposit: Balance = deposit(0, 1);
	// 1 entry, storing 53 bytes on-chain
	pub const SubAccountDeposit: Balance = deposit(1, 53);
	pub const MaxSubAccounts: u32 = 100;
	pub const MaxAdditionalFields: u32 = 100;
	pub const MaxRegistrars: u32 = 20;
}

impl pallet_identity::Config for Runtime {
	type RuntimeEvent = RuntimeEvent;
	type Currency = Balances;
	type BasicDeposit = BasicDeposit;
	type SubAccountDeposit = SubAccountDeposit;
	type MaxSubAccounts = MaxSubAccounts;
	type IdentityInformation = IdentityInfo<MaxAdditionalFields>;
	type MaxRegistrars = MaxRegistrars;
	type Slashed = Treasury;
	type ForceOrigin = MoreThanHalfCouncil;
	type RegistrarOrigin = MoreThanHalfCouncil;
	type WeightInfo = pallet_identity::weights::SubstrateWeight<Runtime>;
	type ByteDeposit = ByteDeposit;
	type OffchainSignature = Signature;
	type SigningPublicKey = <Signature as Verify>::Signer;
	type UsernameAuthorityOrigin = EnsureRoot<Self::AccountId>;
	type PendingUsernameExpiration = ConstU32<{ 7 * DAYS }>;
	type MaxSuffixLength = ConstU32<7>;
	type MaxUsernameLength = ConstU32<32>;
}

parameter_types! {
	pub const IndexDeposit: Balance = 10 * DOLLARS;
}

impl pallet_indices::Config for Runtime {
	type AccountIndex = AccountIndex;
	type Currency = Balances;
	type Deposit = IndexDeposit;
	type RuntimeEvent = RuntimeEvent;
	type WeightInfo = pallet_indices::weights::SubstrateWeight<Runtime>;
}

// pallet-treasury did not impl OnUnbalanced<Credit>, need an adapter to handle dust.
type CreditOf =
	frame_support::traits::fungible::Credit<<Runtime as frame_system::Config>::AccountId, Balances>;
pub struct DustRemovalAdapter;
impl OnUnbalanced<CreditOf> for DustRemovalAdapter {
	fn on_nonzero_unbalanced(amount: CreditOf) {
		let _ = <Balances as Currency<AccountId>>::deposit_creating(
			&TreasuryPalletId::get().into_account_truncating(),
			amount.peek(),
		);
	}
}

impl pallet_balances::Config for Runtime {
	type AccountStore = System;
	/// The type for recording an account's balance.
	type Balance = Balance;
	type DustRemoval = DustRemovalAdapter;
	/// The ubiquitous event type.
	type RuntimeEvent = RuntimeEvent;
	type ExistentialDeposit = ExistentialDeposit;
	type MaxLocks = ConstU32<50>;
	type MaxReserves = ConstU32<50>;
	type ReserveIdentifier = [u8; 8];
	type FreezeIdentifier = ();
	type MaxFreezes = ConstU32<0>;
	type WeightInfo = pallet_balances::weights::SubstrateWeight<Runtime>;
	type RuntimeHoldReason = RuntimeHoldReason;
	type RuntimeFreezeReason = RuntimeFreezeReason;
}

parameter_types! {
	pub const CouncilMotionDuration: BlockNumber = 7 * DAYS;
	pub const CouncilMaxProposals: u32 = 100;
	pub const CouncilMaxMembers: u32 = 100;
}

impl pallet_collective::Config<CouncilCollective> for Runtime {
	type DefaultVote = pallet_collective::PrimeDefaultVote;
	type RuntimeEvent = RuntimeEvent;
	type MaxMembers = CouncilMaxMembers;
	type MaxProposals = CouncilMaxProposals;
	type MotionDuration = CouncilMotionDuration;
	type RuntimeOrigin = RuntimeOrigin;
	type Proposal = RuntimeCall;
	type WeightInfo = pallet_collective::weights::SubstrateWeight<Runtime>;
	type MaxProposalWeight = MaxProposalWeight;
	type SetMembersOrigin = EnsureRoot<AccountId>;
}

parameter_types! {
	pub const TechnicalMotionDuration: BlockNumber = 7 * DAYS;
	pub const TechnicalMaxProposals: u32 = 100;
	pub const TechnicalMaxMembers: u32 = 100;
	pub MaxProposalWeight: Weight = Perbill::from_percent(50) * RuntimeBlockWeights::get().max_block;
}

impl pallet_collective::Config<TechnicalCollective> for Runtime {
	type DefaultVote = pallet_collective::PrimeDefaultVote;
	type RuntimeEvent = RuntimeEvent;
	type MaxMembers = TechnicalMaxMembers;
	type MaxProposals = TechnicalMaxProposals;
	type MotionDuration = TechnicalMotionDuration;
	type RuntimeOrigin = RuntimeOrigin;
	type Proposal = RuntimeCall;
	type WeightInfo = pallet_collective::weights::SubstrateWeight<Runtime>;
	type MaxProposalWeight = MaxProposalWeight;
	type SetMembersOrigin = EnsureRoot<AccountId>;
}

impl pallet_membership::Config<pallet_membership::Instance1> for Runtime {
	type AddOrigin = MoreThanHalfCouncil;
	type RuntimeEvent = RuntimeEvent;
	type MaxMembers = CouncilMaxMembers;
	type MembershipChanged = Council;
	type MembershipInitialized = Council;
	type PrimeOrigin = MoreThanHalfCouncil;
	type RemoveOrigin = MoreThanHalfCouncil;
	type ResetOrigin = MoreThanHalfCouncil;
	type SwapOrigin = MoreThanHalfCouncil;
	type WeightInfo = pallet_membership::weights::SubstrateWeight<Runtime>;
}

impl pallet_membership::Config<pallet_membership::Instance2> for Runtime {
	type AddOrigin = MoreThanHalfCouncil;
	type RuntimeEvent = RuntimeEvent;
	type MaxMembers = TechnicalMaxMembers;
	type MembershipChanged = TechnicalCommittee;
	type MembershipInitialized = TechnicalCommittee;
	type PrimeOrigin = MoreThanHalfCouncil;
	type RemoveOrigin = MoreThanHalfCouncil;
	type ResetOrigin = MoreThanHalfCouncil;
	type SwapOrigin = MoreThanHalfCouncil;
	type WeightInfo = pallet_membership::weights::SubstrateWeight<Runtime>;
}

parameter_types! {
	pub const CandidacyBond: Balance = 10_000 * DOLLARS;
	// 1 storage item created, key size is 32 bytes, value size is 16+16.
	pub const VotingBondBase: Balance = deposit(1, 64);
	// additional data per vote is 32 bytes (account id).
	pub const VotingBondFactor: Balance = deposit(0, 32);
	/// Daily council elections
	pub const TermDuration: BlockNumber = 7 * DAYS;
	pub const DesiredMembers: u32 = 3;
	pub const DesiredRunnersUp: u32 = 20;
	pub const PhragmenElectionPalletId: LockIdentifier = *b"phrelect";
	pub const MaxVoters: u32 = 512;
	 pub const MaxVotesPerVoter: u32 = 16;
	pub const MaxCandidates: u32 = 64;
}

// Make sure that there are no more than MaxMembers members elected via phragmen.
const_assert!(DesiredMembers::get() <= CouncilMaxMembers::get());

impl pallet_elections_phragmen::Config for Runtime {
	type CandidacyBond = CandidacyBond;
	type ChangeMembers = Council;
	type Currency = Balances;
	type CurrencyToVote = sp_staking::currency_to_vote::U128CurrencyToVote;
	type DesiredMembers = DesiredMembers;
	type DesiredRunnersUp = DesiredRunnersUp;
	type RuntimeEvent = RuntimeEvent;
	type InitializeMembers = Council;
	type KickedMember = Treasury;
	type LoserCandidate = Treasury;
	type PalletId = PhragmenElectionPalletId;
	type TermDuration = TermDuration;
	type VotingBondBase = VotingBondBase;
	type VotingBondFactor = VotingBondFactor;
	type MaxCandidates = MaxCandidates;
	type MaxVoters = MaxVoters;
	type MaxVotesPerVoter = MaxVotesPerVoter;
	type WeightInfo = pallet_elections_phragmen::weights::SubstrateWeight<Runtime>;
}

parameter_types! {
	pub const LaunchPeriod: BlockNumber = 28 * DAYS;
	pub const VotingPeriod: BlockNumber = 28 * DAYS;
	pub const FastTrackVotingPeriod: BlockNumber = 3 * HOURS;
	pub const MinimumDeposit: Balance = 100 * DOLLARS;
	pub const EnactmentPeriod: BlockNumber = 28 * DAYS;
	pub const CooloffPeriod: BlockNumber = 7 * DAYS;
	pub const InstantAllowed: bool = true;
	pub const MaxVotes: u32 = 100;
	pub const MaxProposals: u32 = 100;
}

impl pallet_democracy::Config for Runtime {
	type BlacklistOrigin = EnsureRoot<AccountId>;
	// To cancel a proposal before it has been passed, the technical committee must be unanimous or
	// Root must agree.
	type CancelProposalOrigin = EitherOfDiverse<
		EnsureRoot<AccountId>,
		pallet_collective::EnsureProportionAtLeast<AccountId, TechnicalCollective, 1, 1>,
	>;
	// To cancel a proposal which has been passed, 2/3 of the council must agree to it.
	type CancellationOrigin =
		pallet_collective::EnsureProportionAtLeast<AccountId, CouncilCollective, 2, 3>;
	type CooloffPeriod = CooloffPeriod;
	type Currency = Balances;
	type EnactmentPeriod = EnactmentPeriod;
	type RuntimeEvent = RuntimeEvent;
	/// A unanimous council can have the next scheduled referendum be a straight default-carries
	/// (NTB) vote.
	type ExternalDefaultOrigin =
		pallet_collective::EnsureProportionAtLeast<AccountId, CouncilCollective, 1, 1>;
	/// A super-majority can have the next scheduled referendum be a straight majority-carries vote.
	type ExternalMajorityOrigin =
		pallet_collective::EnsureProportionAtLeast<AccountId, CouncilCollective, 3, 4>;
	/// A straight majority of the council can decide what their next motion is.
	type ExternalOrigin =
		pallet_collective::EnsureProportionAtLeast<AccountId, CouncilCollective, 1, 2>;
	/// Two thirds of the technical committee can have an ExternalMajority/ExternalDefault vote
	/// be tabled immediately and with a shorter voting/enactment period.
	type FastTrackOrigin =
		pallet_collective::EnsureProportionAtLeast<AccountId, TechnicalCollective, 2, 3>;
	type FastTrackVotingPeriod = FastTrackVotingPeriod;
	type InstantAllowed = InstantAllowed;
	type InstantOrigin =
		pallet_collective::EnsureProportionAtLeast<AccountId, TechnicalCollective, 1, 1>;
	type LaunchPeriod = LaunchPeriod;
	type MaxProposals = MaxProposals;
	type MaxVotes = MaxVotes;
	type MinimumDeposit = MinimumDeposit;
	type PalletsOrigin = OriginCaller;
	type Scheduler = Scheduler;
	type Slash = Treasury;
	// Any single technical committee member may veto a coming council proposal, however they can
	// only do it once and it lasts only for the cool-off period.
	type VetoOrigin = pallet_collective::EnsureMember<AccountId, TechnicalCollective>;
	type VoteLockingPeriod = EnactmentPeriod; // Same as EnactmentPeriod
	type VotingPeriod = VotingPeriod;
	type WeightInfo = pallet_democracy::weights::SubstrateWeight<Runtime>;
	type Preimages = Preimage;
	type MaxDeposits = ConstU32<100>;
	type MaxBlacklisted = ConstU32<100>;
	type SubmitOrigin = EnsureSigned<AccountId>;
}

parameter_types! {
	pub const ProposalBond: Permill = Permill::from_percent(5);
	pub const ProposalBondMinimum: Balance = 100 * DOLLARS;
	pub const ProposalBondMaximum: Balance = 500 * DOLLARS;
	pub const SpendPeriod: BlockNumber = 6 * DAYS;
	pub const PayoutSpendPeriod: BlockNumber = 30 * DAYS;
	pub const Burn: Permill = Permill::from_perthousand(0);
	pub const TipReportDepositBase: Balance = 1 * DOLLARS;
	pub const DataDepositPerByte: Balance = 1 * CENTS;
	pub const MaxApprovals: u32 = 100;
	pub const MaxBalance: Balance = 800_000 * BNCS;
}

type ApproveOrigin = EitherOfDiverse<
	EnsureRoot<AccountId>,
	pallet_collective::EnsureProportionAtLeast<AccountId, CouncilCollective, 3, 5>,
>;

impl pallet_treasury::Config for Runtime {
	type ApproveOrigin = ApproveOrigin;
	type SpendOrigin = EitherOf<EnsureRootWithSuccess<AccountId, MaxBalance>, Spender>;
	type Burn = Burn;
	type BurnDestination = ();
	type Currency = Balances;
	type RuntimeEvent = RuntimeEvent;
	type MaxApprovals = MaxApprovals;
	type AssetKind = ();
	type Beneficiary = AccountId;
	type BeneficiaryLookup = IdentityLookup<Self::Beneficiary>;
	type Paymaster = PayFromAccount<Balances, BifrostFeeAccount>;
	type BalanceConverter = UnityAssetBalanceConversion;
	type PayoutPeriod = PayoutSpendPeriod;
	#[cfg(feature = "runtime-benchmarks")]
	type BenchmarkHelper = ();
	type OnSlash = Treasury;
	type PalletId = TreasuryPalletId;
	type ProposalBond = ProposalBond;
	type ProposalBondMinimum = ProposalBondMinimum;
	type ProposalBondMaximum = ProposalBondMaximum;
	type RejectOrigin = MoreThanHalfCouncil;
	type SpendFunds = ();
	type SpendPeriod = SpendPeriod;
	type WeightInfo = pallet_treasury::weights::SubstrateWeight<Runtime>;
}

impl pallet_transaction_payment::Config for Runtime {
	type RuntimeEvent = RuntimeEvent;
	type FeeMultiplierUpdate = SlowAdjustingFeeUpdate<Self>;
	type LengthToFee = ConstantMultiplier<Balance, TransactionByteFee>;
	type OnChargeTransaction = FlexibleFee;
	type OperationalFeeMultiplier = ConstU8<5>;
	type WeightToFee = WeightToFee;
}

/// Calls that can bypass the tx-pause pallet.
/// We always allow system calls and timestamp since it is required for block production
pub struct TxPauseWhitelistedCalls;
impl Contains<pallet_tx_pause::RuntimeCallNameOf<Runtime>> for TxPauseWhitelistedCalls {
	fn contains(full_name: &pallet_tx_pause::RuntimeCallNameOf<Runtime>) -> bool {
		matches!(full_name.0.as_slice(), b"System" | b"Timestamp" | b"TxPause")
	}
}

impl pallet_tx_pause::Config for Runtime {
	type RuntimeEvent = RuntimeEvent;
	type RuntimeCall = RuntimeCall;
	type PauseOrigin = TechAdminOrCouncil;
	type UnpauseOrigin = TechAdminOrCouncil;
	type WhitelistedCalls = TxPauseWhitelistedCalls;
	type MaxNameLen = ConstU32<256>;
	type WeightInfo = pallet_tx_pause::weights::SubstrateWeight<Runtime>;
}

// culumus runtime start
parameter_types! {
	pub const ReservedXcmpWeight: Weight = MAXIMUM_BLOCK_WEIGHT.saturating_div(4);
	pub const ReservedDmpWeight: Weight = MAXIMUM_BLOCK_WEIGHT.saturating_div(4);
}

impl cumulus_pallet_parachain_system::Config for Runtime {
	type DmpQueue = frame_support::traits::EnqueueWithOrigin<MessageQueue, xcm_config::RelayOrigin>;
	type RuntimeEvent = RuntimeEvent;
	type OnSystemEvent = ();
	type OutboundXcmpMessageSource = XcmpQueue;
	type ReservedDmpWeight = ReservedDmpWeight;
	type ReservedXcmpWeight = ReservedXcmpWeight;
	type SelfParaId = parachain_info::Pallet<Runtime>;
	type XcmpMessageHandler = XcmpQueue;
	type CheckAssociatedRelayNumber = RelayNumberStrictlyIncreases;
	type ConsensusHook = cumulus_pallet_parachain_system::ExpectParentIncluded;
	type WeightInfo = cumulus_pallet_parachain_system::weights::SubstrateWeight<Runtime>;
}

impl parachain_info::Config for Runtime {}

impl cumulus_pallet_aura_ext::Config for Runtime {}

parameter_types! {
	pub const Period: u32 = 6 * HOURS;
	pub const Offset: u32 = 0;
}

impl pallet_session::Config for Runtime {
	type RuntimeEvent = RuntimeEvent;
	type Keys = opaque::SessionKeys;
	type NextSessionRotation = pallet_session::PeriodicSessions<Period, Offset>;
	// Essentially just Aura, but lets be pedantic.
	type SessionHandler =
		<opaque::SessionKeys as sp_runtime::traits::OpaqueKeys>::KeyTypeIdProviders;
	type SessionManager = CollatorSelection;
	type ShouldEndSession = pallet_session::PeriodicSessions<Period, Offset>;
	type ValidatorId = <Self as frame_system::Config>::AccountId;
	// we don't have stash and controller, thus we don't need the convert as well.
	type ValidatorIdOf = pallet_collator_selection::IdentityCollator;
	type WeightInfo = pallet_session::weights::SubstrateWeight<Runtime>;
}

impl pallet_authorship::Config for Runtime {
	type EventHandler = CollatorSelection;
	type FindAuthor = pallet_session::FindAccountFromAuthorIndex<Self, Aura>;
}

impl pallet_aura::Config for Runtime {
	type AuthorityId = AuraId;
	type DisabledValidators = ();
	type MaxAuthorities = ConstU32<100_000>;
	type AllowMultipleBlocksPerSlot = ConstBool<false>;
	type SlotDuration = ConstU64<SLOT_DURATION>;
}

parameter_types! {
	pub const PotId: PalletId = PalletId(*b"PotStake");
	pub const SessionLength: BlockNumber = 6 * HOURS;
	pub const MaxInvulnerables: u32 = 100;
}

impl pallet_collator_selection::Config for Runtime {
	type Currency = Balances;
	type RuntimeEvent = RuntimeEvent;
	// should be a multiple of session or things will get inconsistent
	type KickThreshold = Period;
	type MaxCandidates = MaxCandidates;
	type MaxInvulnerables = MaxInvulnerables;
	type PotId = PotId;
	type UpdateOrigin = EnsureRoot<AccountId>;
	type ValidatorId = <Self as frame_system::Config>::AccountId;
	type ValidatorIdOf = pallet_collator_selection::IdentityCollator;
	type ValidatorRegistration = Session;
	type WeightInfo = ();
	type MinEligibleCollators = ConstU32<5>;
}

// culumus runtime end

parameter_types! {
	pub UnvestedFundsAllowedWithdrawReasons: WithdrawReasons =
		WithdrawReasons::except(WithdrawReasons::TRANSFER | WithdrawReasons::RESERVE);
}

impl bifrost_vesting::Config for Runtime {
	type BlockNumberToBalance = ConvertInto;
	type Currency = Balances;
	type RuntimeEvent = RuntimeEvent;
	type MinVestedTransfer = ExistentialDeposit;
	type WeightInfo = weights::bifrost_vesting::BifrostWeight<Runtime>;
	type UnvestedFundsAllowedWithdrawReasons = UnvestedFundsAllowedWithdrawReasons;
	const MAX_VESTING_SCHEDULES: u32 = 28;
}

// Bifrost modules start

pub struct ExtraFeeMatcher;
impl FeeGetter<RuntimeCall> for ExtraFeeMatcher {
	fn get_fee_info(c: &RuntimeCall) -> ExtraFeeInfo {
		match *c {
			RuntimeCall::Salp(bifrost_salp::Call::contribute { .. }) => ExtraFeeInfo {
				extra_fee_name: ExtraFeeName::SalpContribute,
				extra_fee_currency: RelayCurrencyId::get(),
			},
			RuntimeCall::XcmInterface(bifrost_xcm_interface::Call::transfer_statemine_assets {
				..
			}) => ExtraFeeInfo {
				extra_fee_name: ExtraFeeName::StatemineTransfer,
				extra_fee_currency: RelayCurrencyId::get(),
			},
			RuntimeCall::XcmInterface(bifrost_xcm_interface::Call::transfer_ethereum_assets {
				..
			}) => ExtraFeeInfo {
				extra_fee_name: ExtraFeeName::EthereumTransfer,
				extra_fee_currency: RelayCurrencyId::get(),
			},
			RuntimeCall::VtokenVoting(bifrost_vtoken_voting::Call::vote { vtoken, .. }) =>
				ExtraFeeInfo {
					extra_fee_name: ExtraFeeName::VoteVtoken,
					extra_fee_currency: vtoken.to_token().unwrap_or(vtoken),
				},
			RuntimeCall::VtokenVoting(bifrost_vtoken_voting::Call::remove_delegator_vote {
				vtoken,
				..
			}) => ExtraFeeInfo {
				extra_fee_name: ExtraFeeName::VoteRemoveDelegatorVote,
				extra_fee_currency: vtoken.to_token().unwrap_or(vtoken),
			},
			_ => ExtraFeeInfo::default(),
		}
	}
}

parameter_types! {
	pub MaxFeeCurrencyOrderListLen: u32 = 50;
}

impl bifrost_flexible_fee::Config for Runtime {
	type Currency = Balances;
	type DexOperator = ZenlinkProtocol;
	type RuntimeEvent = RuntimeEvent;
	type MultiCurrency = Currencies;
	type TreasuryAccount = BifrostTreasuryAccount;
	type MaxFeeCurrencyOrderListLen = MaxFeeCurrencyOrderListLen;
	type OnUnbalanced = Treasury;
	type WeightInfo = weights::bifrost_flexible_fee::BifrostWeight<Runtime>;
	type ExtraFeeMatcher = ExtraFeeMatcher;
	type ParachainId = ParachainInfo;
	type ControlOrigin = TechAdminOrCouncil;
	type XcmWeightAndFeeHandler = XcmInterface;
	type MinAssetHubExecutionFee = ConstU128<{ 20 * CENTS }>;
	type MinRelaychainExecutionFee = ConstU128<{ 20 * CENTS }>;
	type RelaychainCurrencyId = RelayCurrencyId;
	type XcmRouter = XcmRouter;
	type PalletId = FlexibleFeePalletId;
}

parameter_types! {
	pub BifrostParachainAccountId20: [u8; 20] = cumulus_primitives_core::ParaId::from(ParachainInfo::get()).into_account_truncating();
}

pub fn create_x2_multilocation(index: u16, currency_id: CurrencyId) -> MultiLocation {
	match currency_id {
		CurrencyId::Token2(GLMR_TOKEN_ID) => MultiLocation::new(
			1,
			xcm::v3::Junctions::X2(
				xcm::v3::Junction::Parachain(parachains::moonbeam::ID.into()),
				xcm::v3::Junction::AccountKey20 {
					network: None,
					key: Slp::derivative_account_id_20(
						polkadot_parachain_primitives::primitives::Sibling::from(
							ParachainInfo::get(),
						)
						.into_account_truncating(),
						index,
					)
					.into(),
				},
			),
		),
		// Only relay chain use the Bifrost para account with "para"
		CurrencyId::Token2(DOT_TOKEN_ID) => xcm::v3::Location::new(
			1,
			xcm::v3::Junctions::X1(xcm::v3::Junction::AccountId32 {
				network: None,
				id: Utility::derivative_account_id(
					ParachainInfo::get().into_account_truncating(),
					index,
				)
				.into(),
			}),
		),
		// Bifrost Polkadot Native token
		CurrencyId::Native(TokenSymbol::BNC) => xcm::v3::Location::new(
			0,
			xcm::v3::Junctions::X1(xcm::v3::Junction::AccountId32 {
				network: None,
				id: Utility::derivative_account_id(
					polkadot_parachain_primitives::primitives::Sibling::from(ParachainInfo::get())
						.into_account_truncating(),
					index,
				)
				.into(),
			}),
		),
		// Other sibling chains use the Bifrost para account with "sibl"
		_ => {
			// get parachain id
			if let Some(location) =
				BifrostCurrencyIdConvert::<SelfParaChainId>::convert(currency_id)
			{
				if let Some(Parachain(para_id)) = location.interior().first() {
					xcm::v3::Location::new(
						1,
						xcm::v3::Junctions::X2(
							xcm::v3::Junction::Parachain(*para_id),
							xcm::v3::Junction::AccountId32 {
								network: None,
								id: Utility::derivative_account_id(
									polkadot_parachain_primitives::primitives::Sibling::from(
										ParachainInfo::get(),
									)
									.into_account_truncating(),
									index,
								)
								.into(),
							},
						),
					)
				} else {
					xcm::v3::Location::default()
				}
			} else {
				xcm::v3::Location::default()
			}
		},
	}
}

pub struct SubAccountIndexMultiLocationConvertor;
impl Convert<(u16, CurrencyId), MultiLocation> for SubAccountIndexMultiLocationConvertor {
	fn convert((sub_account_index, currency_id): (u16, CurrencyId)) -> MultiLocation {
		create_x2_multilocation(sub_account_index, currency_id)
	}
}

parameter_types! {
	pub MinContribution: Balance = dollar::<Runtime>(RelayCurrencyId::get()) * 5;
	pub const RemoveKeysLimit: u32 = 500;
	pub const VSBondValidPeriod: BlockNumber = 30 * DAYS;
	pub const ReleaseCycle: BlockNumber = 1 * DAYS;
	pub const LeasePeriod: BlockNumber = POLKA_LEASE_PERIOD;
	pub const ReleaseRatio: Percent = Percent::from_percent(50);
	pub const SlotLength: BlockNumber = 8u32 as BlockNumber;
	pub ConfirmMuitiSigAccount: AccountId = hex!["e4da05f08e89bf6c43260d96f26fffcfc7deae5b465da08669a9d008e64c2c63"].into();
	pub const SalpLockId: LockIdentifier = *b"salplock";
	pub const BatchLimit: u32 = 50;
}

impl bifrost_salp::Config for Runtime {
	type BancorPool = ();
	type RuntimeEvent = RuntimeEvent;
	type RuntimeOrigin = RuntimeOrigin;
	type RuntimeCall = RuntimeCall;
	type LeasePeriod = LeasePeriod;
	type MinContribution = MinContribution;
	type MultiCurrency = Currencies;
	type PalletId = BifrostCrowdloanId;
	type RelayChainToken = RelayCurrencyId;
	type ReleaseCycle = ReleaseCycle;
	type ReleaseRatio = ReleaseRatio;
	type RemoveKeysLimit = RemoveKeysLimit;
	type SlotLength = SlotLength;
	type VSBondValidPeriod = VSBondValidPeriod;
	type WeightInfo = weights::bifrost_salp::BifrostWeight<Runtime>;
	type EnsureConfirmAsGovernance = EitherOfDiverse<TechAdminOrCouncil, SALPAdmin>;
	type XcmInterface = XcmInterface;
	type TreasuryAccount = BifrostTreasuryAccount;
	type BuybackPalletId = BuybackPalletId;
	type DexOperator = ZenlinkProtocol;
	type CurrencyIdConversion = AssetIdMaps<Runtime>;
	type CurrencyIdRegister = AssetIdMaps<Runtime>;
	type ParachainId = ParachainInfo;
	type StablePool = StablePool;
	type VtokenMinting = VtokenMinting;
	type LockId = SalpLockId;
	type BatchLimit = BatchLimit;
}

impl bifrost_asset_registry::Config for Runtime {
	type RuntimeEvent = RuntimeEvent;
	type Currency = Balances;
	type RegisterOrigin = EitherOfDiverse<MoreThanHalfCouncil, TechAdmin>;
	type WeightInfo = weights::bifrost_asset_registry::BifrostWeight<Runtime>;
}

parameter_types! {
	pub const MaxTypeEntryPerBlock: u32 = 10;
	pub const MaxRefundPerBlock: u32 = 10;
	pub const MaxLengthLimit: u32 = 500;
}

pub struct SubstrateResponseManager;
impl QueryResponseManager<QueryId, Location, BlockNumber, RuntimeCall>
	for SubstrateResponseManager
{
	fn get_query_response_record(query_id: QueryId) -> bool {
		if let Some(QueryStatus::Ready { .. }) = PolkadotXcm::query(query_id) {
			true
		} else {
			false
		}
	}

	fn create_query_record(
		responder: Location,
		call_back: Option<RuntimeCall>,
		timeout: BlockNumber,
	) -> u64 {
		if let Some(call_back) = call_back {
			PolkadotXcm::new_notify_query(responder.clone(), call_back, timeout, Here)
		} else {
			PolkadotXcm::new_query(responder, timeout, Here)
		}
	}

	fn remove_query_record(query_id: QueryId) -> bool {
		// Temporarily banned. Querries from pallet_xcm cannot be removed unless it is in ready
		// status. And we are not allowed to mannually change query status.
		// So in the manual mode, it is not possible to remove the query at all.
		// PolkadotXcm::take_response(query_id).is_some()

		PolkadotXcm::take_response(query_id);
		true
	}
}

impl bifrost_slp::Config for Runtime {
	type RuntimeEvent = RuntimeEvent;
	type RuntimeOrigin = RuntimeOrigin;
	type RuntimeCall = RuntimeCall;
	type MultiCurrency = Currencies;
	type ControlOrigin = EitherOfDiverse<TechAdminOrCouncil, LiquidStaking>;
	type WeightInfo = weights::bifrost_slp::BifrostWeight<Runtime>;
	type VtokenMinting = VtokenMinting;
	type AccountConverter = SubAccountIndexMultiLocationConvertor;
	type ParachainId = SelfParaChainId;
	type SubstrateResponseManager = SubstrateResponseManager;
	type MaxTypeEntryPerBlock = MaxTypeEntryPerBlock;
	type MaxRefundPerBlock = MaxRefundPerBlock;
	type ParachainStaking = ();
	type XcmTransfer = XTokens;
	type MaxLengthLimit = MaxLengthLimit;
	type XcmWeightAndFeeHandler = XcmInterface;
	type ChannelCommission = ChannelCommission;
	type StablePoolHandler = StablePool;
	type AssetIdMaps = AssetIdMaps<Runtime>;
	type TreasuryAccount = BifrostTreasuryAccount;
}

parameter_types! {
	pub const RelayChainTokenSymbolDOT: TokenSymbol = TokenSymbol::DOT;
}

impl bifrost_vstoken_conversion::Config for Runtime {
	type RuntimeEvent = RuntimeEvent;
	type MultiCurrency = Currencies;
	type RelayCurrencyId = RelayCurrencyId;
	type TreasuryAccount = BifrostTreasuryAccount;
	type ControlOrigin = CoreAdminOrCouncil;
	type VsbondAccount = BifrostVsbondPalletId;
	type CurrencyIdConversion = AssetIdMaps<Runtime>;
	type WeightInfo = weights::bifrost_vstoken_conversion::BifrostWeight<Runtime>;
}

parameter_types! {
	pub const WhitelistMaximumLimit: u32 = 10;
}

impl bifrost_farming::Config for Runtime {
	type RuntimeEvent = RuntimeEvent;
	type CurrencyId = CurrencyId;
	type MultiCurrency = Currencies;
	type ControlOrigin = TechAdminOrCouncil;
	type TreasuryAccount = BifrostTreasuryAccount;
	type Keeper = FarmingKeeperPalletId;
	type RewardIssuer = FarmingRewardIssuerPalletId;
	type WeightInfo = weights::bifrost_farming::BifrostWeight<Runtime>;
	type FarmingBoost = FarmingBoostPalletId;
	type VeMinting = VeMinting;
	type BlockNumberToBalance = ConvertInto;
	type WhitelistMaximumLimit = WhitelistMaximumLimit;
	type GaugeRewardIssuer = FarmingGaugeRewardIssuerPalletId;
}

parameter_types! {
	pub const BlocksPerRound: u32 = prod_or_fast!(1500, 50);
	pub const MaxTokenLen: u32 = 500;
	pub const MaxFarmingPoolIdLen: u32 = 100;
}

impl bifrost_system_staking::Config for Runtime {
	type RuntimeEvent = RuntimeEvent;
	type MultiCurrency = Currencies;
	type EnsureConfirmAsGovernance = CoreAdminOrCouncil;
	type WeightInfo = weights::bifrost_system_staking::BifrostWeight<Runtime>;
	type FarmingInfo = Farming;
	type VtokenMintingInterface = VtokenMinting;
	type TreasuryAccount = BifrostTreasuryAccount;
	type PalletId = SystemStakingPalletId;
	type BlocksPerRound = BlocksPerRound;
	type MaxTokenLen = MaxTokenLen;
	type MaxFarmingPoolIdLen = MaxFarmingPoolIdLen;
}

impl bifrost_system_maker::Config for Runtime {
	type RuntimeEvent = RuntimeEvent;
	type MultiCurrency = Currencies;
	type ControlOrigin = TechAdminOrCouncil;
	type WeightInfo = weights::bifrost_system_maker::BifrostWeight<Runtime>;
	type DexOperator = ZenlinkProtocol;
	type CurrencyIdConversion = AssetIdMaps<Runtime>;
	type TreasuryAccount = BifrostTreasuryAccount;
	type RelayChainToken = RelayCurrencyId;
	type SystemMakerPalletId = SystemMakerPalletId;
	type ParachainId = ParachainInfo;
	type VtokenMintingInterface = VtokenMinting;
}

impl bifrost_fee_share::Config for Runtime {
	type RuntimeEvent = RuntimeEvent;
	type MultiCurrency = Currencies;
	type ControlOrigin = CoreAdminOrCouncil;
	type WeightInfo = weights::bifrost_fee_share::BifrostWeight<Runtime>;
	type FeeSharePalletId = FeeSharePalletId;
	type PriceFeeder = Prices;
}

impl bifrost_cross_in_out::Config for Runtime {
	type RuntimeEvent = RuntimeEvent;
	type MultiCurrency = Currencies;
	type ControlOrigin = TechAdminOrCouncil;
	type EntrancePalletId = SlpEntrancePalletId;
	type WeightInfo = weights::bifrost_cross_in_out::BifrostWeight<Runtime>;
	type MaxLengthLimit = MaxLengthLimit;
}

impl bifrost_slpx::Config for Runtime {
	type RuntimeEvent = RuntimeEvent;
	type ControlOrigin = TechAdminOrCouncil;
	type MultiCurrency = Currencies;
	type DexOperator = ZenlinkProtocol;
	type VtokenMintingInterface = VtokenMinting;
	type StablePoolHandler = StablePool;
	type XcmTransfer = XTokens;
	type XcmSender = XcmRouter;
	type CurrencyIdConvert = AssetIdMaps<Runtime>;
	type TreasuryAccount = BifrostTreasuryAccount;
	type ParachainId = SelfParaChainId;
	type WeightInfo = weights::bifrost_slpx::BifrostWeight<Runtime>;
}

pub struct EnsurePoolAssetId;
impl bifrost_stable_asset::traits::ValidateAssetId<CurrencyId> for EnsurePoolAssetId {
	fn validate(_: CurrencyId) -> bool {
		true
	}
}

/// Configure the pallet bifrost_stable_asset in pallets/bifrost_stable_asset.
impl bifrost_stable_asset::Config for Runtime {
	type RuntimeEvent = RuntimeEvent;
	type AssetId = CurrencyId;
	type Balance = Balance;
	type Assets = Currencies;
	type PalletId = StableAssetPalletId;
	type AtLeast64BitUnsigned = u128;
	type FeePrecision = ConstU128<10_000_000_000>;
	type APrecision = ConstU128<100>;
	type PoolAssetLimit = ConstU32<5>;
	type SwapExactOverAmount = ConstU128<100>;
	type WeightInfo = ();
	type ListingOrigin = TechAdminOrCouncil;
	type EnsurePoolAssetId = EnsurePoolAssetId;
}

impl bifrost_stable_pool::Config for Runtime {
	type WeightInfo = weights::bifrost_stable_pool::BifrostWeight<Runtime>;
	type ControlOrigin = TechAdminOrCouncil;
	type CurrencyId = CurrencyId;
	type MultiCurrency = Currencies;
	type StableAsset = StableAsset;
	type VtokenMinting = VtokenMinting;
	type CurrencyIdConversion = AssetIdMaps<Runtime>;
	type CurrencyIdRegister = AssetIdMaps<Runtime>;
}

parameter_types! {
	pub const QueryTimeout: BlockNumber = 100;
	pub const ReferendumCheckInterval: BlockNumber = 300;
}

pub struct DerivativeAccountTokenFilter;
impl Contains<CurrencyId> for DerivativeAccountTokenFilter {
	fn contains(token: &CurrencyId) -> bool {
		*token == RelayCurrencyId::get()
	}
}

impl bifrost_vtoken_voting::Config for Runtime {
	type RuntimeEvent = RuntimeEvent;
	type RuntimeOrigin = RuntimeOrigin;
	type RuntimeCall = RuntimeCall;
	type MultiCurrency = Currencies;
	type ControlOrigin = CoreAdminOrCouncil;
	type ResponseOrigin = EnsureResponse<Everything>;
	type XcmDestWeightAndFee = XcmInterface;
	type DerivativeAccount = DerivativeAccountProvider<Runtime, DerivativeAccountTokenFilter>;
	type RelaychainBlockNumberProvider = RelaychainDataProvider<Runtime>;
	type VTokenSupplyProvider = VtokenMinting;
	type ParachainId = SelfParaChainId;
	type MaxVotes = ConstU32<256>;
	type QueryTimeout = QueryTimeout;
	type ReferendumCheckInterval = ReferendumCheckInterval;
	type WeightInfo = weights::bifrost_vtoken_voting::BifrostWeight<Runtime>;
}

// Bifrost modules end

// zenlink runtime start

parameter_types! {
	pub const StringLimit: u32 = 50;
}

impl merkle_distributor::Config for Runtime {
	type RuntimeEvent = RuntimeEvent;
	type CurrencyId = CurrencyId;
	type MultiCurrency = Currencies;
	type Balance = Balance;
	type MerkleDistributorId = u32;
	type PalletId = MerkleDirtributorPalletId;
	type StringLimit = StringLimit;
	type WeightInfo = ();
}

parameter_types! {
	pub const ZenlinkPalletId: PalletId = PalletId(*b"/zenlink");
	pub const GetExchangeFee: (u32, u32) = (3, 1000);   // 0.3%
}

impl zenlink_protocol::Config for Runtime {
	type RuntimeEvent = RuntimeEvent;
	type MultiAssetsHandler = MultiAssets;
	type PalletId = ZenlinkPalletId;
	type SelfParaId = SelfParaId;
	type TargetChains = ();
	type WeightInfo = ();
	type AssetId = ZenlinkAssetId;
	type LpGenerate = PairLpGenerate<Self>;
}

type MultiAssets = ZenlinkMultiAssets<ZenlinkProtocol, Balances, LocalAssetAdaptor<Currencies>>;

pub struct OnRedeemSuccess;
impl bifrost_vtoken_minting::OnRedeemSuccess<AccountId, CurrencyId, Balance> for OnRedeemSuccess {
	fn on_redeem_success(token_id: CurrencyId, to: AccountId, token_amount: Balance) -> Weight {
		SystemStaking::on_redeem_success(token_id, to, token_amount)
	}

	fn on_redeemed(
		address: AccountId,
		token_id: CurrencyId,
		token_amount: Balance,
		vtoken_amount: Balance,
		fee: Balance,
	) -> Weight {
		SystemStaking::on_redeemed(address, token_id, token_amount, vtoken_amount, fee)
	}
}

parameter_types! {
	pub const MaximumUnlockIdOfUser: u32 = 10;
	pub const MaximumUnlockIdOfTimeUnit: u32 = 50;
	pub BifrostFeeAccount: AccountId = TreasuryPalletId::get().into_account_truncating();
}

impl bifrost_vtoken_minting::Config for Runtime {
	type RuntimeEvent = RuntimeEvent;
	type MultiCurrency = Currencies;
	type ControlOrigin = TechAdminOrCouncil;
	type MaximumUnlockIdOfUser = MaximumUnlockIdOfUser;
	type MaximumUnlockIdOfTimeUnit = MaximumUnlockIdOfTimeUnit;
	type EntranceAccount = SlpEntrancePalletId;
	type ExitAccount = SlpExitPalletId;
	type FeeAccount = BifrostFeeAccount;
	type RedeemFeeAccount = BifrostFeeAccount;
	type BifrostSlp = Slp;
	type BifrostSlpx = Slpx;
	type WeightInfo = weights::bifrost_vtoken_minting::BifrostWeight<Runtime>;
	type OnRedeemSuccess = OnRedeemSuccess;
	type RelayChainToken = RelayCurrencyId;
	type CurrencyIdConversion = AssetIdMaps<Runtime>;
	type CurrencyIdRegister = AssetIdMaps<Runtime>;
	type XcmTransfer = XTokens;
	type AstarParachainId = ConstU32<2006>;
	type MoonbeamParachainId = ConstU32<2004>;
	type HydradxParachainId = ConstU32<2034>;
	type MantaParachainId = ConstU32<2104>;
	type InterlayParachainId = ConstU32<2032>;
	type ChannelCommission = ChannelCommission;
	type MaxLockRecords = ConstU32<100>;
	type IncentivePoolAccount = IncentivePoolAccount;
	type VeMinting = VeMinting;
	type AssetIdMaps = AssetIdMaps<Runtime>;
}

parameter_types! {
	pub const VeMintingTokenType: CurrencyId = CurrencyId::VToken(TokenSymbol::BNC);
	pub const Week: BlockNumber = prod_or_fast!(WEEKS, 10);
	pub const MaxBlock: BlockNumber = 4 * 365 * DAYS;
	pub const Multiplier: Balance = 10_u128.pow(12);
	pub const VoteWeightMultiplier: Balance = 1;
	pub const MaxPositions: u32 = 10;
	pub const MarkupRefreshLimit: u32 = 100;
}

impl bifrost_ve_minting::Config for Runtime {
	type RuntimeEvent = RuntimeEvent;
	type MultiCurrency = Currencies;
	type ControlOrigin = TechAdminOrCouncil;
	type TokenType = VeMintingTokenType;
	type VeMintingPalletId = VeMintingPalletId;
	type IncentivePalletId = IncentivePalletId;
	type BuyBackAccount = BuyBackAccount;
	type WeightInfo = weights::bifrost_ve_minting::BifrostWeight<Runtime>;
	type BlockNumberToBalance = ConvertInto;
	type Week = Week;
	type MaxBlock = MaxBlock;
	type Multiplier = Multiplier;
	type VoteWeightMultiplier = VoteWeightMultiplier;
	type MaxPositions = MaxPositions;
	type MarkupRefreshLimit = MarkupRefreshLimit;
}

parameter_types! {
	pub const MinimumCount: u32 = 3;
	pub const ExpiresIn: Moment = 1000 * 60 * 60; // 60 mins
	pub const MaxHasDispatchedSize: u32 = 100;
	pub OracleRootOperatorAccountId: AccountId = OraclePalletId::get().into_account_truncating();
	pub const MinimumTimestampInterval: Moment = 1000 * 60 * 10; // 10 mins
	pub const MaximumValueInterval: Price = FixedU128::from_inner(3_000_000_000_000_000); // 0.3%
}

type BifrostDataProvider = orml_oracle::Instance1;
impl orml_oracle::Config<BifrostDataProvider> for Runtime {
	type RuntimeEvent = RuntimeEvent;
	type OnNewData = ();
	type CombineData = orml_oracle::DefaultCombineData<
		Runtime,
		MinimumCount,
		ExpiresIn,
		MinimumTimestampInterval,
		MaximumValueInterval,
		BifrostDataProvider,
	>;
	type Time = Timestamp;
	type OracleKey = CurrencyId;
	type OracleValue = Price;
	type RootOperatorAccountId = OracleRootOperatorAccountId;
	type MaxHasDispatchedSize = MaxHasDispatchedSize;
	type WeightInfo = weights::orml_oracle::WeightInfo<Runtime>;
	type Members = OracleMembership;
	type MaxFeedValues = ConstU32<100>;
	type ControlOrigin = TechAdminOrCouncil;
}

pub type TimeStampedPrice = orml_oracle::TimestampedValue<Price, Moment>;
pub struct AggregatedDataProvider;
impl DataProvider<CurrencyId, TimeStampedPrice> for AggregatedDataProvider {
	fn get(key: &CurrencyId) -> Option<TimeStampedPrice> {
		Oracle::get(key)
	}
}

impl DataProviderExtended<CurrencyId, TimeStampedPrice> for AggregatedDataProvider {
	fn get_no_op(key: &CurrencyId) -> Option<TimeStampedPrice> {
		Oracle::get_no_op(key)
	}

	fn get_all_values() -> Vec<(CurrencyId, Option<TimeStampedPrice>)> {
		Oracle::get_all_values()
	}
}

impl DataFeeder<CurrencyId, TimeStampedPrice, AccountId> for AggregatedDataProvider {
	fn feed_value(_: Option<AccountId>, _: CurrencyId, _: TimeStampedPrice) -> DispatchResult {
		Err("Not supported".into())
	}
}

impl pallet_prices::Config for Runtime {
	type RuntimeEvent = RuntimeEvent;
	type Source = AggregatedDataProvider;
	type FeederOrigin = TechAdminOrCouncil;
	type UpdateOrigin = TechAdminOrCouncil;
	type RelayCurrency = RelayCurrencyId;
	type CurrencyIdConvert = AssetIdMaps<Runtime>;
	type Assets = Currencies;
	type WeightInfo = pallet_prices::weights::SubstrateWeight<Runtime>;
}

impl lend_market::Config for Runtime {
	type RuntimeEvent = RuntimeEvent;
	type PalletId = LendMarketPalletId;
	type PriceFeeder = Prices;
	type ReserveOrigin = TechAdminOrCouncil;
	type UpdateOrigin = TechAdminOrCouncil;
	type WeightInfo = lend_market::weights::BifrostWeight<Runtime>;
	type UnixTime = Timestamp;
	type Assets = Currencies;
	type RewardAssetId = NativeCurrencyId;
	type LiquidationFreeAssetId = RelayCurrencyId;
}

parameter_types! {
	pub const OracleMaxMembers: u32 = 100;
}

impl pallet_membership::Config<pallet_membership::Instance3> for Runtime {
	type AddOrigin = CoreAdminOrCouncil;
	type RuntimeEvent = RuntimeEvent;
	type MaxMembers = OracleMaxMembers;
	type MembershipInitialized = ();
	type MembershipChanged = ();
	type PrimeOrigin = CoreAdminOrCouncil;
	type RemoveOrigin = CoreAdminOrCouncil;
	type ResetOrigin = CoreAdminOrCouncil;
	type SwapOrigin = CoreAdminOrCouncil;
	type WeightInfo = pallet_membership::weights::SubstrateWeight<Runtime>;
}

impl leverage_staking::Config for Runtime {
	type RuntimeEvent = RuntimeEvent;
	type WeightInfo = leverage_staking::weights::SubstrateWeight<Runtime>;
	type ControlOrigin = EnsureRoot<AccountId>;
	type VtokenMinting = VtokenMinting;
	type LendMarket = LendMarket;
	type StablePoolHandler = StablePool;
	type CurrencyIdConversion = AssetIdMaps<Runtime>;
}

parameter_types! {
	pub const ClearingDuration: u32 = prod_or_fast!(1 * DAYS, 10 * MINUTES);
	pub const NameLengthLimit: u32 = 20;
	pub BifrostCommissionReceiver: AccountId = TreasuryPalletId::get().into_account_truncating();
}

impl bifrost_channel_commission::Config for Runtime {
	type RuntimeEvent = RuntimeEvent;
	type MultiCurrency = Currencies;
	type ControlOrigin = EitherOfDiverse<CoreAdminOrCouncil, LiquidStaking>;
	type CommissionPalletId = CommissionPalletId;
	type BifrostCommissionReceiver = BifrostCommissionReceiver;
	type WeightInfo = weights::bifrost_channel_commission::BifrostWeight<Runtime>;
	type ClearingDuration = ClearingDuration;
	type NameLengthLimit = NameLengthLimit;
}

impl bifrost_clouds_convert::Config for Runtime {
	type RuntimeEvent = RuntimeEvent;
	type MultiCurrency = Currencies;
	type CloudsPalletId = CloudsPalletId;
	type VeMinting = VeMinting;
	type WeightInfo = weights::bifrost_clouds_convert::BifrostWeight<Runtime>;
	type LockedBlocks = MaxBlock;
}

impl bifrost_buy_back::Config for Runtime {
	type RuntimeEvent = RuntimeEvent;
	type MultiCurrency = Currencies;
	type ControlOrigin = TechAdminOrCouncil;
	type WeightInfo = weights::bifrost_buy_back::BifrostWeight<Runtime>;
	type DexOperator = ZenlinkProtocol;
	type TreasuryAccount = BifrostTreasuryAccount;
	type BuyBackAccount = BuyBackAccount;
	type LiquidityAccount = LiquidityAccount;
	type ParachainId = ParachainInfo;
	type CurrencyIdRegister = AssetIdMaps<Runtime>;
	type VeMinting = VeMinting;
}

// Below is the implementation of tokens manipulation functions other than native token.
pub struct LocalAssetAdaptor<Local>(PhantomData<Local>);

impl<Local, AccountId> LocalAssetHandler<AccountId> for LocalAssetAdaptor<Local>
where
	Local: MultiCurrency<AccountId, CurrencyId = CurrencyId>,
{
	fn local_balance_of(asset_id: ZenlinkAssetId, who: &AccountId) -> AssetBalance {
		if let Ok(currency_id) = asset_id.try_into() {
			return TryInto::<AssetBalance>::try_into(Local::free_balance(currency_id, &who))
				.unwrap_or_default();
		}
		AssetBalance::default()
	}

	fn local_total_supply(asset_id: ZenlinkAssetId) -> AssetBalance {
		if let Ok(currency_id) = asset_id.try_into() {
			return TryInto::<AssetBalance>::try_into(Local::total_issuance(currency_id))
				.unwrap_or_default();
		}
		AssetBalance::default()
	}

	fn local_is_exists(asset_id: ZenlinkAssetId) -> bool {
		let currency_id: Result<CurrencyId, ()> = asset_id.try_into();
		match currency_id {
			Ok(_) => true,
			Err(_) => false,
		}
	}

	fn local_transfer(
		asset_id: ZenlinkAssetId,
		origin: &AccountId,
		target: &AccountId,
		amount: AssetBalance,
	) -> DispatchResult {
		if let Ok(currency_id) = asset_id.try_into() {
			Local::transfer(
				currency_id,
				&origin,
				&target,
				amount
					.try_into()
					.map_err(|_| DispatchError::Other("convert amount in local transfer"))?,
			)
		} else {
			Err(DispatchError::Other("unknown asset in local transfer"))
		}
	}

	fn local_deposit(
		asset_id: ZenlinkAssetId,
		origin: &AccountId,
		amount: AssetBalance,
	) -> Result<AssetBalance, DispatchError> {
		if let Ok(currency_id) = asset_id.try_into() {
			Local::deposit(
				currency_id,
				&origin,
				amount
					.try_into()
					.map_err(|_| DispatchError::Other("convert amount in local deposit"))?,
			)?;
		} else {
			return Err(DispatchError::Other("unknown asset in local transfer"));
		}

		Ok(amount)
	}

	fn local_withdraw(
		asset_id: ZenlinkAssetId,
		origin: &AccountId,
		amount: AssetBalance,
	) -> Result<AssetBalance, DispatchError> {
		if let Ok(currency_id) = asset_id.try_into() {
			Local::withdraw(
				currency_id,
				&origin,
				amount
					.try_into()
					.map_err(|_| DispatchError::Other("convert amount in local withdraw"))?,
			)?;
		} else {
			return Err(DispatchError::Other("unknown asset in local transfer"));
		}

		Ok(amount)
	}
}

// zenlink runtime end

construct_runtime! {
	pub enum Runtime {
		// Basic stuff
		System: frame_system = 0,
		Timestamp: pallet_timestamp = 1,
		Indices: pallet_indices = 2,
		ParachainSystem: cumulus_pallet_parachain_system = 5,
		ParachainInfo: parachain_info = 6,
		TxPause: pallet_tx_pause = 7,

		// Monetary stuff
		Balances: pallet_balances = 10,
		TransactionPayment: pallet_transaction_payment = 11,

		// Collator support. the order of these 4 are important and shall not change.
		Authorship: pallet_authorship = 20,
		CollatorSelection: pallet_collator_selection = 21,
		Session: pallet_session = 22,
		Aura: pallet_aura = 23,
		AuraExt: cumulus_pallet_aura_ext = 24,

		// Governance stuff
		Democracy: pallet_democracy = 30,
		Council: pallet_collective::<Instance1> = 31,
		TechnicalCommittee: pallet_collective::<Instance2> = 32,
		PhragmenElection: pallet_elections_phragmen = 33,
		CouncilMembership: pallet_membership::<Instance1> = 34,
		TechnicalMembership: pallet_membership::<Instance2> = 35,
		ConvictionVoting: pallet_conviction_voting = 36,
		Referenda: pallet_referenda = 37,
		Origins: custom_origins = 38,
		Whitelist: pallet_whitelist = 39,

		// XCM helpers.
		XcmpQueue: cumulus_pallet_xcmp_queue = 40,
		PolkadotXcm: pallet_xcm = 41,
		CumulusXcm: cumulus_pallet_xcm = 42,
		MessageQueue: pallet_message_queue = 44,

		// utilities
		Utility: pallet_utility = 50,
		Scheduler: pallet_scheduler = 51,
		Proxy: pallet_proxy = 52,
		Multisig: pallet_multisig = 53,
		Identity: pallet_identity = 54,

		// Vesting. Usable initially, but removed once all vesting is finished.
		Vesting: bifrost_vesting = 60,

		// Treasury stuff
		Treasury: pallet_treasury = 61,
		Preimage: pallet_preimage = 64,

		// Frontier and EVM pallets
		Ethereum: pallet_ethereum = 65,
		EVM: pallet_evm = 66,
		EVMChainId: pallet_evm_chain_id = 67,
		DynamicFee: pallet_dynamic_fee = 68,
		EVMAccounts: pallet_evm_accounts = 69,

		// Third party modules
		XTokens: orml_xtokens = 70,
		Tokens: orml_tokens = 71,
		Currencies: bifrost_currencies = 72,
		UnknownTokens: orml_unknown_tokens = 73,
		OrmlXcm: orml_xcm = 74,
		ZenlinkProtocol: zenlink_protocol = 80,
		MerkleDistributor: merkle_distributor = 81,

		// Bifrost modules
		FlexibleFee: bifrost_flexible_fee = 100,
		Salp: bifrost_salp = 105,
		AssetRegistry: bifrost_asset_registry = 114,
		VtokenMinting: bifrost_vtoken_minting = 115,
		Slp: bifrost_slp = 116,
		XcmInterface: bifrost_xcm_interface = 117,
		TokenConversion: bifrost_vstoken_conversion = 118,
		Farming: bifrost_farming = 119,
		SystemStaking: bifrost_system_staking = 120,
		SystemMaker: bifrost_system_maker = 121,
		FeeShare: bifrost_fee_share = 122,
		CrossInOut: bifrost_cross_in_out = 123,
		VeMinting: bifrost_ve_minting = 124,
		Slpx: bifrost_slpx = 125,
		FellowshipCollective: pallet_ranked_collective::<Instance1> = 126,
		FellowshipReferenda: pallet_referenda::<Instance2> = 127,
		StableAsset: bifrost_stable_asset exclude_parts { Call } = 128,
		StablePool: bifrost_stable_pool = 129,
		VtokenVoting: bifrost_vtoken_voting = 130,
		LendMarket: lend_market = 131,
		Prices: pallet_prices = 132,
		Oracle: orml_oracle::<Instance1> = 133,
		OracleMembership: pallet_membership::<Instance3> = 134,
		LeverageStaking: leverage_staking = 135,
		ChannelCommission: bifrost_channel_commission = 136,
		CloudsConvert: bifrost_clouds_convert = 137,
		BuyBack: bifrost_buy_back = 138,
	}
}

#[derive(Clone)]
pub struct TransactionConverter;

impl fp_rpc::ConvertTransaction<UncheckedExtrinsic> for TransactionConverter {
	fn convert_transaction(&self, transaction: pallet_ethereum::Transaction) -> UncheckedExtrinsic {
		UncheckedExtrinsic::new_unsigned(
			pallet_ethereum::Call::<Runtime>::transact { transaction }.into(),
		)
	}
}

impl fp_rpc::ConvertTransaction<opaque::UncheckedExtrinsic> for TransactionConverter {
	fn convert_transaction(
		&self,
		transaction: pallet_ethereum::Transaction,
	) -> opaque::UncheckedExtrinsic {
		let extrinsic = UncheckedExtrinsic::new_unsigned(
			pallet_ethereum::Call::<Runtime>::transact { transaction }.into(),
		);
		let encoded = extrinsic.encode();
		opaque::UncheckedExtrinsic::decode(&mut &encoded[..])
			.expect("Encoded extrinsic is always valid")
	}
}

/// The type for looking up accounts. We don't expect more than 4 billion of them.
pub type AccountIndex = u32;
/// Alias to 512-bit hash when used in the context of a transaction signature on the chain.
pub type Signature = sp_runtime::MultiSignature;
/// Index of a transaction in the chain.
pub type Index = u32;
/// A hash of some data used by the chain.
pub type Hash = sp_core::H256;
/// The address format for describing accounts.
pub type Address = sp_runtime::MultiAddress<AccountId, AccountIndex>;
/// Block header type as expected by this runtime.
pub type Header = generic::Header<BlockNumber, BlakeTwo256>;
/// Block type as expected by this runtime.
pub type Block = generic::Block<Header, UncheckedExtrinsic>;
/// A Block signed with a Justification
pub type SignedBlock = generic::SignedBlock<Block>;
/// BlockId type as expected by this runtime.
pub type BlockId = generic::BlockId<Block>;
/// The SignedExtension to the basic transaction logic.
pub type SignedExtra = (
	frame_system::CheckNonZeroSender<Runtime>,
	frame_system::CheckSpecVersion<Runtime>,
	frame_system::CheckTxVersion<Runtime>,
	frame_system::CheckGenesis<Runtime>,
	frame_system::CheckEra<Runtime>,
	frame_system::CheckNonce<Runtime>,
	frame_system::CheckWeight<Runtime>,
	pallet_transaction_payment::ChargeTransactionPayment<Runtime>,
	frame_metadata_hash_extension::CheckMetadataHash<Runtime>,
);
/// Unchecked extrinsic type as expected by this runtime.
pub type UncheckedExtrinsic =
	fp_self_contained::UncheckedExtrinsic<Address, RuntimeCall, Signature, SignedExtra>;
/// Extrinsic type that has already been checked.
pub type CheckedExtrinsic =
	fp_self_contained::CheckedExtrinsic<AccountId, RuntimeCall, SignedExtra, H160>;
/// The payload being signed in transactions.
pub type SignedPayload = generic::SignedPayload<RuntimeCall, SignedExtra>;

<<<<<<< HEAD
parameter_types! {
	pub const CallSwitchgearPalletName: &'static str = "CallSwitchgear";
=======
impl cumulus_pallet_xcmp_queue::migration::v5::V5Config for Runtime {
	// This must be the same as the `ChannelInfo` from the `Config`:
	type ChannelList = ParachainSystem;
>>>>>>> 399a0719
}

/// All migrations that will run on the next runtime upgrade.
///
/// This contains the combined migrations of the last 10 releases. It allows to skip runtime
/// upgrades in case governance decides to do so. THE ORDER IS IMPORTANT.
pub type Migrations = migrations::Unreleased;

/// The runtime migrations per release.
pub mod migrations {
	#[allow(unused_imports)]
	use super::*;

	/// Unreleased migrations. Add new ones here:
	pub type Unreleased = (
<<<<<<< HEAD
		frame_support::migrations::RemovePallet<
			CallSwitchgearPalletName,
			<Runtime as frame_system::Config>::DbWeight,
		>,
=======
		// permanent migration, do not remove
		pallet_xcm::migration::MigrateToLatestXcmVersion<Runtime>,
>>>>>>> 399a0719
	);
}

/// Executive: handles dispatch to the various modules.
pub type Executive = frame_executive::Executive<
	Runtime,
	Block,
	frame_system::ChainContext<Runtime>,
	Runtime,
	AllPalletsWithSystem,
	Migrations,
>;

impl fp_self_contained::SelfContainedCall for RuntimeCall {
	type SignedInfo = H160;

	fn is_self_contained(&self) -> bool {
		match self {
			RuntimeCall::Ethereum(call) => call.is_self_contained(),
			_ => false,
		}
	}

	fn check_self_contained(&self) -> Option<Result<Self::SignedInfo, TransactionValidityError>> {
		match self {
			RuntimeCall::Ethereum(call) => call.check_self_contained(),
			_ => None,
		}
	}

	fn validate_self_contained(
		&self,
		info: &Self::SignedInfo,
		dispatch_info: &DispatchInfoOf<RuntimeCall>,
		len: usize,
	) -> Option<TransactionValidity> {
		match self {
			RuntimeCall::Ethereum(call) => call.validate_self_contained(info, dispatch_info, len),
			_ => None,
		}
	}

	fn pre_dispatch_self_contained(
		&self,
		info: &Self::SignedInfo,
		dispatch_info: &DispatchInfoOf<RuntimeCall>,
		len: usize,
	) -> Option<Result<(), TransactionValidityError>> {
		match self {
			RuntimeCall::Ethereum(call) =>
				call.pre_dispatch_self_contained(info, dispatch_info, len),
			_ => None,
		}
	}

	fn apply_self_contained(
		self,
		info: Self::SignedInfo,
	) -> Option<sp_runtime::DispatchResultWithInfo<PostDispatchInfoOf<Self>>> {
		match self {
			call @ RuntimeCall::Ethereum(pallet_ethereum::Call::transact { .. }) =>
				Some(call.dispatch(RuntimeOrigin::from(
					pallet_ethereum::RawOrigin::EthereumTransaction(info),
				))),
			_ => None,
		}
	}
}

#[cfg(feature = "runtime-benchmarks")]
#[macro_use]
extern crate frame_benchmarking;

#[cfg(feature = "runtime-benchmarks")]
mod benches {
	define_benchmarks!(
		[bifrost_ve_minting, VeMinting]
		[bifrost_buy_back, BuyBack]
	);
}

impl_runtime_apis! {
	impl sp_transaction_pool::runtime_api::TaggedTransactionQueue<Block> for Runtime {
		fn validate_transaction(
			source: TransactionSource,
			tx: <Block as BlockT>::Extrinsic,
			block_hash: <Block as BlockT>::Hash,
		) -> TransactionValidity {
			Executive::validate_transaction(source, tx, block_hash)
		}
	}

	impl sp_api::Core<Block> for Runtime {
		fn version() -> RuntimeVersion {
			VERSION
		}

		fn execute_block(block: Block) {
			Executive::execute_block(block);
		}

		fn initialize_block(header: &<Block as BlockT>::Header) -> sp_runtime::ExtrinsicInclusionMode {
			Executive::initialize_block(header)
		}
	}

	impl sp_block_builder::BlockBuilder<Block> for Runtime {
		fn apply_extrinsic(
			extrinsic: <Block as BlockT>::Extrinsic,
		) -> ApplyExtrinsicResult {
			Executive::apply_extrinsic(extrinsic)
		}

		fn finalize_block() -> <Block as BlockT>::Header {
			Executive::finalize_block()
		}

		fn inherent_extrinsics(data: sp_inherents::InherentData) -> Vec<<Block as BlockT>::Extrinsic> {
			data.create_extrinsics()
		}

		fn check_inherents(block: Block, data: sp_inherents::InherentData) -> sp_inherents::CheckInherentsResult {
			data.check_extrinsics(&block)
		}
	}

	impl frame_system_rpc_runtime_api::AccountNonceApi<Block, AccountId, Nonce> for Runtime {
		fn account_nonce(account: AccountId) -> Nonce {
			System::account_nonce(account)
		}
	}

impl fp_rpc::EthereumRuntimeRPCApi<Block> for Runtime {
		fn chain_id() -> u64 {
			<Runtime as pallet_evm::Config>::ChainId::get()
		}

		fn account_basic(address: H160) -> pallet_evm::Account {
			let (account, _) = EVM::account_basic(&address);
			account
		}

		fn gas_price() -> U256 {
			let (gas_price, _) = <Runtime as pallet_evm::Config>::FeeCalculator::min_gas_price();
			gas_price
		}

		fn account_code_at(address: H160) -> Vec<u8> {
			pallet_evm::AccountCodes::<Runtime>::get(address)
		}

		fn author() -> H160 {
			<pallet_evm::Pallet<Runtime>>::find_author()
		}

		fn storage_at(address: H160, index: U256) -> H256 {
			let mut tmp = [0u8; 32];
			index.to_big_endian(&mut tmp);
			pallet_evm::AccountStorages::<Runtime>::get(address, H256::from_slice(&tmp[..]))
		}

		fn call(
			from: H160,
			to: H160,
			data: Vec<u8>,
			value: U256,
			gas_limit: U256,
			max_fee_per_gas: Option<U256>,
			max_priority_fee_per_gas: Option<U256>,
			nonce: Option<U256>,
			estimate: bool,
			access_list: Option<Vec<(H160, Vec<H256>)>>,
		) -> Result<pallet_evm::CallInfo, sp_runtime::DispatchError> {
			let mut config = <Runtime as pallet_evm::Config>::config().clone();
			config.estimate = estimate;

			let is_transactional = false;
			let validate = true;

			// Estimated encoded transaction size must be based on the heaviest transaction
			// type (EIP1559Transaction) to be compatible with all transaction types.
			let mut estimated_transaction_len = data.len() +
				// pallet ethereum index: 1
				// transact call index: 1
				// Transaction enum variant: 1
				// chain_id 8 bytes
				// nonce: 32
				// max_priority_fee_per_gas: 32
				// max_fee_per_gas: 32
				// gas_limit: 32
				// action: 21 (enum varianrt + call address)
				// value: 32
				// access_list: 1 (empty vec size)
				// 65 bytes signature
				258;

			if access_list.is_some() {
				estimated_transaction_len += access_list.encoded_size();
			}

			let gas_limit = gas_limit.min(u64::MAX.into()).low_u64();
			let without_base_extrinsic_weight = true;

			let (weight_limit, proof_size_base_cost) =
						match <Runtime as pallet_evm::Config>::GasWeightMapping::gas_to_weight(
							gas_limit,
							without_base_extrinsic_weight
						) {
							weight_limit if weight_limit.proof_size() > 0 => {
								(Some(weight_limit), Some(estimated_transaction_len as u64))
							}
							_ => (None, None),
						};

			// don't allow calling EVM RPC or Runtime API from a bound address
			if EVMAccounts::bound_account_id(from).is_some() {
				return Err(pallet_evm_accounts::Error::<Runtime>::BoundAddressCannotBeUsed.into())
			};

			<Runtime as pallet_evm::Config>::Runner::call(
				from,
				to,
				data,
				value,
				gas_limit.unique_saturated_into(),
				max_fee_per_gas,
				max_priority_fee_per_gas,
				nonce,
				access_list.unwrap_or_default(),
				is_transactional,
				validate,
				weight_limit,
				proof_size_base_cost,
				&config,
			)
			.map_err(|err| err.error.into())
		}

		fn create(
			from: H160,
			data: Vec<u8>,
			value: U256,
			gas_limit: U256,
			max_fee_per_gas: Option<U256>,
			max_priority_fee_per_gas: Option<U256>,
			nonce: Option<U256>,
			estimate: bool,
			access_list: Option<Vec<(H160, Vec<H256>)>>,
		) -> Result<pallet_evm::CreateInfo, sp_runtime::DispatchError> {
			let config = if estimate {
				let mut config = <Runtime as pallet_evm::Config>::config().clone();
				config.estimate = true;
				Some(config)
			} else {
				None
			};

			let is_transactional = false;
			let validate = true;

			// Reused approach from Moonbeam since Frontier implementation doesn't support this
			let mut estimated_transaction_len = data.len() +
				// to: 20
				// from: 20
				// value: 32
				// gas_limit: 32
				// nonce: 32
				// 1 byte transaction action variant
				// chain id 8 bytes
				// 65 bytes signature
				210;
			if max_fee_per_gas.is_some() {
				estimated_transaction_len += 32;
			}
			if max_priority_fee_per_gas.is_some() {
				estimated_transaction_len += 32;
			}
			if access_list.is_some() {
				estimated_transaction_len += access_list.encoded_size();
			}

			let gas_limit = gas_limit.min(u64::MAX.into()).low_u64();
			let without_base_extrinsic_weight = true;

			let (weight_limit, proof_size_base_cost) =
				match <Runtime as pallet_evm::Config>::GasWeightMapping::gas_to_weight(
					gas_limit,
					without_base_extrinsic_weight
				) {
					weight_limit if weight_limit.proof_size() > 0 => {
						(Some(weight_limit), Some(estimated_transaction_len as u64))
					}
					_ => (None, None),
				};

			// don't allow calling EVM RPC or Runtime API from a bound address
			if EVMAccounts::bound_account_id(from).is_some() {
				return Err(pallet_evm_accounts::Error::<Runtime>::BoundAddressCannotBeUsed.into())
				};

			// the address needs to have a permission to deploy smart contract
			if !EVMAccounts::can_deploy_contracts(from) {
				return Err(pallet_evm_accounts::Error::<Runtime>::AddressNotWhitelisted.into())
			};

			#[allow(clippy::or_fun_call)] // suggestion not helpful here
			<Runtime as pallet_evm::Config>::Runner::create(
				from,
				data,
				value,
				gas_limit.unique_saturated_into(),
				max_fee_per_gas,
				max_priority_fee_per_gas,
				nonce,
				Vec::new(),
				is_transactional,
				validate,
				weight_limit,
				proof_size_base_cost,
				config
					.as_ref()
					.unwrap_or(<Runtime as pallet_evm::Config>::config()),
				)
				.map_err(|err| err.error.into())
		}

		fn current_transaction_statuses() -> Option<Vec<TransactionStatus>> {
			pallet_ethereum::CurrentTransactionStatuses::<Runtime>::get()
		}

		fn current_block() -> Option<pallet_ethereum::Block> {
			pallet_ethereum::CurrentBlock::<Runtime>::get()
		}

		fn current_receipts() -> Option<Vec<pallet_ethereum::Receipt>> {
			pallet_ethereum::CurrentReceipts::<Runtime>::get()
		}

		fn current_all() -> (
			Option<pallet_ethereum::Block>,
			Option<Vec<pallet_ethereum::Receipt>>,
			Option<Vec<TransactionStatus>>,
		) {
			(
				pallet_ethereum::CurrentBlock::<Runtime>::get(),
				pallet_ethereum::CurrentReceipts::<Runtime>::get(),
				pallet_ethereum::CurrentTransactionStatuses::<Runtime>::get(),
			)
		}

		fn extrinsic_filter(xts: Vec<<Block as BlockT>::Extrinsic>) -> Vec<Transaction> {
			xts.into_iter()
				.filter_map(|xt| match xt.0.function {
					RuntimeCall::Ethereum(pallet_ethereum::Call::transact { transaction }) => Some(transaction),
					_ => None,
				})
				.collect::<Vec<Transaction>>()
		}

		fn elasticity() -> Option<Permill> {
			None
		}

		fn gas_limit_multiplier_support() {}

		fn pending_block(
			xts: Vec<<Block as BlockT>::Extrinsic>,
		) -> (Option<pallet_ethereum::Block>, Option<Vec<TransactionStatus>>) {
			for ext in xts.into_iter() {
				let _ = Executive::apply_extrinsic(ext);
			}

			Ethereum::on_finalize(System::block_number() + 1);

			(
				pallet_ethereum::CurrentBlock::<Runtime>::get(),
				pallet_ethereum::CurrentTransactionStatuses::<Runtime>::get()
			)
		}
	}

	impl fp_rpc::ConvertTransactionRuntimeApi<Block> for Runtime {
		fn convert_transaction(transaction: Transaction) -> <Block as BlockT>::Extrinsic {
			UncheckedExtrinsic::new_unsigned(
				pallet_ethereum::Call::<Runtime>::transact { transaction }.into(),
			)
		}
	}

	impl pallet_evm_accounts_rpc_runtime_api::EvmAccountsApi<Block, AccountId, H160> for Runtime {
		fn evm_address(account_id: AccountId) -> H160 {
			EVMAccounts::evm_address(&account_id)
		}
		fn bound_account_id(evm_address: H160) -> Option<AccountId> {
			EVMAccounts::bound_account_id(evm_address)
		}
		fn account_id(evm_address: H160) -> AccountId {
			EVMAccounts::account_id(evm_address)
		}
	}

	impl pallet_transaction_payment_rpc_runtime_api::TransactionPaymentApi<
		Block,
		Balance,
	> for Runtime {
		fn query_info(
			uxt: <Block as BlockT>::Extrinsic,
			len: u32,
		) -> pallet_transaction_payment_rpc_runtime_api::RuntimeDispatchInfo<Balance> {
			TransactionPayment::query_info(uxt, len)
		}
		fn query_fee_details(
			uxt: <Block as BlockT>::Extrinsic,
			len: u32,
		) -> pallet_transaction_payment::FeeDetails<Balance> {
			TransactionPayment::query_fee_details(uxt, len)
		}
		fn query_weight_to_fee(weight: Weight) -> Balance {
			TransactionPayment::weight_to_fee(weight)
		}
		fn query_length_to_fee(length: u32) -> Balance {
			TransactionPayment::length_to_fee(length)
		}
	}

	impl sp_api::Metadata<Block> for Runtime {
		fn metadata() -> OpaqueMetadata {
			OpaqueMetadata::new(Runtime::metadata().into())
		}
		fn metadata_at_version(version: u32) -> Option<OpaqueMetadata> {
			Runtime::metadata_at_version(version)
		}
		fn metadata_versions() -> sp_std::vec::Vec<u32> {
			Runtime::metadata_versions()
		}
	}

	impl sp_offchain::OffchainWorkerApi<Block> for Runtime {
		fn offchain_worker(header: &<Block as BlockT>::Header) {
			Executive::offchain_worker(header)
		}
	}

	impl sp_session::SessionKeys<Block> for Runtime {
		fn decode_session_keys(
			encoded: Vec<u8>,
		) -> Option<Vec<(Vec<u8>, sp_core::crypto::KeyTypeId)>> {
			opaque::SessionKeys::decode_into_raw_public_keys(&encoded)
		}

		fn generate_session_keys(seed: Option<Vec<u8>>) -> Vec<u8> {
			opaque::SessionKeys::generate(seed)
		}
	}

	impl cumulus_primitives_core::CollectCollationInfo<Block> for Runtime {
		fn collect_collation_info(header: &<Block as BlockT>::Header) -> cumulus_primitives_core::CollationInfo {
			ParachainSystem::collect_collation_info(header)
		}
	}

	impl sp_consensus_aura::AuraApi<Block, AuraId> for Runtime {
		fn slot_duration() -> sp_consensus_aura::SlotDuration {
			sp_consensus_aura::SlotDuration::from_millis(Aura::slot_duration())
		}

		fn authorities() -> Vec<AuraId> {
			pallet_aura::Authorities::<Runtime>::get().into_inner()
		}
	}

	impl bifrost_flexible_fee_rpc_runtime_api::FlexibleFeeRuntimeApi<Block, AccountId> for Runtime {
		fn get_fee_token_and_amount(who: AccountId, fee: Balance,utx: <Block as BlockT>::Extrinsic) -> (CurrencyId, Balance) {
			let call = utx.0.function;

			let rs = FlexibleFee::cal_fee_token_and_amount(&who, fee, &call);

			match rs {
				Ok(val) => val,
				_ => (CurrencyId::Native(TokenSymbol::BNC), Zero::zero()),
			}
		}
	}

	// zenlink runtime outer apis
	impl zenlink_protocol_runtime_api::ZenlinkProtocolApi<Block, AccountId, ZenlinkAssetId> for Runtime {

		fn get_balance(
			asset_id: ZenlinkAssetId,
			owner: AccountId
		) -> AssetBalance {
			<Runtime as zenlink_protocol::Config>::MultiAssetsHandler::balance_of(asset_id, &owner)
		}

		fn get_pair_by_asset_id(
			asset_0: ZenlinkAssetId,
			asset_1: ZenlinkAssetId
		) -> Option<PairInfo<AccountId, AssetBalance, ZenlinkAssetId>> {
			ZenlinkProtocol::get_pair_by_asset_id(asset_0, asset_1)
		}

		fn get_amount_in_price(
			supply: AssetBalance,
			path: Vec<ZenlinkAssetId>
		) -> AssetBalance {
			ZenlinkProtocol::desired_in_amount(supply, path)
		}

		fn get_amount_out_price(
			supply: AssetBalance,
			path: Vec<ZenlinkAssetId>
		) -> AssetBalance {
			ZenlinkProtocol::supply_out_amount(supply, path)
		}

		fn get_estimate_lptoken(
			token_0: ZenlinkAssetId,
			token_1: ZenlinkAssetId,
			amount_0_desired: AssetBalance,
			amount_1_desired: AssetBalance,
			amount_0_min: AssetBalance,
			amount_1_min: AssetBalance,
		) -> AssetBalance{
			ZenlinkProtocol::get_estimate_lptoken(
				token_0,
				token_1,
				amount_0_desired,
				amount_1_desired,
				amount_0_min,
				amount_1_min
			)
		}
		fn calculate_remove_liquidity(
			asset_0: ZenlinkAssetId,
			asset_1: ZenlinkAssetId,
			amount: AssetBalance,
		) -> Option<(AssetBalance, AssetBalance)>{
			ZenlinkProtocol::calculate_remove_liquidity(
				asset_0,
				asset_1,
				amount,
			)
		}
	}

	impl bifrost_salp_rpc_runtime_api::SalpRuntimeApi<Block, ParaId, AccountId> for Runtime {
		fn get_contribution(index: ParaId, who: AccountId) -> (Balance,RpcContributionStatus) {
			let rs = Salp::contribution_by_fund(index, &who);
			match rs {
				Ok((val,status)) => (val,status.to_rpc()),
				_ => (Zero::zero(),RpcContributionStatus::Idle),
			}
		}
	}

	impl bifrost_farming_rpc_runtime_api::FarmingRuntimeApi<Block, AccountId, PoolId, CurrencyId> for Runtime {
		fn get_farming_rewards(who: AccountId, pid: PoolId) -> Vec<(CurrencyId, Balance)> {
			Farming::get_farming_rewards(&who, pid).unwrap_or(Vec::new())
		}

		fn get_gauge_rewards(who: AccountId, pid: PoolId) -> Vec<(CurrencyId, Balance)> {
			Farming::get_gauge_rewards(&who, pid).unwrap_or(Vec::new())
		}
	}

	impl bifrost_ve_minting_rpc_runtime_api::VeMintingRuntimeApi<Block, AccountId> for Runtime {
		fn balance_of(
			who: AccountId,
			t: Option<bifrost_primitives::BlockNumber>,
		) -> Balance{
			VeMinting::balance_of(&who, t).unwrap_or(Zero::zero())
		}

		fn total_supply(
			t: bifrost_primitives::BlockNumber,
		) -> Balance{
			VeMinting::total_supply(t).unwrap_or(Zero::zero())
		}

		fn find_block_epoch(
			block: bifrost_primitives::BlockNumber,
			max_epoch: U256,
		) -> U256{
			VeMinting::find_block_epoch(block, max_epoch)
		}
	}

	impl lend_market_rpc_runtime_api::LendMarketApi<Block, AccountId, Balance> for Runtime {
		fn get_account_liquidity(account: AccountId) -> Result<(Liquidity, Shortfall, Liquidity, Shortfall), DispatchError> {
			LendMarket::get_account_liquidity(&account)
		}

		fn get_market_status(asset_id: CurrencyId) -> Result<(Rate, Rate, Rate, Ratio, Balance, Balance, sp_runtime::FixedU128), DispatchError> {
			LendMarket::get_market_status(asset_id)
		}

		fn get_liquidation_threshold_liquidity(account: AccountId) -> Result<(Liquidity, Shortfall, Liquidity, Shortfall), DispatchError> {
			LendMarket::get_account_liquidation_threshold_liquidity(&account)
		}
	}

	impl bifrost_stable_pool_rpc_runtime_api::StablePoolRuntimeApi<Block> for Runtime {
		fn get_swap_output(
			pool_id: u32,
			currency_id_in: u32,
			currency_id_out: u32,
			amount: Balance,
		) -> Balance {
			StablePool::get_swap_output(pool_id, currency_id_in, currency_id_out, amount).unwrap_or(Zero::zero())
		}

		fn add_liquidity_amount(
			pool_id: u32,
			amounts: Vec<Balance>,
		) -> Balance {
			StablePool::add_liquidity_amount(pool_id, amounts).unwrap_or(Zero::zero())
		}
	}

	impl bifrost_vtoken_minting_rpc_runtime_api::VtokenMintingRuntimeApi<Block, CurrencyId> for Runtime {
		fn get_exchange_rate(token_id: Option<CurrencyId>) -> Vec<(CurrencyId, U256)> {
			VtokenMinting::get_exchange_rate(token_id).unwrap_or(Vec::new())
		}
	}

	#[cfg(feature = "runtime-benchmarks")]
	impl frame_benchmarking::Benchmark<Block> for Runtime {
		fn benchmark_metadata(extra: bool) -> (
			Vec<frame_benchmarking::BenchmarkList>,
			Vec<frame_support::traits::StorageInfo>,
		) {
			use frame_benchmarking::{Benchmarking, BenchmarkList};
			use frame_support::traits::StorageInfoTrait;

			let mut list = Vec::<BenchmarkList>::new();
			list_benchmarks!(list, extra);

			let storage_info = AllPalletsWithSystem::storage_info();
			return (list, storage_info)
		}

		fn dispatch_benchmark(
			config: frame_benchmarking::BenchmarkConfig
		) -> Result<Vec<frame_benchmarking::BenchmarkBatch>, sp_runtime::RuntimeString> {
			use frame_benchmarking::{Benchmarking, BenchmarkBatch};
			use frame_support::traits::TrackedStorageKey;

			impl frame_system_benchmarking::Config for Runtime {}

			let whitelist: Vec<TrackedStorageKey> = vec![
			// you can whitelist any storage keys you do not want to track here
			];

			let mut batches = Vec::<BenchmarkBatch>::new();
			let params = (&config, &whitelist);
			add_benchmarks!(params, batches);

			if batches.is_empty() { return Err("Benchmark not found for this pallet.".into()) }
			Ok(batches)
		}
	}

	#[cfg(feature = "try-runtime")]
	impl frame_try_runtime::TryRuntime<Block> for Runtime {
		fn on_runtime_upgrade(checks: frame_try_runtime::UpgradeCheckSelect) -> (Weight, Weight) {
			log::info!("try-runtime::on_runtime_upgrade bifrost.");
			let weight = Executive::try_runtime_upgrade(checks).unwrap();
			(weight, RuntimeBlockWeights::get().max_block)
		}
		fn execute_block(
			block: Block,
			state_root_check: bool,
			signature_check: bool,
			select: frame_try_runtime::TryStateSelect
		) -> Weight {
			// NOTE: intentional unwrap: we don't want to propagate the error backwards, and want to
			// have a backtrace here.
			Executive::try_execute_block(block, state_root_check,signature_check, select).unwrap()
		}
	}

	impl sp_genesis_builder::GenesisBuilder<Block> for Runtime {
		fn build_state(config: Vec<u8>) -> sp_genesis_builder::Result {
			build_state::<RuntimeGenesisConfig>(config)
		}

		fn get_preset(id: &Option<sp_genesis_builder::PresetId>) -> Option<Vec<u8>> {
			get_preset::<RuntimeGenesisConfig>(id, |_| None)
		}

		fn preset_names() -> Vec<sp_genesis_builder::PresetId> {
			vec![]
		}
	}
}

struct CheckInherents;
#[allow(deprecated)]
impl cumulus_pallet_parachain_system::CheckInherents<Block> for CheckInherents {
	fn check_inherents(
		block: &Block,
		relay_state_proof: &cumulus_pallet_parachain_system::RelayChainStateProof,
	) -> sp_inherents::CheckInherentsResult {
		let relay_chain_slot = relay_state_proof
			.read_slot()
			.expect("Could not read the relay chain slot from the proof");

		let inherent_data =
			cumulus_primitives_timestamp::InherentDataProvider::from_relay_chain_slot_and_duration(
				relay_chain_slot,
				sp_std::time::Duration::from_secs(6),
			)
			.create_inherent_data()
			.expect("Could not create the timestamp inherent data");

		inherent_data.check_extrinsics(&block)
	}
}

cumulus_pallet_parachain_system::register_validate_block! {
	Runtime = Runtime,
	BlockExecutor = cumulus_pallet_aura_ext::BlockExecutor::<Runtime, Executive>,
	CheckInherents = CheckInherents,
}<|MERGE_RESOLUTION|>--- conflicted
+++ resolved
@@ -98,11 +98,7 @@
 	traits::{
 		fungible::HoldConsideration,
 		tokens::{PayFromAccount, UnityAssetBalanceConversion},
-<<<<<<< HEAD
-		Currency, EitherOf, EitherOfDiverse, Get, InsideBoth, LinearStoragePrice,
-=======
 		Currency, EitherOf, EitherOfDiverse, Get, InsideBoth, LinearStoragePrice, OnFinalize,
->>>>>>> 399a0719
 	},
 };
 use frame_system::{EnsureRoot, EnsureRootWithSuccess, EnsureSigned};
@@ -175,11 +171,7 @@
 	spec_name: create_runtime_str!("bifrost_polkadot"),
 	impl_name: create_runtime_str!("bifrost_polkadot"),
 	authoring_version: 0,
-<<<<<<< HEAD
-	spec_version: 12000,
-=======
 	spec_version: 13000,
->>>>>>> 399a0719
 	impl_version: 0,
 	apis: RUNTIME_API_VERSIONS,
 	transaction_version: 1,
@@ -1871,14 +1863,9 @@
 /// The payload being signed in transactions.
 pub type SignedPayload = generic::SignedPayload<RuntimeCall, SignedExtra>;
 
-<<<<<<< HEAD
-parameter_types! {
-	pub const CallSwitchgearPalletName: &'static str = "CallSwitchgear";
-=======
 impl cumulus_pallet_xcmp_queue::migration::v5::V5Config for Runtime {
 	// This must be the same as the `ChannelInfo` from the `Config`:
 	type ChannelList = ParachainSystem;
->>>>>>> 399a0719
 }
 
 /// All migrations that will run on the next runtime upgrade.
@@ -1894,15 +1881,8 @@
 
 	/// Unreleased migrations. Add new ones here:
 	pub type Unreleased = (
-<<<<<<< HEAD
-		frame_support::migrations::RemovePallet<
-			CallSwitchgearPalletName,
-			<Runtime as frame_system::Config>::DbWeight,
-		>,
-=======
 		// permanent migration, do not remove
 		pallet_xcm::migration::MigrateToLatestXcmVersion<Runtime>,
->>>>>>> 399a0719
 	);
 }
 
