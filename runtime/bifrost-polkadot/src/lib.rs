--- conflicted
+++ resolved
@@ -97,9 +97,7 @@
 		Currency, EitherOf, EitherOfDiverse, Get, LinearStoragePrice,
 	},
 };
-use frame_system::{
-	pallet_prelude::BlockNumberFor, EnsureRoot, EnsureRootWithSuccess, EnsureSigned,
-};
+use frame_system::{EnsureRoot, EnsureRootWithSuccess, EnsureSigned};
 use hex_literal::hex;
 use parity_scale_codec::{Decode, Encode, MaxEncodedLen};
 // zenlink imports
@@ -143,11 +141,7 @@
 	spec_name: create_runtime_str!("bifrost_polkadot"),
 	impl_name: create_runtime_str!("bifrost_polkadot"),
 	authoring_version: 0,
-<<<<<<< HEAD
-	spec_version: 10000,
-=======
 	spec_version: 10001,
->>>>>>> 08aa1c2f
 	impl_version: 0,
 	apis: RUNTIME_API_VERSIONS,
 	transaction_version: 1,
@@ -920,7 +914,6 @@
 	type DisabledValidators = ();
 	type MaxAuthorities = ConstU32<100_000>;
 	type AllowMultipleBlocksPerSlot = ConstBool<false>;
-	// type SlotDuration = ConstU64<SLOT_DURATION>;
 }
 
 parameter_types! {
@@ -1885,51 +1878,13 @@
 /// upgrades in case governance decides to do so. THE ORDER IS IMPORTANT.
 pub type Migrations = migrations::Unreleased;
 
-parameter_types! {
-	pub const TipsPalletName: &'static str = "Tips";
-	pub const BountiesPalletName: &'static str = "Bounties";
-}
-
 /// The runtime migrations per release.
 pub mod migrations {
 	#[allow(unused_imports)]
 	use super::*;
 
 	/// Unreleased migrations. Add new ones here:
-<<<<<<< HEAD
 	pub type Unreleased = ();
-=======
-	pub type Unreleased = (
-		// Unlock & unreserve funds
-		pallet_tips::migrations::unreserve_deposits::UnreserveDeposits<UnlockConfigForTips, ()>,
-		cumulus_pallet_xcmp_queue::migration::v4::MigrationToV4<Runtime>,
-		migration::slpx_migrates_whitelist::UpdateWhitelist,
-		frame_support::migrations::RemovePallet<
-			TipsPalletName,
-			<Runtime as frame_system::Config>::DbWeight,
-		>,
-		frame_support::migrations::RemovePallet<
-			BountiesPalletName,
-			<Runtime as frame_system::Config>::DbWeight,
-		>,
-		pallet_identity::migration::versioned::V0ToV1<Runtime, 100>,
-		pallet_collator_selection::migration::v2::MigrationToV2<Runtime>,
-	);
->>>>>>> 08aa1c2f
-}
-
-// Special Config for tips pallets, allowing us to run migrations for them without
-// implementing their configs on [`Runtime`].
-pub struct UnlockConfigForTips;
-impl pallet_tips::migrations::unreserve_deposits::UnlockConfig<()> for UnlockConfigForTips {
-	type Currency = Balances;
-	type Hash = Hash;
-	type DataDepositPerByte = DataDepositPerByte;
-	type TipReportDepositBase = TipReportDepositBase;
-	type AccountId = AccountId;
-	type BlockNumber = BlockNumberFor<Runtime>;
-	type DbWeight = <Runtime as frame_system::Config>::DbWeight;
-	type PalletName = TipsPalletName;
 }
 
 /// Executive: handles dispatch to the various modules.
