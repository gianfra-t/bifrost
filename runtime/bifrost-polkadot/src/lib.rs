// This file is part of Bifrost.

// Copyright (C) 2019-2022 Liebi Technologies (UK) Ltd.
// SPDX-License-Identifier: GPL-3.0-or-later WITH Classpath-exception-2.0

// This program is free software: you can redistribute it and/or modify
// it under the terms of the GNU General Public License as published by
// the Free Software Foundation, either version 3 of the License, or
// (at your option) any later version.

// This program is distributed in the hope that it will be useful,
// but WITHOUT ANY WARRANTY; without even the implied warranty of
// MERCHANTABILITY or FITNESS FOR A PARTICULAR PURPOSE. See the
// GNU General Public License for more details.

// You should have received a copy of the GNU General Public License
// along with this program. If not, see <https://www.gnu.org/licenses/>.

//! The Bifrost Node runtime. This can be compiled with `#[no_std]`, ready for Wasm.

#![cfg_attr(not(feature = "std"), no_std)]
// `construct_runtime!` does a lot of recursion and requires us to increase the limit to 256.
#![recursion_limit = "256"]

// Make the WASM binary available.
#[cfg(feature = "std")]
include!(concat!(env!("OUT_DIR"), "/wasm_binary.rs"));

<<<<<<< HEAD
pub mod migration;
use bifrost_slp::QueryResponseManager;
use core::convert::TryInto;
use frame_support::pallet_prelude::StorageVersion;
=======
use core::convert::TryInto;

use bifrost_slp::{Ledger, QueryResponseManager};
>>>>>>> c8fb38be
// A few exports that help ease life for downstream crates.
use cumulus_pallet_parachain_system::{RelayNumberStrictlyIncreases, RelaychainDataProvider};
pub use frame_support::{
	construct_runtime,
	inherent::Vec,
	match_types, parameter_types,
	traits::{
		ConstU32, ConstU64, ConstU8, Contains, EqualPrivilegeOnly, Everything, Imbalance,
		InstanceFilter, IsInVec, LockIdentifier, NeverEnsureOrigin, Nothing, OnUnbalanced,
		Randomness,
	},
	weights::{
		constants::{
			BlockExecutionWeight, ExtrinsicBaseWeight, RocksDbWeight, WEIGHT_REF_TIME_PER_SECOND,
		},
		ConstantMultiplier, IdentityFee, Weight,
	},
	PalletId, RuntimeDebug, StorageValue,
};
use frame_system::limits::{BlockLength, BlockWeights};
pub use pallet_balances::Call as BalancesCall;
pub use pallet_timestamp::Call as TimestampCall;
use sp_api::impl_runtime_apis;
use sp_arithmetic::Percent;
use sp_core::{OpaqueMetadata, U256};
#[cfg(any(feature = "std", test))]
pub use sp_runtime::BuildStorage;
use sp_runtime::{
	create_runtime_str, generic, impl_opaque_keys,
	traits::{AccountIdConversion, BlakeTwo256, Block as BlockT, Zero},
	transaction_validity::{TransactionSource, TransactionValidity},
	ApplyExtrinsicResult, DispatchError, DispatchResult, Perbill, Permill,
};
use sp_std::{marker::PhantomData, prelude::*};
#[cfg(feature = "std")]
use sp_version::NativeVersion;
use sp_version::RuntimeVersion;

/// Constant values used within the runtime.
pub mod constants;
pub mod weights;
use bifrost_asset_registry::{AssetIdMaps, FixedRateOfAsset};
use bifrost_runtime_common::{
	constants::time::*, dollar, micro, milli, prod_or_test, AuraId, CouncilCollective,
	EnsureRootOrAllTechnicalCommittee, MoreThanHalfCouncil, SlowAdjustingFeeUpdate,
	TechnicalCollective,
};
use bifrost_slp::QueryId;
use bifrost_ve_minting::traits::VeMintingInterface;
use codec::{Decode, Encode, MaxEncodedLen};
use constants::currency::*;
use cumulus_primitives_core::ParaId as CumulusParaId;
use frame_support::{
	dispatch::DispatchClass,
	sp_runtime::traits::{Convert, ConvertInto},
	traits::{Currency, EitherOfDiverse, Get},
};
use frame_system::{EnsureRoot, EnsureSigned};
use hex_literal::hex;
pub use node_primitives::{
	traits::{
		CheckSubAccount, FarmingInfo, FeeGetter, VtokenMintingInterface, VtokenMintingOperator,
	},
	AccountId, Amount, AssetIds, Balance, BlockNumber, CurrencyId, CurrencyIdMapping,
	DistributionId, ExtraFeeInfo, ExtraFeeName, Moment, Nonce, ParaId, PoolId,
	RpcContributionStatus, TimeUnit, TokenSymbol, DOT_TOKEN_ID, GLMR_TOKEN_ID,
};
// zenlink imports
use bifrost_salp::remove_storage::RemoveUnusedQueryIdContributionInfo;
use zenlink_protocol::{
	AssetBalance, AssetId as ZenlinkAssetId, LocalAssetHandler, MultiAssetsHandler, PairInfo,
	PairLpGenerate, ZenlinkMultiAssets,
};
// xcm config
mod xcm_config;
<<<<<<< HEAD
=======
use bifrost_salp::remove_storage::RemoveUnusedQueryIdContributionInfo;
use bifrost_vtoken_voting::{
	traits::{DerivativeAccountHandler, XcmDestWeightAndFeeHandler},
	DerivativeIndex,
};
>>>>>>> c8fb38be
use orml_traits::{currency::MutationHooks, location::RelativeReserveProvider};
use pallet_xcm::{EnsureResponse, QueryStatus};
use static_assertions::const_assert;
use xcm::v3::prelude::*;
use xcm_config::{
	parachains, BifrostCurrencyIdConvert, BifrostTreasuryAccount, MultiCurrency, SelfParaChainId,
	XcmConfig, XcmRouter,
};
use xcm_executor::XcmExecutor;

pub mod governance;
use governance::{custom_origins, CoreAdmin, TechAdmin};

impl_opaque_keys! {
	pub struct SessionKeys {
		pub aura: Aura,
	}
}

/// This runtime version.
#[sp_version::runtime_version]
pub const VERSION: RuntimeVersion = RuntimeVersion {
	spec_name: create_runtime_str!("bifrost_polkadot"),
	impl_name: create_runtime_str!("bifrost_polkadot"),
	authoring_version: 0,
	spec_version: 980,
	impl_version: 0,
	apis: RUNTIME_API_VERSIONS,
	transaction_version: 1,
	state_version: 0,
};

/// The version information used to identify this runtime when compiled natively.
#[cfg(feature = "std")]
pub fn native_version() -> NativeVersion {
	NativeVersion { runtime_version: VERSION, can_author_with: Default::default() }
}

/// We assume that ~10% of the block weight is consumed by `on_initalize` handlers.
/// This is used to limit the maximal weight of a single extrinsic.
const AVERAGE_ON_INITIALIZE_RATIO: Perbill = Perbill::from_percent(10);
/// We allow `Normal` extrinsics to fill up the block up to 75%, the rest can be used
/// by  Operational  extrinsics.
const NORMAL_DISPATCH_RATIO: Perbill = Perbill::from_percent(75);
/// We allow for 0.5 of a second of compute with a 12 second average block time.
const MAXIMUM_BLOCK_WEIGHT: Weight = Weight::from_parts(
	WEIGHT_REF_TIME_PER_SECOND.saturating_div(2),
	cumulus_primitives_core::relay_chain::MAX_POV_SIZE as u64,
);

parameter_types! {
	pub const BlockHashCount: BlockNumber = 250;
	pub const Version: RuntimeVersion = VERSION;
	pub RuntimeBlockLength: BlockLength =
		BlockLength::max_with_normal_ratio(5 * 1024 * 1024, NORMAL_DISPATCH_RATIO);
	pub RuntimeBlockWeights: BlockWeights = BlockWeights::builder()
		.base_block(BlockExecutionWeight::get())
		.for_class(DispatchClass::all(), |weights| {
			weights.base_extrinsic = ExtrinsicBaseWeight::get();
		})
		.for_class(DispatchClass::Normal, |weights| {
			weights.max_total = Some(NORMAL_DISPATCH_RATIO * MAXIMUM_BLOCK_WEIGHT);
		})
		.for_class(DispatchClass::Operational, |weights| {
			weights.max_total = Some(MAXIMUM_BLOCK_WEIGHT);
			// Operational transactions have some extra reserved space, so that they
			// are included even if block reached `MAXIMUM_BLOCK_WEIGHT`.
			weights.reserved = Some(
				MAXIMUM_BLOCK_WEIGHT - NORMAL_DISPATCH_RATIO * MAXIMUM_BLOCK_WEIGHT
			);
		})
		.avg_block_initialization(AVERAGE_ON_INITIALIZE_RATIO)
		.build_or_panic();
	pub const SS58Prefix: u8 = 6;
}

pub struct CallFilter;
impl Contains<RuntimeCall> for CallFilter {
	fn contains(call: &RuntimeCall) -> bool {
		let is_core_call = matches!(
			call,
			RuntimeCall::System(_) | RuntimeCall::Timestamp(_) | RuntimeCall::ParachainSystem(_)
		);
		if is_core_call {
			// always allow core call
			return true;
		}

		if bifrost_call_switchgear::OverallToggleFilter::<Runtime>::get_overall_toggle_status() {
			return false;
		}

		// temporarily ban PhragmenElection
		let is_temporarily_banned = matches!(call, RuntimeCall::PhragmenElection(_));

		if is_temporarily_banned {
			return false;
		}

		let is_switched_off =
			bifrost_call_switchgear::SwitchOffTransactionFilter::<Runtime>::contains(call);
		if is_switched_off {
			// no switched off call
			return false;
		}

		// disable transfer
		let is_transfer = matches!(
			call,
			RuntimeCall::Currencies(_) | RuntimeCall::Tokens(_) | RuntimeCall::Balances(_)
		);
		if is_transfer {
			let is_disabled = match *call {
				// bifrost-currencies module
				RuntimeCall::Currencies(bifrost_currencies::Call::transfer {
					dest: _,
					currency_id,
					amount: _,
				}) => bifrost_call_switchgear::DisableTransfersFilter::<Runtime>::contains(
					&currency_id,
				),
				RuntimeCall::Currencies(bifrost_currencies::Call::transfer_native_currency {
					dest: _,
					amount: _,
				}) => bifrost_call_switchgear::DisableTransfersFilter::<Runtime>::contains(
					&NativeCurrencyId::get(),
				),
				// orml-tokens module
				RuntimeCall::Tokens(orml_tokens::Call::transfer {
					dest: _,
					currency_id,
					amount: _,
				}) => bifrost_call_switchgear::DisableTransfersFilter::<Runtime>::contains(
					&currency_id,
				),
				RuntimeCall::Tokens(orml_tokens::Call::transfer_all {
					dest: _,
					currency_id,
					keep_alive: _,
				}) => bifrost_call_switchgear::DisableTransfersFilter::<Runtime>::contains(
					&currency_id,
				),
				RuntimeCall::Tokens(orml_tokens::Call::transfer_keep_alive {
					dest: _,
					currency_id,
					amount: _,
				}) => bifrost_call_switchgear::DisableTransfersFilter::<Runtime>::contains(
					&currency_id,
				),
				// Balances module
				RuntimeCall::Balances(pallet_balances::Call::transfer { dest: _, value: _ }) =>
					bifrost_call_switchgear::DisableTransfersFilter::<Runtime>::contains(
						&NativeCurrencyId::get(),
					),
				RuntimeCall::Balances(pallet_balances::Call::transfer_keep_alive {
					dest: _,
					value: _,
				}) => bifrost_call_switchgear::DisableTransfersFilter::<Runtime>::contains(
					&NativeCurrencyId::get(),
				),
				RuntimeCall::Balances(pallet_balances::Call::transfer_all {
					dest: _,
					keep_alive: _,
				}) => bifrost_call_switchgear::DisableTransfersFilter::<Runtime>::contains(
					&NativeCurrencyId::get(),
				),
				_ => false,
			};

			if is_disabled {
				// no switched off call
				return false;
			}
		}

		true
	}
}

parameter_types! {
	pub const NativeCurrencyId: CurrencyId = CurrencyId::Native(TokenSymbol::BNC);
	pub const RelayCurrencyId: CurrencyId = CurrencyId::Token2(DOT_TOKEN_ID);
	pub SelfParaId: u32 = ParachainInfo::parachain_id().into();
}

parameter_types! {
	pub const TreasuryPalletId: PalletId = PalletId(*b"bf/trsry");
	pub const BifrostCrowdloanId: PalletId = PalletId(*b"bf/salp#");
	pub const MerkleDirtributorPalletId: PalletId = PalletId(*b"bf/mklds");
	pub const BifrostVsbondPalletId: PalletId = PalletId(*b"bf/salpb");
	pub const SlpEntrancePalletId: PalletId = PalletId(*b"bf/vtkin");
	pub const SlpExitPalletId: PalletId = PalletId(*b"bf/vtout");
	pub const FarmingKeeperPalletId: PalletId = PalletId(*b"bf/fmkpr");
	pub const FarmingRewardIssuerPalletId: PalletId = PalletId(*b"bf/fmrir");
	pub const SystemStakingPalletId: PalletId = PalletId(*b"bf/sysst");
	pub const BuybackPalletId: PalletId = PalletId(*b"bf/salpc");
	pub const SystemMakerPalletId: PalletId = PalletId(*b"bf/sysmk");
	pub const FeeSharePalletId: PalletId = PalletId(*b"bf/feesh");
	pub CheckingAccount: AccountId = PolkadotXcm::check_account();
	pub const VeMintingPalletId: PalletId = PalletId(*b"bf/vemnt");
	pub const IncentivePalletId: PalletId = PalletId(*b"bf/veict");
	pub const FarmingBoostPalletId: PalletId = PalletId(*b"bf/fmbst");
}

impl frame_system::Config for Runtime {
	type AccountData = pallet_balances::AccountData<Balance>;
	/// The identifier used to distinguish between accounts.
	type AccountId = AccountId;
	type BaseCallFilter = CallFilter;
	/// Maximum number of block number to block hash mappings to keep (oldest pruned first).
	type BlockHashCount = BlockHashCount;
	type BlockLength = RuntimeBlockLength;
	/// The index type for blocks.
	type BlockNumber = BlockNumber;
	type BlockWeights = RuntimeBlockWeights;
	/// The aggregated dispatch type that is available for extrinsics.
	type RuntimeCall = RuntimeCall;
	type DbWeight = RocksDbWeight;
	/// The ubiquitous event type.
	type RuntimeEvent = RuntimeEvent;
	/// The type for hashing blocks and tries.
	type Hash = Hash;
	/// The hashing algorithm used.
	type Hashing = BlakeTwo256;
	/// The header type.
	type Header = generic::Header<BlockNumber, BlakeTwo256>;
	/// The index type for storing how many extrinsics an account has signed.
	type Index = Index;
	/// The lookup mechanism to get account ID from whatever is passed in dispatchers.
	type Lookup = Indices;
	type OnKilledAccount = ();
	type OnNewAccount = ();
	type OnSetCode = cumulus_pallet_parachain_system::ParachainSetCode<Self>;
	/// The ubiquitous origin type.
	type RuntimeOrigin = RuntimeOrigin;
	/// Converts a module to an index of this module in the runtime.
	type PalletInfo = PalletInfo;
	type SS58Prefix = SS58Prefix;
	type SystemWeightInfo = frame_system::weights::SubstrateWeight<Runtime>;
	/// Runtime version.
	type Version = Version;
	type MaxConsumers = ConstU32<16>;
}

impl pallet_timestamp::Config for Runtime {
	type MinimumPeriod = ConstU64<{ SLOT_DURATION / 2 }>;
	/// A timestamp: milliseconds since the unix epoch.
	type Moment = Moment;
	type OnTimestampSet = Aura;
	type WeightInfo = pallet_timestamp::weights::SubstrateWeight<Runtime>;
}

parameter_types! {
	pub const ExistentialDeposit: Balance = 10 * MILLIBNC;
	pub const TransferFee: Balance = 1 * MILLIBNC;
	pub const CreationFee: Balance = 1 * MILLIBNC;
	pub const TransactionByteFee: Balance = 16 * MICROBNC;
}

impl pallet_utility::Config for Runtime {
	type RuntimeCall = RuntimeCall;
	type RuntimeEvent = RuntimeEvent;
	type PalletsOrigin = OriginCaller;
	type WeightInfo = pallet_utility::weights::SubstrateWeight<Runtime>;
}

parameter_types! {
	// One storage item; key size 32, value size 8; .
	pub const ProxyDepositBase: Balance = deposit(1, 8);
	// Additional storage item size of 33 bytes.
	pub const ProxyDepositFactor: Balance = deposit(0, 33);
	pub const MaxProxies: u16 = 32;
	pub const AnnouncementDepositBase: Balance = deposit(1, 8);
	pub const AnnouncementDepositFactor: Balance = deposit(0, 66);
	pub const MaxPending: u16 = 32;
}

/// The type used to represent the kinds of proxying allowed.
#[derive(
	Copy,
	Clone,
	Eq,
	PartialEq,
	Ord,
	PartialOrd,
	Encode,
	Decode,
	RuntimeDebug,
	MaxEncodedLen,
	scale_info::TypeInfo,
)]
pub enum ProxyType {
	Any = 0,
	NonTransfer = 1,
	Governance = 2,
	CancelProxy = 3,
	IdentityJudgement = 4,
}

impl Default for ProxyType {
	fn default() -> Self {
		Self::Any
	}
}
impl InstanceFilter<RuntimeCall> for ProxyType {
	fn filter(&self, c: &RuntimeCall) -> bool {
		match self {
			ProxyType::Any => true,
			ProxyType::NonTransfer => matches!(
				c,
				RuntimeCall::System(..) |
				RuntimeCall::Scheduler(..) |
				RuntimeCall::Preimage(_) |
				RuntimeCall::Timestamp(..) |
				RuntimeCall::Indices(pallet_indices::Call::claim{..}) |
				RuntimeCall::Indices(pallet_indices::Call::free{..}) |
				RuntimeCall::Indices(pallet_indices::Call::freeze{..}) |
				// Specifically omitting Indices `transfer`, `force_transfer`
				// Specifically omitting the entire Balances pallet
				RuntimeCall::Session(..) |
				RuntimeCall::Democracy(..) |
				RuntimeCall::Council(..) |
				RuntimeCall::TechnicalCommittee(..) |
				RuntimeCall::PhragmenElection(..) |
				RuntimeCall::TechnicalMembership(..) |
				RuntimeCall::Treasury(..) |
				RuntimeCall::Bounties(..) |
				RuntimeCall::Tips(..) |
				RuntimeCall::Vesting(pallet_vesting::Call::vest{..}) |
				RuntimeCall::Vesting(pallet_vesting::Call::vest_other{..}) |
				// Specifically omitting Vesting `vested_transfer`, and `force_vested_transfer`
				RuntimeCall::Utility(..) |
				RuntimeCall::Proxy(..) |
				RuntimeCall::Multisig(..)
			),
			ProxyType::Governance =>
				matches!(
					c,
					RuntimeCall::Democracy(..) |
						RuntimeCall::Council(..) | RuntimeCall::TechnicalCommittee(..) |
						RuntimeCall::PhragmenElection(..) |
						RuntimeCall::Treasury(..) |
						RuntimeCall::Bounties(..) |
						RuntimeCall::Tips(..) | RuntimeCall::Utility(..)
				),
			ProxyType::CancelProxy => {
				matches!(c, RuntimeCall::Proxy(pallet_proxy::Call::reject_announcement { .. }))
			},
			ProxyType::IdentityJudgement => matches!(
				c,
				RuntimeCall::Identity(pallet_identity::Call::provide_judgement { .. }) |
					RuntimeCall::Utility(..)
			),
		}
	}

	fn is_superset(&self, o: &Self) -> bool {
		match (self, o) {
			(x, y) if x == y => true,
			(ProxyType::Any, _) => true,
			(_, ProxyType::Any) => false,
			(ProxyType::NonTransfer, _) => true,
			_ => false,
		}
	}
}

impl pallet_proxy::Config for Runtime {
	type AnnouncementDepositBase = AnnouncementDepositBase;
	type AnnouncementDepositFactor = AnnouncementDepositFactor;
	type RuntimeCall = RuntimeCall;
	type CallHasher = BlakeTwo256;
	type Currency = Balances;
	type RuntimeEvent = RuntimeEvent;
	type MaxPending = MaxPending;
	type MaxProxies = MaxProxies;
	type ProxyDepositBase = ProxyDepositBase;
	type ProxyDepositFactor = ProxyDepositFactor;
	type ProxyType = ProxyType;
	type WeightInfo = pallet_proxy::weights::SubstrateWeight<Runtime>;
}

parameter_types! {
	pub const PreimageMaxSize: u32 = 4096 * 1024;
	pub PreimageBaseDeposit: Balance = deposit(2, 64);
	pub PreimageByteDeposit: Balance = deposit(0, 1);
}

impl pallet_preimage::Config for Runtime {
	type WeightInfo = pallet_preimage::weights::SubstrateWeight<Runtime>;
	type RuntimeEvent = RuntimeEvent;
	type Currency = Balances;
	type ManagerOrigin = EnsureRoot<AccountId>;
	type BaseDeposit = PreimageBaseDeposit;
	type ByteDeposit = PreimageByteDeposit;
}

parameter_types! {
	pub MaximumSchedulerWeight: Weight = Perbill::from_percent(80) *
		RuntimeBlockWeights::get().max_block;
	pub const MaxScheduledPerBlock: u32 = 50;
	pub const NoPreimagePostponement: Option<u32> = Some(10);
}

impl pallet_scheduler::Config for Runtime {
	type RuntimeCall = RuntimeCall;
	type RuntimeEvent = RuntimeEvent;
	type MaxScheduledPerBlock = MaxScheduledPerBlock;
	type MaximumWeight = MaximumSchedulerWeight;
	type RuntimeOrigin = RuntimeOrigin;
	type OriginPrivilegeCmp = EqualPrivilegeOnly;
	type PalletsOrigin = OriginCaller;
	type ScheduleOrigin = EnsureRoot<AccountId>;
	type WeightInfo = pallet_scheduler::weights::SubstrateWeight<Runtime>;
	type Preimages = Preimage;
}

parameter_types! {
	// One storage item; key size is 32; value is size 4+4+16+32 bytes = 56 bytes.
	pub const DepositBase: Balance = deposit(1, 88);
	// Additional storage item size of 32 bytes.
	pub const DepositFactor: Balance = deposit(0, 32);
	pub const MaxSignatories: u16 = 100;
}

impl pallet_multisig::Config for Runtime {
	type RuntimeCall = RuntimeCall;
	type Currency = Balances;
	type DepositBase = DepositBase;
	type DepositFactor = DepositFactor;
	type RuntimeEvent = RuntimeEvent;
	type MaxSignatories = MaxSignatories;
	type WeightInfo = pallet_multisig::weights::SubstrateWeight<Runtime>;
}

parameter_types! {
	// Minimum 4 CENTS/byte
	pub const BasicDeposit: Balance = deposit(1, 258);
	pub const FieldDeposit: Balance = deposit(0, 66);
	pub const SubAccountDeposit: Balance = deposit(1, 53);
	pub const MaxSubAccounts: u32 = 100;
	pub const MaxAdditionalFields: u32 = 100;
	pub const MaxRegistrars: u32 = 20;
}

impl pallet_identity::Config for Runtime {
	type RuntimeEvent = RuntimeEvent;
	type Currency = Balances;
	type BasicDeposit = BasicDeposit;
	type FieldDeposit = FieldDeposit;
	type SubAccountDeposit = SubAccountDeposit;
	type MaxSubAccounts = MaxSubAccounts;
	type MaxAdditionalFields = MaxAdditionalFields;
	type MaxRegistrars = MaxRegistrars;
	type Slashed = Treasury;
	type ForceOrigin = MoreThanHalfCouncil;
	type RegistrarOrigin = MoreThanHalfCouncil;
	type WeightInfo = pallet_identity::weights::SubstrateWeight<Runtime>;
}

parameter_types! {
	pub const IndexDeposit: Balance = 10 * DOLLARS;
}

impl pallet_indices::Config for Runtime {
	type AccountIndex = AccountIndex;
	type Currency = Balances;
	type Deposit = IndexDeposit;
	type RuntimeEvent = RuntimeEvent;
	type WeightInfo = pallet_indices::weights::SubstrateWeight<Runtime>;
}

// pallet-treasury did not impl OnUnbalanced<Credit>, need an adapter to handle dust.
type CreditOf =
	frame_support::traits::fungible::Credit<<Runtime as frame_system::Config>::AccountId, Balances>;
pub struct DustRemovalAdapter;
impl OnUnbalanced<CreditOf> for DustRemovalAdapter {
	fn on_nonzero_unbalanced(amount: CreditOf) {
		let _ = <Balances as Currency<AccountId>>::deposit_creating(
			&TreasuryPalletId::get().into_account_truncating(),
			amount.peek(),
		);
	}
}

impl pallet_balances::Config for Runtime {
	type AccountStore = System;
	/// The type for recording an account's balance.
	type Balance = Balance;
	type DustRemoval = DustRemovalAdapter;
	/// The ubiquitous event type.
	type RuntimeEvent = RuntimeEvent;
	type ExistentialDeposit = ExistentialDeposit;
	type MaxLocks = ConstU32<50>;
	type MaxReserves = ConstU32<50>;
	type ReserveIdentifier = [u8; 8];
	type HoldIdentifier = ();
	type FreezeIdentifier = ();
	type MaxHolds = ConstU32<0>;
	type MaxFreezes = ConstU32<0>;
	type WeightInfo = pallet_balances::weights::SubstrateWeight<Runtime>;
}

parameter_types! {
	pub const CouncilMotionDuration: BlockNumber = 7 * DAYS;
	pub const CouncilMaxProposals: u32 = 100;
	pub const CouncilMaxMembers: u32 = 100;
}

impl pallet_collective::Config<CouncilCollective> for Runtime {
	type DefaultVote = pallet_collective::PrimeDefaultVote;
	type RuntimeEvent = RuntimeEvent;
	type MaxMembers = CouncilMaxMembers;
	type MaxProposals = CouncilMaxProposals;
	type MotionDuration = CouncilMotionDuration;
	type RuntimeOrigin = RuntimeOrigin;
	type Proposal = RuntimeCall;
	type WeightInfo = pallet_collective::weights::SubstrateWeight<Runtime>;
	type MaxProposalWeight = MaxProposalWeight;
	type SetMembersOrigin = EnsureRoot<AccountId>;
}

parameter_types! {
	pub const TechnicalMotionDuration: BlockNumber = 7 * DAYS;
	pub const TechnicalMaxProposals: u32 = 100;
	pub const TechnicalMaxMembers: u32 = 100;
	pub MaxProposalWeight: Weight = Perbill::from_percent(50) * RuntimeBlockWeights::get().max_block;
}

impl pallet_collective::Config<TechnicalCollective> for Runtime {
	type DefaultVote = pallet_collective::PrimeDefaultVote;
	type RuntimeEvent = RuntimeEvent;
	type MaxMembers = TechnicalMaxMembers;
	type MaxProposals = TechnicalMaxProposals;
	type MotionDuration = TechnicalMotionDuration;
	type RuntimeOrigin = RuntimeOrigin;
	type Proposal = RuntimeCall;
	type WeightInfo = pallet_collective::weights::SubstrateWeight<Runtime>;
	type MaxProposalWeight = MaxProposalWeight;
	type SetMembersOrigin = EnsureRoot<AccountId>;
}

impl pallet_membership::Config<pallet_membership::Instance1> for Runtime {
	type AddOrigin = MoreThanHalfCouncil;
	type RuntimeEvent = RuntimeEvent;
	type MaxMembers = CouncilMaxMembers;
	type MembershipChanged = Council;
	type MembershipInitialized = Council;
	type PrimeOrigin = MoreThanHalfCouncil;
	type RemoveOrigin = MoreThanHalfCouncil;
	type ResetOrigin = MoreThanHalfCouncil;
	type SwapOrigin = MoreThanHalfCouncil;
	type WeightInfo = pallet_membership::weights::SubstrateWeight<Runtime>;
}

impl pallet_membership::Config<pallet_membership::Instance2> for Runtime {
	type AddOrigin = MoreThanHalfCouncil;
	type RuntimeEvent = RuntimeEvent;
	type MaxMembers = TechnicalMaxMembers;
	type MembershipChanged = TechnicalCommittee;
	type MembershipInitialized = TechnicalCommittee;
	type PrimeOrigin = MoreThanHalfCouncil;
	type RemoveOrigin = MoreThanHalfCouncil;
	type ResetOrigin = MoreThanHalfCouncil;
	type SwapOrigin = MoreThanHalfCouncil;
	type WeightInfo = pallet_membership::weights::SubstrateWeight<Runtime>;
}

parameter_types! {
	pub const CandidacyBond: Balance = 10_000 * DOLLARS;
	// 1 storage item created, key size is 32 bytes, value size is 16+16.
	pub const VotingBondBase: Balance = deposit(1, 64);
	// additional data per vote is 32 bytes (account id).
	pub const VotingBondFactor: Balance = deposit(0, 32);
	/// Daily council elections
	pub const TermDuration: BlockNumber = 7 * DAYS;
	pub const DesiredMembers: u32 = 13;
	pub const DesiredRunnersUp: u32 = 20;
	pub const PhragmenElectionPalletId: LockIdentifier = *b"phrelect";
	pub const MaxVoters: u32 = 512;
	 pub const MaxVotesPerVoter: u32 = 16;
	pub const MaxCandidates: u32 = 64;
}

// Make sure that there are no more than MaxMembers members elected via phragmen.
const_assert!(DesiredMembers::get() <= CouncilMaxMembers::get());

impl pallet_elections_phragmen::Config for Runtime {
	type CandidacyBond = CandidacyBond;
	type ChangeMembers = Council;
	type Currency = Balances;
	type CurrencyToVote = frame_support::traits::U128CurrencyToVote;
	type DesiredMembers = DesiredMembers;
	type DesiredRunnersUp = DesiredRunnersUp;
	type RuntimeEvent = RuntimeEvent;
	type InitializeMembers = Council;
	type KickedMember = Treasury;
	type LoserCandidate = Treasury;
	type PalletId = PhragmenElectionPalletId;
	type TermDuration = TermDuration;
	type VotingBondBase = VotingBondBase;
	type VotingBondFactor = VotingBondFactor;
	type MaxCandidates = MaxCandidates;
	type MaxVoters = MaxVoters;
	type MaxVotesPerVoter = MaxVotesPerVoter;
	type WeightInfo = pallet_elections_phragmen::weights::SubstrateWeight<Runtime>;
}

parameter_types! {
	pub const LaunchPeriod: BlockNumber = 28 * DAYS;
	pub const VotingPeriod: BlockNumber = 28 * DAYS;
	pub const FastTrackVotingPeriod: BlockNumber = 3 * HOURS;
	pub const MinimumDeposit: Balance = 100 * DOLLARS;
	pub const EnactmentPeriod: BlockNumber = 28 * DAYS;
	pub const CooloffPeriod: BlockNumber = 7 * DAYS;
	pub const InstantAllowed: bool = true;
	pub const MaxVotes: u32 = 100;
	pub const MaxProposals: u32 = 100;
}

impl pallet_democracy::Config for Runtime {
	type BlacklistOrigin = EnsureRoot<AccountId>;
	// To cancel a proposal before it has been passed, the technical committee must be unanimous or
	// Root must agree.
	type CancelProposalOrigin = EitherOfDiverse<
		EnsureRoot<AccountId>,
		pallet_collective::EnsureProportionAtLeast<AccountId, TechnicalCollective, 1, 1>,
	>;
	// To cancel a proposal which has been passed, 2/3 of the council must agree to it.
	type CancellationOrigin =
		pallet_collective::EnsureProportionAtLeast<AccountId, CouncilCollective, 2, 3>;
	type CooloffPeriod = CooloffPeriod;
	type Currency = Balances;
	type EnactmentPeriod = EnactmentPeriod;
	type RuntimeEvent = RuntimeEvent;
	/// A unanimous council can have the next scheduled referendum be a straight default-carries
	/// (NTB) vote.
	type ExternalDefaultOrigin =
		pallet_collective::EnsureProportionAtLeast<AccountId, CouncilCollective, 1, 1>;
	/// A super-majority can have the next scheduled referendum be a straight majority-carries vote.
	type ExternalMajorityOrigin =
		pallet_collective::EnsureProportionAtLeast<AccountId, CouncilCollective, 3, 4>;
	/// A straight majority of the council can decide what their next motion is.
	type ExternalOrigin =
		pallet_collective::EnsureProportionAtLeast<AccountId, CouncilCollective, 1, 2>;
	/// Two thirds of the technical committee can have an ExternalMajority/ExternalDefault vote
	/// be tabled immediately and with a shorter voting/enactment period.
	type FastTrackOrigin =
		pallet_collective::EnsureProportionAtLeast<AccountId, TechnicalCollective, 2, 3>;
	type FastTrackVotingPeriod = FastTrackVotingPeriod;
	type InstantAllowed = InstantAllowed;
	type InstantOrigin =
		pallet_collective::EnsureProportionAtLeast<AccountId, TechnicalCollective, 1, 1>;
	type LaunchPeriod = LaunchPeriod;
	type MaxProposals = MaxProposals;
	type MaxVotes = MaxVotes;
	type MinimumDeposit = MinimumDeposit;
	type PalletsOrigin = OriginCaller;
	type Scheduler = Scheduler;
	type Slash = Treasury;
	// Any single technical committee member may veto a coming council proposal, however they can
	// only do it once and it lasts only for the cool-off period.
	type VetoOrigin = pallet_collective::EnsureMember<AccountId, TechnicalCollective>;
	type VoteLockingPeriod = EnactmentPeriod; // Same as EnactmentPeriod
	type VotingPeriod = VotingPeriod;
	type WeightInfo = pallet_democracy::weights::SubstrateWeight<Runtime>;
	type Preimages = Preimage;
	type MaxDeposits = ConstU32<100>;
	type MaxBlacklisted = ConstU32<100>;
	type SubmitOrigin = EnsureSigned<AccountId>;
}

parameter_types! {
	pub const ProposalBond: Permill = Permill::from_percent(5);
	pub const ProposalBondMinimum: Balance = 100 * DOLLARS;
	pub const ProposalBondMaximum: Balance = 500 * DOLLARS;
	pub const SpendPeriod: BlockNumber = 24 * DAYS;
	pub const Burn: Permill = Permill::from_perthousand(0);
	pub const TipCountdown: BlockNumber = 1 * DAYS;
	pub const TipFindersFee: Percent = Percent::from_percent(20);
	pub const TipReportDepositBase: Balance = 1 * DOLLARS;
	pub const DataDepositPerByte: Balance = 1 * CENTS;
	pub const MaxApprovals: u32 = 100;
}

type ApproveOrigin = EitherOfDiverse<
	EnsureRoot<AccountId>,
	pallet_collective::EnsureProportionAtLeast<AccountId, CouncilCollective, 3, 5>,
>;

impl pallet_treasury::Config for Runtime {
	type ApproveOrigin = ApproveOrigin;
	type SpendOrigin = NeverEnsureOrigin<Balance>;
	type Burn = Burn;
	type BurnDestination = ();
	type Currency = Balances;
	type RuntimeEvent = RuntimeEvent;
	type MaxApprovals = MaxApprovals;
	type OnSlash = Treasury;
	type PalletId = TreasuryPalletId;
	type ProposalBond = ProposalBond;
	type ProposalBondMinimum = ProposalBondMinimum;
	type ProposalBondMaximum = ProposalBondMaximum;
	type RejectOrigin = MoreThanHalfCouncil;
	type SpendFunds = Bounties;
	type SpendPeriod = SpendPeriod;
	type WeightInfo = pallet_treasury::weights::SubstrateWeight<Runtime>;
}

parameter_types! {
	pub const BountyDepositBase: Balance = 1 * DOLLARS;
	pub const BountyDepositPayoutDelay: BlockNumber = 8 * DAYS;
	pub const BountyUpdatePeriod: BlockNumber = 90 * DAYS;
	pub const MaximumReasonLength: u32 = 16384;
	pub const CuratorDepositMultiplier: Permill = Permill::from_percent(50);
	pub const CuratorDepositMin: Balance = 10 * DOLLARS;
	pub const CuratorDepositMax: Balance = 200 * DOLLARS;
	pub const BountyValueMinimum: Balance = 10 * DOLLARS;
}

impl pallet_bounties::Config for Runtime {
	type BountyDepositBase = BountyDepositBase;
	type BountyDepositPayoutDelay = BountyDepositPayoutDelay;
	type BountyUpdatePeriod = BountyUpdatePeriod;
	type BountyValueMinimum = BountyValueMinimum;
	type CuratorDepositMultiplier = CuratorDepositMultiplier;
	type CuratorDepositMin = CuratorDepositMin;
	type CuratorDepositMax = CuratorDepositMax;
	type DataDepositPerByte = DataDepositPerByte;
	type RuntimeEvent = RuntimeEvent;
	type MaximumReasonLength = MaximumReasonLength;
	type WeightInfo = pallet_bounties::weights::SubstrateWeight<Runtime>;
	type ChildBountyManager = ();
}

impl pallet_tips::Config for Runtime {
	type DataDepositPerByte = DataDepositPerByte;
	type RuntimeEvent = RuntimeEvent;
	type MaximumReasonLength = MaximumReasonLength;
	type TipCountdown = TipCountdown;
	type TipFindersFee = TipFindersFee;
	type TipReportDepositBase = TipReportDepositBase;
	type Tippers = PhragmenElection;
	type WeightInfo = pallet_tips::weights::SubstrateWeight<Runtime>;
}

impl pallet_transaction_payment::Config for Runtime {
	type RuntimeEvent = RuntimeEvent;
	type FeeMultiplierUpdate = SlowAdjustingFeeUpdate<Self>;
	type LengthToFee = ConstantMultiplier<Balance, TransactionByteFee>;
	type OnChargeTransaction = FlexibleFee;
	type OperationalFeeMultiplier = ConstU8<5>;
	type WeightToFee = WeightToFee;
}

// culumus runtime start
parameter_types! {
	pub const ReservedXcmpWeight: Weight = MAXIMUM_BLOCK_WEIGHT.saturating_div(4);
	pub const ReservedDmpWeight: Weight = MAXIMUM_BLOCK_WEIGHT.saturating_div(4);
}

impl cumulus_pallet_parachain_system::Config for Runtime {
	type DmpMessageHandler = DmpQueue;
	type RuntimeEvent = RuntimeEvent;
	type OnSystemEvent = ();
	type OutboundXcmpMessageSource = XcmpQueue;
	type ReservedDmpWeight = ReservedDmpWeight;
	type ReservedXcmpWeight = ReservedXcmpWeight;
	type SelfParaId = parachain_info::Pallet<Runtime>;
	type XcmpMessageHandler = XcmpQueue;
	type CheckAssociatedRelayNumber = RelayNumberStrictlyIncreases;
}

impl parachain_info::Config for Runtime {}

impl cumulus_pallet_aura_ext::Config for Runtime {}

parameter_types! {
	pub const Period: u32 = 6 * HOURS;
	pub const Offset: u32 = 0;
}

impl pallet_session::Config for Runtime {
	type RuntimeEvent = RuntimeEvent;
	type Keys = SessionKeys;
	type NextSessionRotation = pallet_session::PeriodicSessions<Period, Offset>;
	// Essentially just Aura, but lets be pedantic.
	type SessionHandler = <SessionKeys as sp_runtime::traits::OpaqueKeys>::KeyTypeIdProviders;
	type SessionManager = CollatorSelection;
	type ShouldEndSession = pallet_session::PeriodicSessions<Period, Offset>;
	type ValidatorId = <Self as frame_system::Config>::AccountId;
	// we don't have stash and controller, thus we don't need the convert as well.
	type ValidatorIdOf = pallet_collator_selection::IdentityCollator;
	type WeightInfo = pallet_session::weights::SubstrateWeight<Runtime>;
}

impl pallet_authorship::Config for Runtime {
	type EventHandler = CollatorSelection;
	type FindAuthor = pallet_session::FindAccountFromAuthorIndex<Self, Aura>;
}

impl pallet_aura::Config for Runtime {
	type AuthorityId = AuraId;
	type DisabledValidators = ();
	type MaxAuthorities = ConstU32<100_000>;
}

parameter_types! {
	pub const PotId: PalletId = PalletId(*b"PotStake");
	pub const MinCandidates: u32 = 5;
	pub const SessionLength: BlockNumber = 6 * HOURS;
	pub const MaxInvulnerables: u32 = 100;
}

impl pallet_collator_selection::Config for Runtime {
	type Currency = Balances;
	type RuntimeEvent = RuntimeEvent;
	// should be a multiple of session or things will get inconsistent
	type KickThreshold = Period;
	type MaxCandidates = MaxCandidates;
	type MaxInvulnerables = MaxInvulnerables;
	type MinCandidates = MinCandidates;
	type PotId = PotId;
	type UpdateOrigin = EnsureRoot<AccountId>;
	type ValidatorId = <Self as frame_system::Config>::AccountId;
	type ValidatorIdOf = pallet_collator_selection::IdentityCollator;
	type ValidatorRegistration = Session;
	type WeightInfo = ();
}

// culumus runtime end

impl pallet_vesting::Config for Runtime {
	type BlockNumberToBalance = ConvertInto;
	type Currency = Balances;
	type RuntimeEvent = RuntimeEvent;
	type MinVestedTransfer = ExistentialDeposit;
	type WeightInfo = pallet_vesting::weights::SubstrateWeight<Runtime>;
}

// Bifrost modules start

pub struct ExtraFeeMatcher;
impl FeeGetter<RuntimeCall> for ExtraFeeMatcher {
	fn get_fee_info(c: &RuntimeCall) -> ExtraFeeInfo {
		match *c {
			RuntimeCall::Salp(bifrost_salp::Call::contribute { .. }) => ExtraFeeInfo {
				extra_fee_name: ExtraFeeName::SalpContribute,
				extra_fee_currency: RelayCurrencyId::get(),
			},
			RuntimeCall::XcmInterface(xcm_interface::Call::transfer_statemine_assets {
				..
			}) => ExtraFeeInfo {
				extra_fee_name: ExtraFeeName::StatemineTransfer,
				extra_fee_currency: RelayCurrencyId::get(),
			},
			// RuntimeCall::VtokenVoting(vtoken_voting::Call::vote { vtoken, .. }) => ExtraFeeInfo {
			// 	extra_fee_name: ExtraFeeName::VoteVtoken,
			// 	extra_fee_currency: vtoken,
			// },
			// RuntimeCall::VtokenVoting(vtoken_voting::Call::remove_delegator_vote {
			// 	vtoken,
			// 	..
			// }) => ExtraFeeInfo {
			// 	extra_fee_name: ExtraFeeName::VoteRemoveDelegatorVote,
			// 	extra_fee_currency: vtoken,
			// },
			_ => ExtraFeeInfo::default(),
		}
	}
}

parameter_types! {
	pub MaxFeeCurrencyOrderListLen: u32 = 50;
}

impl bifrost_flexible_fee::Config for Runtime {
	type Currency = Balances;
	type DexOperator = ZenlinkProtocol;
	type RuntimeEvent = RuntimeEvent;
	type MultiCurrency = Currencies;
	type TreasuryAccount = BifrostTreasuryAccount;
	type MaxFeeCurrencyOrderListLen = MaxFeeCurrencyOrderListLen;
	type OnUnbalanced = Treasury;
	type WeightInfo = bifrost_flexible_fee::weights::BifrostWeight<Runtime>;
	type ExtraFeeMatcher = ExtraFeeMatcher;
	type ParachainId = ParachainInfo;
	type ControlOrigin = EitherOfDiverse<MoreThanHalfCouncil, EnsureRootOrAllTechnicalCommittee>;
	type XcmWeightAndFeeHandler = XcmInterface;
}

parameter_types! {
	pub BifrostParachainAccountId20: [u8; 20] = cumulus_primitives_core::ParaId::from(ParachainInfo::get()).into_account_truncating();
}

pub fn create_x2_multilocation(index: u16, currency_id: CurrencyId) -> MultiLocation {
	match currency_id {
		CurrencyId::Token2(GLMR_TOKEN_ID) => MultiLocation::new(
			1,
			X2(
				Parachain(parachains::moonbeam::ID.into()),
				AccountKey20 {
					network: None,
					key: Slp::derivative_account_id_20(
						polkadot_parachain::primitives::Sibling::from(ParachainInfo::get())
							.into_account_truncating(),
						index,
					)
					.into(),
				},
			),
		),
		// Only relay chain use the Bifrost para account with "para"
		CurrencyId::Token2(DOT_TOKEN_ID) => MultiLocation::new(
			1,
			X1(AccountId32 {
				network: None,
				id: Utility::derivative_account_id(
					ParachainInfo::get().into_account_truncating(),
					index,
				)
				.into(),
			}),
		),
		// Bifrost Polkadot Native token
		CurrencyId::Native(TokenSymbol::BNC) => MultiLocation::new(
			0,
			X1(AccountId32 {
				network: None,
				id: Utility::derivative_account_id(
					polkadot_parachain::primitives::Sibling::from(ParachainInfo::get())
						.into_account_truncating(),
					index,
				)
				.into(),
			}),
		),
		// Other sibling chains use the Bifrost para account with "sibl"
		_ => {
			// get parachain id
			if let Some(location) =
				BifrostCurrencyIdConvert::<SelfParaChainId>::convert(currency_id)
			{
				if let Some(Parachain(para_id)) = location.interior().first() {
					MultiLocation::new(
						1,
						X2(
							Parachain(*para_id),
							AccountId32 {
								network: None,
								id: Utility::derivative_account_id(
									polkadot_parachain::primitives::Sibling::from(
										ParachainInfo::get(),
									)
									.into_account_truncating(),
									index,
								)
								.into(),
							},
						),
					)
				} else {
					MultiLocation::default()
				}
			} else {
				MultiLocation::default()
			}
		},
	}
}

pub struct SubAccountIndexMultiLocationConvertor;
impl Convert<(u16, CurrencyId), MultiLocation> for SubAccountIndexMultiLocationConvertor {
	fn convert((sub_account_index, currency_id): (u16, CurrencyId)) -> MultiLocation {
		create_x2_multilocation(sub_account_index, currency_id)
	}
}

parameter_types! {
	pub MinContribution: Balance = dollar::<Runtime>(RelayCurrencyId::get()) * 5;
	pub const RemoveKeysLimit: u32 = 500;
	pub const VSBondValidPeriod: BlockNumber = 30 * DAYS;
	pub const ReleaseCycle: BlockNumber = 1 * DAYS;
	pub const LeasePeriod: BlockNumber = POLKA_LEASE_PERIOD;
	pub const ReleaseRatio: Percent = Percent::from_percent(50);
	pub const SlotLength: BlockNumber = 8u32 as BlockNumber;
	pub ConfirmMuitiSigAccount: AccountId = hex!["e4da05f08e89bf6c43260d96f26fffcfc7deae5b465da08669a9d008e64c2c63"].into();
}

impl bifrost_salp::Config for Runtime {
	type BancorPool = ();
	type RuntimeEvent = RuntimeEvent;
	type RuntimeOrigin = RuntimeOrigin;
	type RuntimeCall = RuntimeCall;
	type LeasePeriod = LeasePeriod;
	type MinContribution = MinContribution;
	type MultiCurrency = Currencies;
	type PalletId = BifrostCrowdloanId;
	type RelayChainToken = RelayCurrencyId;
	type ReleaseCycle = ReleaseCycle;
	type ReleaseRatio = ReleaseRatio;
	type RemoveKeysLimit = RemoveKeysLimit;
	type SlotLength = SlotLength;
	type VSBondValidPeriod = VSBondValidPeriod;
	type WeightInfo = bifrost_salp::weights::BifrostWeight<Runtime>;
	type EnsureConfirmAsGovernance = EitherOfDiverse<
		TechAdmin,
		EitherOfDiverse<MoreThanHalfCouncil, EnsureRootOrAllTechnicalCommittee>,
	>;
	type XcmInterface = XcmInterface;
	type TreasuryAccount = BifrostTreasuryAccount;
	type BuybackPalletId = BuybackPalletId;
	type DexOperator = ZenlinkProtocol;
	type CurrencyIdConversion = AssetIdMaps<Runtime>;
	type CurrencyIdRegister = AssetIdMaps<Runtime>;
	type ParachainId = ParachainInfo;
	type StablePool = ();
	type VtokenMinting = VtokenMinting;
}

impl bifrost_call_switchgear::Config for Runtime {
	type RuntimeEvent = RuntimeEvent;
	type UpdateOrigin = EitherOfDiverse<
		CoreAdmin,
		EitherOfDiverse<MoreThanHalfCouncil, EnsureRootOrAllTechnicalCommittee>,
	>;
	type WeightInfo = bifrost_call_switchgear::weights::BifrostWeight<Runtime>;
}

impl bifrost_asset_registry::Config for Runtime {
	type RuntimeEvent = RuntimeEvent;
	type Currency = Balances;
	type RegisterOrigin = EitherOfDiverse<MoreThanHalfCouncil, TechAdmin>;
	type WeightInfo = bifrost_asset_registry::weights::BifrostWeight<Runtime>;
}

parameter_types! {
	pub const MaxTypeEntryPerBlock: u32 = 10;
	pub const MaxRefundPerBlock: u32 = 10;
	pub const MaxLengthLimit: u32 = 500;
}

pub struct SubstrateResponseManager;
impl QueryResponseManager<QueryId, MultiLocation, BlockNumber, RuntimeCall>
	for SubstrateResponseManager
{
	fn get_query_response_record(query_id: QueryId) -> bool {
		if let Some(QueryStatus::Ready { .. }) = PolkadotXcm::query(query_id) {
			true
		} else {
			false
		}
	}

	fn create_query_record(
		responder: &MultiLocation,
		call_back: Option<RuntimeCall>,
		timeout: BlockNumber,
	) -> u64 {
		if let Some(call_back) = call_back {
			PolkadotXcm::new_notify_query(*responder, call_back, timeout, Here)
		} else {
			PolkadotXcm::new_query(*responder, timeout, Here)
		}
	}

	fn remove_query_record(query_id: QueryId) -> bool {
		// Temporarily banned. Querries from pallet_xcm cannot be removed unless it is in ready
		// status. And we are not allowed to mannually change query status.
		// So in the manual mode, it is not possible to remove the query at all.
		// PolkadotXcm::take_response(query_id).is_some()

		PolkadotXcm::take_response(query_id);
		true
	}
}

pub struct OnRefund;
impl bifrost_slp::OnRefund<AccountId, CurrencyId, Balance> for OnRefund {
	fn on_refund(token_id: CurrencyId, to: AccountId, token_amount: Balance) -> u64 {
		SystemStaking::on_refund(token_id, to, token_amount).ref_time()
	}
}

impl bifrost_slp::Config for Runtime {
	type RuntimeEvent = RuntimeEvent;
	type RuntimeOrigin = RuntimeOrigin;
	type RuntimeCall = RuntimeCall;
	type MultiCurrency = Currencies;
	type ControlOrigin = EitherOfDiverse<
		TechAdmin,
		EitherOfDiverse<MoreThanHalfCouncil, EnsureRootOrAllTechnicalCommittee>,
	>;
	type WeightInfo = bifrost_slp::weights::BifrostWeight<Runtime>;
	type VtokenMinting = VtokenMinting;
	type BifrostSlpx = Slpx;
	type AccountConverter = SubAccountIndexMultiLocationConvertor;
	type ParachainId = SelfParaChainId;
	type XcmRouter = XcmRouter;
	type XcmExecutor = XcmExecutor<XcmConfig>;
	type SubstrateResponseManager = SubstrateResponseManager;
	type MaxTypeEntryPerBlock = MaxTypeEntryPerBlock;
	type MaxRefundPerBlock = MaxRefundPerBlock;
	type OnRefund = OnRefund;
	type ParachainStaking = ();
	type XcmTransfer = XTokens;
	type MaxLengthLimit = MaxLengthLimit;
	type XcmWeightAndFeeHandler = XcmInterface;
}

parameter_types! {
	pub const RelayChainTokenSymbolDOT: TokenSymbol = TokenSymbol::DOT;
}

impl bifrost_vstoken_conversion::Config for Runtime {
	type RuntimeEvent = RuntimeEvent;
	type MultiCurrency = Currencies;
	type RelayCurrencyId = RelayCurrencyId;
	type TreasuryAccount = BifrostTreasuryAccount;
	type ControlOrigin = EitherOfDiverse<
		CoreAdmin,
		EitherOfDiverse<MoreThanHalfCouncil, EnsureRootOrAllTechnicalCommittee>,
	>;
	type VsbondAccount = BifrostVsbondPalletId;
	type CurrencyIdConversion = AssetIdMaps<Runtime>;
	type WeightInfo = ();
}

parameter_types! {
	pub const WhitelistMaximumLimit: u32 = 10;
}

impl bifrost_farming::Config for Runtime {
	type RuntimeEvent = RuntimeEvent;
	type MultiCurrency = Currencies;
	type ControlOrigin = EitherOfDiverse<
		TechAdmin,
		EitherOfDiverse<MoreThanHalfCouncil, EnsureRootOrAllTechnicalCommittee>,
	>;
	type TreasuryAccount = BifrostTreasuryAccount;
	type Keeper = FarmingKeeperPalletId;
	type RewardIssuer = FarmingRewardIssuerPalletId;
	type WeightInfo = bifrost_farming::weights::BifrostWeight<Runtime>;
	type FarmingBoost = FarmingBoostPalletId;
	type VeMinting = VeMinting;
	type BlockNumberToBalance = ConvertInto;
	type WhitelistMaximumLimit = WhitelistMaximumLimit;
}

parameter_types! {
	pub const BlocksPerRound: u32 = prod_or_test!(1500, 50);
	pub const MaxTokenLen: u32 = 500;
	pub const MaxFarmingPoolIdLen: u32 = 100;
}

impl bifrost_system_staking::Config for Runtime {
	type RuntimeEvent = RuntimeEvent;
	type MultiCurrency = Currencies;
	type EnsureConfirmAsGovernance = EitherOfDiverse<
		CoreAdmin,
		EitherOfDiverse<MoreThanHalfCouncil, EnsureRootOrAllTechnicalCommittee>,
	>;
	type WeightInfo = bifrost_system_staking::weights::BifrostWeight<Runtime>;
	type FarmingInfo = Farming;
	type VtokenMintingInterface = VtokenMinting;
	type TreasuryAccount = BifrostTreasuryAccount;
	type PalletId = SystemStakingPalletId;
	type BlocksPerRound = BlocksPerRound;
	type MaxTokenLen = MaxTokenLen;
	type MaxFarmingPoolIdLen = MaxFarmingPoolIdLen;
}

impl bifrost_system_maker::Config for Runtime {
	type RuntimeEvent = RuntimeEvent;
	type MultiCurrency = Currencies;
	type ControlOrigin = EitherOfDiverse<MoreThanHalfCouncil, EnsureRootOrAllTechnicalCommittee>;
	type WeightInfo = ();
	type DexOperator = ZenlinkProtocol;
	type CurrencyIdConversion = AssetIdMaps<Runtime>;
	type TreasuryAccount = BifrostTreasuryAccount;
	type RelayChainToken = RelayCurrencyId;
	type SystemMakerPalletId = SystemMakerPalletId;
	type ParachainId = ParachainInfo;
	type VtokenMintingInterface = VtokenMinting;
}

impl bifrost_fee_share::Config for Runtime {
	type RuntimeEvent = RuntimeEvent;
	type MultiCurrency = Currencies;
	type ControlOrigin = EitherOfDiverse<MoreThanHalfCouncil, EnsureRootOrAllTechnicalCommittee>;
	type WeightInfo = bifrost_fee_share::weights::BifrostWeight<Runtime>;
	type FeeSharePalletId = FeeSharePalletId;
}

impl bifrost_cross_in_out::Config for Runtime {
	type RuntimeEvent = RuntimeEvent;
	type MultiCurrency = Currencies;
	type ControlOrigin = EitherOfDiverse<MoreThanHalfCouncil, EnsureRootOrAllTechnicalCommittee>;
	type EntrancePalletId = SlpEntrancePalletId;
	type WeightInfo = bifrost_cross_in_out::weights::BifrostWeight<Runtime>;
	type MaxLengthLimit = MaxLengthLimit;
}

impl bifrost_slpx::Config for Runtime {
	type RuntimeEvent = RuntimeEvent;
	type ControlOrigin = EitherOfDiverse<MoreThanHalfCouncil, EnsureRootOrAllTechnicalCommittee>;
	type MultiCurrency = Currencies;
	type DexOperator = ZenlinkProtocol;
	type VtokenMintingInterface = VtokenMinting;
	type StablePoolHandler = ();
	type XcmTransfer = XTokens;
	type CurrencyIdConvert = AssetIdMaps<Runtime>;
	type TreasuryAccount = BifrostTreasuryAccount;
	type ParachainId = SelfParaChainId;
	type WeightInfo = bifrost_slpx::weights::BifrostWeight<Runtime>;
}

parameter_types! {
	pub const QueryTimeout: BlockNumber = 100;
}

pub struct XcmDestWeightAndFee;
impl XcmDestWeightAndFeeHandler<Runtime> for XcmDestWeightAndFee {
	fn get_vote(token: CurrencyId) -> Option<(xcm::v3::Weight, Balance)> {
		Slp::xcm_dest_weight_and_fee(token, bifrost_slp::XcmOperation::Vote)
	}

	fn get_remove_vote(token: CurrencyId) -> Option<(xcm::v3::Weight, Balance)> {
		Slp::xcm_dest_weight_and_fee(token, bifrost_slp::XcmOperation::RemoveVote)
	}
}

pub struct DerivativeAccount;
impl DerivativeAccountHandler<Runtime> for DerivativeAccount {
	fn check_derivative_index_exists(token: CurrencyId, derivative_index: DerivativeIndex) -> bool {
		Slp::get_delegator_multilocation_by_index(token, derivative_index).is_some()
	}

	fn get_multilocation(
		token: CurrencyId,
		derivative_index: DerivativeIndex,
	) -> Option<MultiLocation> {
		Slp::get_delegator_multilocation_by_index(token, derivative_index)
	}

	fn get_stake_info(
		token: CurrencyId,
		derivative_index: DerivativeIndex,
	) -> Option<(Balance, Balance)> {
		Self::get_multilocation(token, derivative_index).and_then(|location| {
			Slp::get_delegator_ledger(token, location).and_then(|ledger| match ledger {
				Ledger::Substrate(l) if token == CurrencyId::Token(TokenSymbol::KSM) =>
					Some((l.total, l.active)),
				_ => None,
			})
		})
	}
}

impl bifrost_vtoken_voting::Config for Runtime {
	type RuntimeEvent = RuntimeEvent;
	type RuntimeOrigin = RuntimeOrigin;
	type RuntimeCall = RuntimeCall;
	type MultiCurrency = Currencies;
	type ControlOrigin = EitherOfDiverse<MoreThanHalfCouncil, EnsureRootOrAllTechnicalCommittee>;
	type ResponseOrigin = EnsureResponse<Everything>;
	type XcmDestWeightAndFee = XcmDestWeightAndFee;
	type DerivativeAccount = DerivativeAccount;
	type RelaychainBlockNumberProvider = RelaychainDataProvider<Runtime>;
	type ParachainId = SelfParaChainId;
	type MaxVotes = ConstU32<512>;
	type QueryTimeout = QueryTimeout;
	type WeightInfo = bifrost_vtoken_voting::weights::BifrostWeight<Runtime>;
}

// Bifrost modules end

// zenlink runtime start

parameter_types! {
	pub const StringLimit: u32 = 50;
}

impl merkle_distributor::Config for Runtime {
	type RuntimeEvent = RuntimeEvent;
	type CurrencyId = CurrencyId;
	type MultiCurrency = Currencies;
	type Balance = Balance;
	type MerkleDistributorId = u32;
	type PalletId = MerkleDirtributorPalletId;
	type StringLimit = StringLimit;
	type WeightInfo = ();
}

parameter_types! {
	pub const ZenlinkPalletId: PalletId = PalletId(*b"/zenlink");
	pub const GetExchangeFee: (u32, u32) = (3, 1000);   // 0.3%
}

impl zenlink_protocol::Config for Runtime {
	type RuntimeEvent = RuntimeEvent;
	type MultiAssetsHandler = MultiAssets;
	type PalletId = ZenlinkPalletId;
	type SelfParaId = SelfParaId;
	type TargetChains = ();
	type WeightInfo = ();
	type AssetId = ZenlinkAssetId;
	type LpGenerate = PairLpGenerate<Self>;
}

type MultiAssets = ZenlinkMultiAssets<ZenlinkProtocol, Balances, LocalAssetAdaptor<Currencies>>;

pub struct OnRedeemSuccess;
impl bifrost_vtoken_minting::OnRedeemSuccess<AccountId, CurrencyId, Balance> for OnRedeemSuccess {
	fn on_redeem_success(token_id: CurrencyId, to: AccountId, token_amount: Balance) -> Weight {
		SystemStaking::on_redeem_success(token_id, to, token_amount)
	}

	fn on_redeemed(
		address: AccountId,
		token_id: CurrencyId,
		token_amount: Balance,
		vtoken_amount: Balance,
		fee: Balance,
	) -> Weight {
		SystemStaking::on_redeemed(address, token_id, token_amount, vtoken_amount, fee)
	}
}

parameter_types! {
	pub const MaximumUnlockIdOfUser: u32 = 10;
	pub const MaximumUnlockIdOfTimeUnit: u32 = 50;
	pub BifrostFeeAccount: AccountId = TreasuryPalletId::get().into_account_truncating();
}

impl bifrost_vtoken_minting::Config for Runtime {
	type RuntimeEvent = RuntimeEvent;
	type MultiCurrency = Currencies;
	type ControlOrigin = EitherOfDiverse<
		TechAdmin,
		EitherOfDiverse<MoreThanHalfCouncil, EnsureRootOrAllTechnicalCommittee>,
	>;
	type MaximumUnlockIdOfUser = MaximumUnlockIdOfUser;
	type MaximumUnlockIdOfTimeUnit = MaximumUnlockIdOfTimeUnit;
	type EntranceAccount = SlpEntrancePalletId;
	type ExitAccount = SlpExitPalletId;
	type FeeAccount = BifrostFeeAccount;
	type BifrostSlp = Slp;
	type BifrostSlpx = Slpx;
	type WeightInfo = bifrost_vtoken_minting::weights::BifrostWeight<Runtime>;
	type OnRedeemSuccess = OnRedeemSuccess;
	type RelayChainToken = RelayCurrencyId;
	type CurrencyIdConversion = AssetIdMaps<Runtime>;
	type CurrencyIdRegister = AssetIdMaps<Runtime>;
	type XcmTransfer = XTokens;
	type AstarParachainId = ConstU32<2006>;
	type MoonbeamParachainId = ConstU32<2004>;
	type HydradxParachainId = ConstU32<2034>;
}

parameter_types! {
	pub const VeMintingTokenType: CurrencyId = CurrencyId::VToken(TokenSymbol::BNC);
	pub const Week: BlockNumber = WEEKS;
	pub const MaxBlock: BlockNumber = 4 * 365 * DAYS;
	pub const Multiplier: Balance = 10_u128.pow(12);
	pub const VoteWeightMultiplier: Balance = 3;
}

impl bifrost_ve_minting::Config for Runtime {
	type RuntimeEvent = RuntimeEvent;
	type MultiCurrency = Currencies;
	type ControlOrigin = EitherOfDiverse<MoreThanHalfCouncil, EnsureRootOrAllTechnicalCommittee>;
	type TokenType = VeMintingTokenType;
	type VeMintingPalletId = VeMintingPalletId;
	type IncentivePalletId = IncentivePalletId;
	type WeightInfo = ();
	type BlockNumberToBalance = ConvertInto;
	type Week = Week;
	type MaxBlock = MaxBlock;
	type Multiplier = Multiplier;
	type VoteWeightMultiplier = VoteWeightMultiplier;
}

// Below is the implementation of tokens manipulation functions other than native token.
pub struct LocalAssetAdaptor<Local>(PhantomData<Local>);

impl<Local, AccountId> LocalAssetHandler<AccountId> for LocalAssetAdaptor<Local>
where
	Local: MultiCurrency<AccountId, CurrencyId = CurrencyId>,
{
	fn local_balance_of(asset_id: ZenlinkAssetId, who: &AccountId) -> AssetBalance {
		if let Ok(currency_id) = asset_id.try_into() {
			return TryInto::<AssetBalance>::try_into(Local::free_balance(currency_id, &who))
				.unwrap_or_default();
		}
		AssetBalance::default()
	}

	fn local_total_supply(asset_id: ZenlinkAssetId) -> AssetBalance {
		if let Ok(currency_id) = asset_id.try_into() {
			return TryInto::<AssetBalance>::try_into(Local::total_issuance(currency_id))
				.unwrap_or_default();
		}
		AssetBalance::default()
	}

	fn local_is_exists(asset_id: ZenlinkAssetId) -> bool {
		let currency_id: Result<CurrencyId, ()> = asset_id.try_into();
		match currency_id {
			Ok(_) => true,
			Err(_) => false,
		}
	}

	fn local_transfer(
		asset_id: ZenlinkAssetId,
		origin: &AccountId,
		target: &AccountId,
		amount: AssetBalance,
	) -> DispatchResult {
		if let Ok(currency_id) = asset_id.try_into() {
			Local::transfer(
				currency_id,
				&origin,
				&target,
				amount
					.try_into()
					.map_err(|_| DispatchError::Other("convert amount in local transfer"))?,
			)
		} else {
			Err(DispatchError::Other("unknown asset in local transfer"))
		}
	}

	fn local_deposit(
		asset_id: ZenlinkAssetId,
		origin: &AccountId,
		amount: AssetBalance,
	) -> Result<AssetBalance, DispatchError> {
		if let Ok(currency_id) = asset_id.try_into() {
			Local::deposit(
				currency_id,
				&origin,
				amount
					.try_into()
					.map_err(|_| DispatchError::Other("convert amount in local deposit"))?,
			)?;
		} else {
			return Err(DispatchError::Other("unknown asset in local transfer"));
		}

		Ok(amount)
	}

	fn local_withdraw(
		asset_id: ZenlinkAssetId,
		origin: &AccountId,
		amount: AssetBalance,
	) -> Result<AssetBalance, DispatchError> {
		if let Ok(currency_id) = asset_id.try_into() {
			Local::withdraw(
				currency_id,
				&origin,
				amount
					.try_into()
					.map_err(|_| DispatchError::Other("convert amount in local withdraw"))?,
			)?;
		} else {
			return Err(DispatchError::Other("unknown asset in local transfer"));
		}

		Ok(amount)
	}
}

// zenlink runtime end

construct_runtime! {
	pub enum Runtime where
		Block = Block,
		NodeBlock = generic::Block<Header, sp_runtime::OpaqueExtrinsic>,
		UncheckedExtrinsic = UncheckedExtrinsic,
	{
		// Basic stuff
		System: frame_system::{Pallet, Call, Config, Storage, Event<T>} = 0,
		Timestamp: pallet_timestamp::{Pallet, Call, Storage, Inherent} = 1,
		Indices: pallet_indices::{Pallet, Call, Storage, Config<T>, Event<T>} = 2,
		ParachainSystem: cumulus_pallet_parachain_system::{Pallet, Call, Config, Storage, Inherent, Event<T>, ValidateUnsigned} = 5,
		ParachainInfo: parachain_info::{Pallet, Storage, Config} = 6,

		// Monetary stuff
		Balances: pallet_balances::{Pallet, Call, Storage, Config<T>, Event<T>} = 10,
		TransactionPayment: pallet_transaction_payment::{Pallet, Storage, Event<T>} = 11,

		// Collator support. the order of these 4 are important and shall not change.
		Authorship: pallet_authorship::{Pallet, Storage} = 20,
		CollatorSelection: pallet_collator_selection::{Pallet, Call, Storage, Event<T>, Config<T>} = 21,
		Session: pallet_session::{Pallet, Call, Storage, Event, Config<T>} = 22,
		Aura: pallet_aura::{Pallet, Storage, Config<T>} = 23,
		AuraExt: cumulus_pallet_aura_ext::{Pallet, Storage, Config} = 24,

		// Governance stuff
		Democracy: pallet_democracy::{Pallet, Call, Storage, Config<T>, Event<T>} = 30,
		Council: pallet_collective::<Instance1>::{Pallet, Call, Storage, Origin<T>, Event<T>, Config<T>} = 31,
		TechnicalCommittee: pallet_collective::<Instance2>::{Pallet, Call, Storage, Origin<T>, Event<T>, Config<T>} = 32,
		PhragmenElection: pallet_elections_phragmen::{Pallet, Call, Storage, Event<T>, Config<T>} = 33,
		CouncilMembership: pallet_membership::<Instance1>::{Pallet, Call, Storage, Event<T>, Config<T>} = 34,
		TechnicalMembership: pallet_membership::<Instance2>::{Pallet, Call, Storage, Event<T>, Config<T>} = 35,
		ConvictionVoting: pallet_conviction_voting::{Pallet, Call, Storage, Event<T>} = 36,
		Referenda: pallet_referenda::{Pallet, Call, Storage, Event<T>} = 37,
		Origins: custom_origins::{Origin} = 38,
		Whitelist: pallet_whitelist::{Pallet, Call, Storage, Event<T>} = 39,

		// XCM helpers.
		XcmpQueue: cumulus_pallet_xcmp_queue::{Pallet, Call, Storage, Event<T>} = 40,
		PolkadotXcm: pallet_xcm::{Pallet, Call, Storage, Event<T>, Origin, Config} = 41,
		CumulusXcm: cumulus_pallet_xcm::{Pallet, Event<T>, Origin} = 42,
		DmpQueue: cumulus_pallet_dmp_queue::{Pallet, Call, Storage, Event<T>} = 43,

		// utilities
		Utility: pallet_utility::{Pallet, Call, Event} = 50,
		Scheduler: pallet_scheduler::{Pallet, Call, Storage, Event<T>} = 51,
		Proxy: pallet_proxy::{Pallet, Call, Storage, Event<T>} = 52,
		Multisig: pallet_multisig::{Pallet, Call, Storage, Event<T>} = 53,
		Identity: pallet_identity::{Pallet, Call, Storage, Event<T>} = 54,

		// Vesting. Usable initially, but removed once all vesting is finished.
		Vesting: pallet_vesting::{Pallet, Call, Storage, Event<T>, Config<T>} = 60,

		// Treasury stuff
		Treasury: pallet_treasury::{Pallet, Call, Storage, Config, Event<T>} = 61,
		Bounties: pallet_bounties::{Pallet, Call, Storage, Event<T>} = 62,
		Tips: pallet_tips::{Pallet, Call, Storage, Event<T>} = 63,
		Preimage: pallet_preimage::{Pallet, Call, Storage, Event<T>} = 64,

		// Third party modules
		XTokens: orml_xtokens::{Pallet, Call, Event<T>} = 70,
		Tokens: orml_tokens::{Pallet, Call, Storage, Event<T>, Config<T>} = 71,
		Currencies: bifrost_currencies::{Pallet, Call} = 72,
		UnknownTokens: orml_unknown_tokens::{Pallet, Storage, Event} = 73,
		OrmlXcm: orml_xcm::{Pallet, Call, Event<T>} = 74,
		ZenlinkProtocol: zenlink_protocol::{Pallet, Call, Storage, Event<T>} = 80,
		MerkleDistributor: merkle_distributor::{Pallet, Call, Storage, Event<T>} = 81,

		// Bifrost modules
		FlexibleFee: bifrost_flexible_fee::{Pallet, Call, Storage, Event<T>} = 100,
		Salp: bifrost_salp::{Pallet, Call, Storage, Event<T>, Config<T>} = 105,
		CallSwitchgear: bifrost_call_switchgear::{Pallet, Storage, Call, Event<T>} = 112,
		AssetRegistry: bifrost_asset_registry::{Pallet, Call, Storage, Event<T>, Config<T>} = 114,
		VtokenMinting: bifrost_vtoken_minting::{Pallet, Call, Storage, Event<T>} = 115,
		Slp: bifrost_slp::{Pallet, Call, Storage, Event<T>} = 116,
		XcmInterface: xcm_interface::{Pallet, Call, Storage, Event<T>} = 117,
		TokenConversion: bifrost_vstoken_conversion::{Pallet, Call, Storage, Event<T>} = 118,
		Farming: bifrost_farming::{Pallet, Call, Storage, Event<T>} = 119,
		SystemStaking: bifrost_system_staking::{Pallet, Call, Storage, Event<T>} = 120,
		SystemMaker: bifrost_system_maker::{Pallet, Call, Storage, Event<T>} = 121,
		FeeShare: bifrost_fee_share::{Pallet, Call, Storage, Event<T>} = 122,
		CrossInOut: bifrost_cross_in_out::{Pallet, Call, Storage, Event<T>} = 123,
		VeMinting: bifrost_ve_minting::{Pallet, Call, Storage, Event<T>} = 124,
		Slpx: bifrost_slpx::{Pallet, Call, Storage, Event<T>} = 125,
		FellowshipCollective: pallet_ranked_collective::<Instance1>::{Pallet, Call, Storage, Event<T>} = 126,
		FellowshipReferenda: pallet_referenda::<Instance2>::{Pallet, Call, Storage, Event<T>} = 127,
		VtokenVoting: bifrost_vtoken_voting::{Pallet, Call, Storage, Event<T>} = 130,
	}
}

/// The type for looking up accounts. We don't expect more than 4 billion of them.
pub type AccountIndex = u32;
/// Alias to 512-bit hash when used in the context of a transaction signature on the chain.
pub type Signature = sp_runtime::MultiSignature;
/// Index of a transaction in the chain.
pub type Index = u32;
/// A hash of some data used by the chain.
pub type Hash = sp_core::H256;
/// The address format for describing accounts.
pub type Address = sp_runtime::MultiAddress<AccountId, AccountIndex>;
/// Block header type as expected by this runtime.
pub type Header = generic::Header<BlockNumber, BlakeTwo256>;
/// Block type as expected by this runtime.
pub type Block = generic::Block<Header, UncheckedExtrinsic>;
/// A Block signed with a Justification
pub type SignedBlock = generic::SignedBlock<Block>;
/// BlockId type as expected by this runtime.
pub type BlockId = generic::BlockId<Block>;
/// The SignedExtension to the basic transaction logic.
pub type SignedExtra = (
	frame_system::CheckNonZeroSender<Runtime>,
	frame_system::CheckSpecVersion<Runtime>,
	frame_system::CheckTxVersion<Runtime>,
	frame_system::CheckGenesis<Runtime>,
	frame_system::CheckEra<Runtime>,
	frame_system::CheckNonce<Runtime>,
	frame_system::CheckWeight<Runtime>,
	pallet_transaction_payment::ChargeTransactionPayment<Runtime>,
);
/// Unchecked extrinsic type as expected by this runtime.
pub type UncheckedExtrinsic =
	generic::UncheckedExtrinsic<Address, RuntimeCall, Signature, SignedExtra>;
/// Extrinsic type that has already been checked.
pub type CheckedExtrinsic = generic::CheckedExtrinsic<AccountId, RuntimeCall, SignedExtra>;
/// The payload being signed in transactions.
pub type SignedPayload = generic::SignedPayload<RuntimeCall, SignedExtra>;

parameter_types! {
	pub const XcmActionStr: &'static str = "XcmAction";
}

/// Executive: handles dispatch to the various modules.
pub type Executive = frame_executive::Executive<
	Runtime,
	Block,
	frame_system::ChainContext<Runtime>,
	Runtime,
	AllPalletsWithSystem,
	(RemoveUnusedQueryIdContributionInfo<Runtime>, migration::XcmInterfaceMigration),
>;

#[cfg(feature = "runtime-benchmarks")]
#[macro_use]
extern crate frame_benchmarking;

#[cfg(feature = "runtime-benchmarks")]
mod benches {
	define_benchmarks!(
		[pallet_vesting, Vesting]
		[bifrost_call_switchgear, CallSwitchgear]
		[bifrost_vtoken_minting, VtokenMinting]
		[bifrost_slp, Slp]
		[bifrost_ve_minting, VeMinting]
		[bifrost_slpx, Slpx]
		[bifrost_vtoken_voting, VtokenVoting]
	);
}

impl_runtime_apis! {
	impl sp_transaction_pool::runtime_api::TaggedTransactionQueue<Block> for Runtime {
		fn validate_transaction(
			source: TransactionSource,
			tx: <Block as BlockT>::Extrinsic,
			block_hash: <Block as BlockT>::Hash,
		) -> TransactionValidity {
			Executive::validate_transaction(source, tx, block_hash)
		}
	}

	impl sp_api::Core<Block> for Runtime {
		fn version() -> RuntimeVersion {
			VERSION
		}

		fn execute_block(block: Block) {
			Executive::execute_block(block);
		}

		fn initialize_block(header: &<Block as BlockT>::Header) {
			Executive::initialize_block(header)
		}
	}

	impl sp_block_builder::BlockBuilder<Block> for Runtime {
		fn apply_extrinsic(
			extrinsic: <Block as BlockT>::Extrinsic,
		) -> ApplyExtrinsicResult {
			Executive::apply_extrinsic(extrinsic)
		}

		fn finalize_block() -> <Block as BlockT>::Header {
			Executive::finalize_block()
		}

		fn inherent_extrinsics(data: sp_inherents::InherentData) -> Vec<<Block as BlockT>::Extrinsic> {
			data.create_extrinsics()
		}

		fn check_inherents(block: Block, data: sp_inherents::InherentData) -> sp_inherents::CheckInherentsResult {
			data.check_extrinsics(&block)
		}
	}

	impl frame_system_rpc_runtime_api::AccountNonceApi<Block, AccountId, Nonce> for Runtime {
		fn account_nonce(account: AccountId) -> Nonce {
			System::account_nonce(account)
		}
	}

	impl pallet_transaction_payment_rpc_runtime_api::TransactionPaymentApi<
		Block,
		Balance,
	> for Runtime {
		fn query_info(
			uxt: <Block as BlockT>::Extrinsic,
			len: u32,
		) -> pallet_transaction_payment_rpc_runtime_api::RuntimeDispatchInfo<Balance> {
			TransactionPayment::query_info(uxt, len)
		}
		fn query_fee_details(
			uxt: <Block as BlockT>::Extrinsic,
			len: u32,
		) -> pallet_transaction_payment::FeeDetails<Balance> {
			TransactionPayment::query_fee_details(uxt, len)
		}
		fn query_weight_to_fee(weight: Weight) -> Balance {
			TransactionPayment::weight_to_fee(weight)
		}
		fn query_length_to_fee(length: u32) -> Balance {
			TransactionPayment::length_to_fee(length)
		}
	}

	impl sp_api::Metadata<Block> for Runtime {
		fn metadata() -> OpaqueMetadata {
			OpaqueMetadata::new(Runtime::metadata().into())
		}
		fn metadata_at_version(version: u32) -> Option<OpaqueMetadata> {
			Runtime::metadata_at_version(version)
		}
		fn metadata_versions() -> sp_std::vec::Vec<u32> {
			Runtime::metadata_versions()
		}
	}

	impl sp_offchain::OffchainWorkerApi<Block> for Runtime {
		fn offchain_worker(header: &<Block as BlockT>::Header) {
			Executive::offchain_worker(header)
		}
	}

	impl sp_session::SessionKeys<Block> for Runtime {
		fn decode_session_keys(
			encoded: Vec<u8>,
		) -> Option<Vec<(Vec<u8>, sp_core::crypto::KeyTypeId)>> {
			SessionKeys::decode_into_raw_public_keys(&encoded)
		}

		fn generate_session_keys(seed: Option<Vec<u8>>) -> Vec<u8> {
			SessionKeys::generate(seed)
		}
	}

	impl cumulus_primitives_core::CollectCollationInfo<Block> for Runtime {
		fn collect_collation_info(header: &<Block as BlockT>::Header) -> cumulus_primitives_core::CollationInfo {
			ParachainSystem::collect_collation_info(header)
		}
	}

	impl sp_consensus_aura::AuraApi<Block, AuraId> for Runtime {
		fn slot_duration() -> sp_consensus_aura::SlotDuration {
			sp_consensus_aura::SlotDuration::from_millis(Aura::slot_duration())
		}

		fn authorities() -> Vec<AuraId> {
			Aura::authorities().into_inner()
		}
	}

	impl bifrost_flexible_fee_rpc_runtime_api::FlexibleFeeRuntimeApi<Block, AccountId> for Runtime {
		fn get_fee_token_and_amount(who: AccountId, fee: Balance, utx: <Block as BlockT>::Extrinsic) -> (CurrencyId, Balance) {
			let call = utx.function;
			let rs = FlexibleFee::cal_fee_token_and_amount(&who, fee, &call);

			match rs {
				Ok(val) => val,
				_ => (CurrencyId::Native(TokenSymbol::BNC), Zero::zero()),
			}
		}
	}

	// zenlink runtime outer apis
	impl zenlink_protocol_runtime_api::ZenlinkProtocolApi<Block, AccountId, ZenlinkAssetId> for Runtime {

		fn get_balance(
			asset_id: ZenlinkAssetId,
			owner: AccountId
		) -> AssetBalance {
			<Runtime as zenlink_protocol::Config>::MultiAssetsHandler::balance_of(asset_id, &owner)
		}

		fn get_pair_by_asset_id(
			asset_0: ZenlinkAssetId,
			asset_1: ZenlinkAssetId
		) -> Option<PairInfo<AccountId, AssetBalance, ZenlinkAssetId>> {
			ZenlinkProtocol::get_pair_by_asset_id(asset_0, asset_1)
		}

		fn get_amount_in_price(
			supply: AssetBalance,
			path: Vec<ZenlinkAssetId>
		) -> AssetBalance {
			ZenlinkProtocol::desired_in_amount(supply, path)
		}

		fn get_amount_out_price(
			supply: AssetBalance,
			path: Vec<ZenlinkAssetId>
		) -> AssetBalance {
			ZenlinkProtocol::supply_out_amount(supply, path)
		}

		fn get_estimate_lptoken(
			token_0: ZenlinkAssetId,
			token_1: ZenlinkAssetId,
			amount_0_desired: AssetBalance,
			amount_1_desired: AssetBalance,
			amount_0_min: AssetBalance,
			amount_1_min: AssetBalance,
		) -> AssetBalance{
			ZenlinkProtocol::get_estimate_lptoken(
				token_0,
				token_1,
				amount_0_desired,
				amount_1_desired,
				amount_0_min,
				amount_1_min
			)
		}
		fn calculate_remove_liquidity(
			asset_0: ZenlinkAssetId,
			asset_1: ZenlinkAssetId,
			amount: AssetBalance,
		) -> Option<(AssetBalance, AssetBalance)>{
			ZenlinkProtocol::calculate_remove_liquidity(
				asset_0,
				asset_1,
				amount,
			)
		}
	}

	impl bifrost_salp_rpc_runtime_api::SalpRuntimeApi<Block, ParaId, AccountId> for Runtime {
		fn get_contribution(index: ParaId, who: AccountId) -> (Balance,RpcContributionStatus) {
			let rs = Salp::contribution_by_fund(index, &who);
			match rs {
				Ok((val,status)) => (val,status.to_rpc()),
				_ => (Zero::zero(),RpcContributionStatus::Idle),
			}
		}
	}

	impl bifrost_farming_rpc_runtime_api::FarmingRuntimeApi<Block, AccountId, PoolId> for Runtime {
		fn get_farming_rewards(who: AccountId, pid: PoolId) -> Vec<(CurrencyId, Balance)> {
			Farming::get_farming_rewards(&who, pid).unwrap_or(Vec::new())
		}

		fn get_gauge_rewards(who: AccountId, pid: PoolId) -> Vec<(CurrencyId, Balance)> {
			Farming::get_gauge_rewards(&who, pid).unwrap_or(Vec::new())
		}
	}

	impl bifrost_ve_minting_rpc_runtime_api::VeMintingRuntimeApi<Block, AccountId> for Runtime {
		fn balance_of(
			who: AccountId,
			t: Option<node_primitives::BlockNumber>,
		) -> Balance{
			VeMinting::balance_of(&who, t).unwrap_or(Zero::zero())
		}

		fn total_supply(
			t: node_primitives::BlockNumber,
		) -> Balance{
			VeMinting::total_supply(t).unwrap_or(Zero::zero())
		}

		fn find_block_epoch(
			block: node_primitives::BlockNumber,
			max_epoch: U256,
		) -> U256{
			VeMinting::find_block_epoch(block, max_epoch)
		}
	}

	#[cfg(feature = "runtime-benchmarks")]
	impl frame_benchmarking::Benchmark<Block> for Runtime {
		fn benchmark_metadata(extra: bool) -> (
			Vec<frame_benchmarking::BenchmarkList>,
			Vec<frame_support::traits::StorageInfo>,
		) {
			use frame_benchmarking::{Benchmarking, BenchmarkList};
			use frame_support::traits::StorageInfoTrait;

			let mut list = Vec::<BenchmarkList>::new();
			list_benchmarks!(list, extra);

			let storage_info = AllPalletsWithSystem::storage_info();
			return (list, storage_info)
		}

		fn dispatch_benchmark(
			config: frame_benchmarking::BenchmarkConfig
		) -> Result<Vec<frame_benchmarking::BenchmarkBatch>, sp_runtime::RuntimeString> {
			use frame_benchmarking::{Benchmarking, BenchmarkBatch, TrackedStorageKey};

			impl frame_system_benchmarking::Config for Runtime {}

			let whitelist: Vec<TrackedStorageKey> = vec![
			// you can whitelist any storage keys you do not want to track here
			];

			let mut batches = Vec::<BenchmarkBatch>::new();
			let params = (&config, &whitelist);
			add_benchmarks!(params, batches);

			if batches.is_empty() { return Err("Benchmark not found for this pallet.".into()) }
			Ok(batches)
		}
	}

	#[cfg(feature = "try-runtime")]
	impl frame_try_runtime::TryRuntime<Block> for Runtime {
		fn on_runtime_upgrade(checks: frame_try_runtime::UpgradeCheckSelect) -> (Weight, Weight) {
			log::info!("try-runtime::on_runtime_upgrade bifrost.");
			let weight = Executive::try_runtime_upgrade(checks).unwrap();
			(weight, RuntimeBlockWeights::get().max_block)
		}
		fn execute_block(
			block: Block,
			state_root_check: bool,
			signature_check: bool,
			select: frame_try_runtime::TryStateSelect
		) -> Weight {
			// NOTE: intentional unwrap: we don't want to propagate the error backwards, and want to
			// have a backtrace here.
			Executive::try_execute_block(block, state_root_check,signature_check, select).unwrap()
		}
	}
}

struct CheckInherents;

impl cumulus_pallet_parachain_system::CheckInherents<Block> for CheckInherents {
	fn check_inherents(
		block: &Block,
		relay_state_proof: &cumulus_pallet_parachain_system::RelayChainStateProof,
	) -> sp_inherents::CheckInherentsResult {
		let relay_chain_slot = relay_state_proof
			.read_slot()
			.expect("Could not read the relay chain slot from the proof");

		let inherent_data =
			cumulus_primitives_timestamp::InherentDataProvider::from_relay_chain_slot_and_duration(
				relay_chain_slot,
				sp_std::time::Duration::from_secs(6),
			)
			.create_inherent_data()
			.expect("Could not create the timestamp inherent data");

		inherent_data.check_extrinsics(&block)
	}
}

cumulus_pallet_parachain_system::register_validate_block! {
	Runtime = Runtime,
	BlockExecutor = cumulus_pallet_aura_ext::BlockExecutor::<Runtime, Executive>,
	CheckInherents = CheckInherents,
}<|MERGE_RESOLUTION|>--- conflicted
+++ resolved
@@ -26,16 +26,10 @@
 #[cfg(feature = "std")]
 include!(concat!(env!("OUT_DIR"), "/wasm_binary.rs"));
 
-<<<<<<< HEAD
 pub mod migration;
-use bifrost_slp::QueryResponseManager;
+use bifrost_slp::{Ledger, QueryResponseManager};
 use core::convert::TryInto;
 use frame_support::pallet_prelude::StorageVersion;
-=======
-use core::convert::TryInto;
-
-use bifrost_slp::{Ledger, QueryResponseManager};
->>>>>>> c8fb38be
 // A few exports that help ease life for downstream crates.
 use cumulus_pallet_parachain_system::{RelayNumberStrictlyIncreases, RelaychainDataProvider};
 pub use frame_support::{
@@ -101,24 +95,18 @@
 	},
 	AccountId, Amount, AssetIds, Balance, BlockNumber, CurrencyId, CurrencyIdMapping,
 	DistributionId, ExtraFeeInfo, ExtraFeeName, Moment, Nonce, ParaId, PoolId,
-	RpcContributionStatus, TimeUnit, TokenSymbol, DOT_TOKEN_ID, GLMR_TOKEN_ID,
+	RpcContributionStatus, TimeUnit, TokenSymbol, XcmDestWeightAndFeeHandler, DOT_TOKEN_ID,
+	GLMR_TOKEN_ID,
 };
 // zenlink imports
-use bifrost_salp::remove_storage::RemoveUnusedQueryIdContributionInfo;
 use zenlink_protocol::{
 	AssetBalance, AssetId as ZenlinkAssetId, LocalAssetHandler, MultiAssetsHandler, PairInfo,
 	PairLpGenerate, ZenlinkMultiAssets,
 };
 // xcm config
 mod xcm_config;
-<<<<<<< HEAD
-=======
 use bifrost_salp::remove_storage::RemoveUnusedQueryIdContributionInfo;
-use bifrost_vtoken_voting::{
-	traits::{DerivativeAccountHandler, XcmDestWeightAndFeeHandler},
-	DerivativeIndex,
-};
->>>>>>> c8fb38be
+use bifrost_vtoken_voting::{traits::DerivativeAccountHandler, DerivativeIndex};
 use orml_traits::{currency::MutationHooks, location::RelativeReserveProvider};
 use pallet_xcm::{EnsureResponse, QueryStatus};
 use static_assertions::const_assert;
@@ -975,17 +963,18 @@
 				extra_fee_name: ExtraFeeName::StatemineTransfer,
 				extra_fee_currency: RelayCurrencyId::get(),
 			},
-			// RuntimeCall::VtokenVoting(vtoken_voting::Call::vote { vtoken, .. }) => ExtraFeeInfo {
-			// 	extra_fee_name: ExtraFeeName::VoteVtoken,
-			// 	extra_fee_currency: vtoken,
-			// },
-			// RuntimeCall::VtokenVoting(vtoken_voting::Call::remove_delegator_vote {
-			// 	vtoken,
-			// 	..
-			// }) => ExtraFeeInfo {
-			// 	extra_fee_name: ExtraFeeName::VoteRemoveDelegatorVote,
-			// 	extra_fee_currency: vtoken,
-			// },
+			RuntimeCall::VtokenVoting(bifrost_vtoken_voting::Call::vote { vtoken, .. }) =>
+				ExtraFeeInfo {
+					extra_fee_name: ExtraFeeName::VoteVtoken,
+					extra_fee_currency: vtoken,
+				},
+			RuntimeCall::VtokenVoting(bifrost_vtoken_voting::Call::remove_delegator_vote {
+				vtoken,
+				..
+			}) => ExtraFeeInfo {
+				extra_fee_name: ExtraFeeName::VoteRemoveDelegatorVote,
+				extra_fee_currency: vtoken,
+			},
 			_ => ExtraFeeInfo::default(),
 		}
 	}
@@ -1340,17 +1329,6 @@
 	pub const QueryTimeout: BlockNumber = 100;
 }
 
-pub struct XcmDestWeightAndFee;
-impl XcmDestWeightAndFeeHandler<Runtime> for XcmDestWeightAndFee {
-	fn get_vote(token: CurrencyId) -> Option<(xcm::v3::Weight, Balance)> {
-		Slp::xcm_dest_weight_and_fee(token, bifrost_slp::XcmOperation::Vote)
-	}
-
-	fn get_remove_vote(token: CurrencyId) -> Option<(xcm::v3::Weight, Balance)> {
-		Slp::xcm_dest_weight_and_fee(token, bifrost_slp::XcmOperation::RemoveVote)
-	}
-}
-
 pub struct DerivativeAccount;
 impl DerivativeAccountHandler<Runtime> for DerivativeAccount {
 	fn check_derivative_index_exists(token: CurrencyId, derivative_index: DerivativeIndex) -> bool {
@@ -1385,7 +1363,7 @@
 	type MultiCurrency = Currencies;
 	type ControlOrigin = EitherOfDiverse<MoreThanHalfCouncil, EnsureRootOrAllTechnicalCommittee>;
 	type ResponseOrigin = EnsureResponse<Everything>;
-	type XcmDestWeightAndFee = XcmDestWeightAndFee;
+	type XcmDestWeightAndFee = XcmInterface;
 	type DerivativeAccount = DerivativeAccount;
 	type RelaychainBlockNumberProvider = RelaychainDataProvider<Runtime>;
 	type ParachainId = SelfParaChainId;
