--- conflicted
+++ resolved
@@ -30,18 +30,16 @@
 use core::convert::TryInto;
 use pallet_traits::evm::InspectEvmAccounts;
 // A few exports that help ease life for downstream crates.
-<<<<<<< HEAD
 pub use bifrost_parachain_staking::{InflationInfo, Range};
-=======
 use bifrost_primitives::{
 	BifrostCrowdloanId, BifrostVsbondAccount, BuyBackAccount, BuybackPalletId, CloudsPalletId,
 	CommissionPalletId, FarmingBoostPalletId, FarmingGaugeRewardIssuerPalletId,
 	FarmingKeeperPalletId, FarmingRewardIssuerPalletId, FeeSharePalletId, FlexibleFeePalletId,
 	IncentivePalletId, IncentivePoolAccount, LendMarketPalletId, LiquidityAccount,
-	LocalBncLocation, MerkleDirtributorPalletId, OraclePalletId, SlpEntrancePalletId,
-	SlpExitPalletId, SystemMakerPalletId, SystemStakingPalletId, TreasuryPalletId,
+	LocalBncLocation, MerkleDirtributorPalletId, OraclePalletId, ParachainStakingPalletId,
+	SlpEntrancePalletId, SlpExitPalletId, SystemMakerPalletId, SystemStakingPalletId,
+	TreasuryPalletId,
 };
->>>>>>> b60ba06f
 use cumulus_pallet_parachain_system::{RelayNumberStrictlyIncreases, RelaychainDataProvider};
 pub use frame_support::{
 	construct_runtime, match_types, parameter_types,
@@ -126,18 +124,10 @@
 use pallet_identity::legacy::IdentityInfo;
 use pallet_xcm::{EnsureResponse, QueryStatus};
 use polkadot_runtime_common::prod_or_fast;
-<<<<<<< HEAD
-use sp_runtime::traits::{IdentityLookup, Verify};
-use static_assertions::const_assert;
-use xcm::{v3::MultiLocation, v4::prelude::*};
-use xcm_config::{
-	parachains, BifrostCurrencyIdConvert, BifrostTreasuryAccount, MultiCurrency, SelfParaChainId,
-=======
 use sp_arithmetic::traits::UniqueSaturatedInto;
 use sp_runtime::{
 	traits::{DispatchInfoOf, Dispatchable, IdentityLookup, PostDispatchInfoOf, Verify},
 	transaction_validity::TransactionValidityError,
->>>>>>> b60ba06f
 };
 use static_assertions::const_assert;
 use xcm::{
@@ -198,11 +188,7 @@
 	spec_name: create_runtime_str!("bifrost_polkadot"),
 	impl_name: create_runtime_str!("bifrost_polkadot"),
 	authoring_version: 0,
-<<<<<<< HEAD
-	spec_version: 10001,
-=======
 	spec_version: 15000,
->>>>>>> b60ba06f
 	impl_version: 0,
 	apis: RUNTIME_API_VERSIONS,
 	transaction_version: 1,
@@ -262,16 +248,6 @@
 parameter_types! {
 	pub CheckingAccount: AccountId = PolkadotXcm::check_account();
 	pub const StableAssetPalletId: PalletId = PalletId(*b"bf/stabl");
-<<<<<<< HEAD
-	pub const CommissionPalletId: PalletId = PalletId(*b"bf/comms");
-	pub const CloudsPalletId: PalletId = PalletId(*b"bf/cloud");
-	pub IncentivePoolAccount: PalletId = PalletId(*b"bf/inpoo");
-	pub const FarmingGaugeRewardIssuerPalletId: PalletId = PalletId(*b"bf/fmgar");
-	pub const BuyBackAccount: PalletId = PalletId(*b"bf/bybck");
-	pub const LiquidityAccount: PalletId = PalletId(*b"bf/liqdt");
-	pub const ParachainStakingPalletId: PalletId = PalletId(*b"bf/stake");
-=======
->>>>>>> b60ba06f
 }
 
 impl frame_system::Config for Runtime {
@@ -938,21 +914,13 @@
 
 impl pallet_session::Config for Runtime {
 	type RuntimeEvent = RuntimeEvent;
-<<<<<<< HEAD
-	type Keys = SessionKeys;
+	type Keys = opaque::SessionKeys;
 	type NextSessionRotation = ParachainStaking;
-	type SessionHandler = <SessionKeys as sp_runtime::traits::OpaqueKeys>::KeyTypeIdProviders;
-	type SessionManager = ParachainStaking;
-	type ShouldEndSession = ParachainStaking;
-=======
-	type Keys = opaque::SessionKeys;
-	type NextSessionRotation = pallet_session::PeriodicSessions<Period, Offset>;
 	// Essentially just Aura, but lets be pedantic.
 	type SessionHandler =
 		<opaque::SessionKeys as sp_runtime::traits::OpaqueKeys>::KeyTypeIdProviders;
-	type SessionManager = CollatorSelection;
-	type ShouldEndSession = pallet_session::PeriodicSessions<Period, Offset>;
->>>>>>> b60ba06f
+	type SessionManager = ParachainStaking;
+	type ShouldEndSession = ParachainStaking;
 	type ValidatorId = <Self as frame_system::Config>::AccountId;
 	// we don't have stash and controller, thus we don't need the convert as well.
 	type ValidatorIdOf = ConvertInto;
@@ -1022,11 +990,7 @@
 		CurrencyId::Token2(GLMR_TOKEN_ID) => MultiLocation::new(
 			1,
 			xcm::v3::Junctions::X2(
-<<<<<<< HEAD
-				xcm::v3::Junction::Parachain(parachains::moonbeam::ID.into()),
-=======
 				xcm::v3::Junction::Parachain(MoonbeamChainId::get()),
->>>>>>> b60ba06f
 				xcm::v3::Junction::AccountKey20 {
 					network: None,
 					key: Slp::derivative_account_id_20(
@@ -1204,12 +1168,7 @@
 	type SubstrateResponseManager = SubstrateResponseManager;
 	type MaxTypeEntryPerBlock = MaxTypeEntryPerBlock;
 	type MaxRefundPerBlock = MaxRefundPerBlock;
-<<<<<<< HEAD
-	type OnRefund = OnRefund;
 	type ParachainStaking = ParachainStaking;
-=======
-	type ParachainStaking = ();
->>>>>>> b60ba06f
 	type XcmTransfer = XTokens;
 	type MaxLengthLimit = MaxLengthLimit;
 	type XcmWeightAndFeeHandler = XcmInterface;
@@ -1452,12 +1411,7 @@
 	type ChannelCommission = ChannelCommission;
 	type MaxLockRecords = ConstU32<100>;
 	type IncentivePoolAccount = IncentivePoolAccount;
-<<<<<<< HEAD
-	type VeMinting = VeMinting;
-	type AssetIdMaps = AssetIdMaps<Runtime>;
-=======
 	type BbBNC = BbBNC;
->>>>>>> b60ba06f
 }
 
 parameter_types! {
@@ -1626,26 +1580,14 @@
 impl bifrost_buy_back::Config for Runtime {
 	type RuntimeEvent = RuntimeEvent;
 	type MultiCurrency = Currencies;
-<<<<<<< HEAD
-	type ControlOrigin = EitherOfDiverse<MoreThanHalfCouncil, EnsureRootOrAllTechnicalCommittee>;
-	type WeightInfo = weights::bifrost_buy_back::BifrostWeight<Runtime>;
-	type DexOperator = ZenlinkProtocol;
-	type CurrencyIdConversion = AssetIdMaps<Runtime>;
-	type TreasuryAccount = BifrostTreasuryAccount;
-	type RelayChainToken = RelayCurrencyId;
-=======
 	type ControlOrigin = TechAdminOrCouncil;
 	type WeightInfo = weights::bifrost_buy_back::BifrostWeight<Runtime>;
 	type DexOperator = ZenlinkProtocol;
 	type TreasuryAccount = BifrostTreasuryAccount;
->>>>>>> b60ba06f
 	type BuyBackAccount = BuyBackAccount;
 	type LiquidityAccount = LiquidityAccount;
 	type ParachainId = ParachainInfo;
 	type CurrencyIdRegister = AssetIdMaps<Runtime>;
-<<<<<<< HEAD
-	type VeMinting = VeMinting;
-=======
 	type BbBNC = BbBNC;
 }
 
@@ -1672,7 +1614,6 @@
 	type CommissionPalletId = CommissionPalletId;
 	type ParachainId = ParachainInfo;
 	type MaxValidators = ConstU32<256>;
->>>>>>> b60ba06f
 }
 
 // Below is the implementation of tokens manipulation functions other than native token.
@@ -1788,6 +1729,7 @@
 		Session: pallet_session = 22,
 		Aura: pallet_aura = 23,
 		AuraExt: cumulus_pallet_aura_ext = 24,
+		ParachainStaking: bifrost_parachain_staking = 25,
 
 		// Governance stuff
 		Democracy: pallet_democracy = 30,
@@ -1864,9 +1806,6 @@
 		ChannelCommission: bifrost_channel_commission = 136,
 		CloudsConvert: bifrost_clouds_convert = 137,
 		BuyBack: bifrost_buy_back = 138,
-<<<<<<< HEAD
-		ParachainStaking: bifrost_parachain_staking = 139,
-=======
 		SlpV2: bifrost_slp_v2 = 139,
 	}
 }
@@ -1893,7 +1832,6 @@
 		let encoded = extrinsic.encode();
 		opaque::UncheckedExtrinsic::decode(&mut &encoded[..])
 			.expect("Encoded extrinsic is always valid")
->>>>>>> b60ba06f
 	}
 }
 
@@ -1947,24 +1885,17 @@
 /// upgrades in case governance decides to do so. THE ORDER IS IMPORTANT.
 pub type Migrations = migrations::Unreleased;
 
-<<<<<<< HEAD
-=======
 parameter_types! {
 	pub const SystemMakerName: &'static str = "SystemMaker";
 }
 
->>>>>>> b60ba06f
 /// The runtime migrations per release.
 pub mod migrations {
 	#[allow(unused_imports)]
 	use super::*;
 
 	/// Unreleased migrations. Add new ones here:
-<<<<<<< HEAD
-	pub type Unreleased = ();
-=======
 	pub type Unreleased = pallet_xcm::migration::MigrateToLatestXcmVersion<Runtime>;
->>>>>>> b60ba06f
 }
 
 /// Executive: handles dispatch to the various modules.
@@ -2040,15 +1971,10 @@
 #[cfg(feature = "runtime-benchmarks")]
 mod benches {
 	define_benchmarks!(
-<<<<<<< HEAD
-		[bifrost_ve_minting, VeMinting]
-		[bifrost_buy_back, BuyBack]
-=======
 		[bb_bnc, BbBNC]
 		[bifrost_buy_back, BuyBack]
 		[bifrost_slp_v2, SlpV2]
 		[bifrost_xcm_interface, XcmInterface]
->>>>>>> b60ba06f
 	);
 }
 
@@ -2633,11 +2559,6 @@
 		}
 	}
 
-<<<<<<< HEAD
-	impl bifrost_vtoken_minting_rpc_runtime_api::VtokenMintingRuntimeApi<Block, CurrencyId> for Runtime {
-		fn get_exchange_rate(token_id: Option<CurrencyId>) -> Vec<(CurrencyId, U256)> {
-			VtokenMinting::get_exchange_rate(token_id).unwrap_or(Vec::new())
-=======
 	impl bifrost_vtoken_minting_rpc_runtime_api::VtokenMintingRuntimeApi<Block, CurrencyId, Balance> for Runtime {
 		fn get_currency_amount_by_v_currency_amount(currnecy_id: CurrencyId, v_currency_id: CurrencyId, v_currency_amount: Balance) -> Balance {
 			VtokenMinting::get_currency_amount_by_v_currency_amount(currnecy_id, v_currency_id, v_currency_amount).unwrap_or(0)
@@ -2645,7 +2566,6 @@
 
 		fn get_v_currency_amount_by_currency_amount(currnecy_id: CurrencyId, v_currency_id: CurrencyId, currency_amount: Balance) -> Balance {
 			VtokenMinting::get_v_currency_amount_by_currency_amount(currnecy_id, v_currency_id, currency_amount).unwrap_or(0)
->>>>>>> b60ba06f
 		}
 	}
 
