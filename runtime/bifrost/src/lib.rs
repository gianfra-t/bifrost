// This file is part of Bifrost.

// Copyright (C) 2019-2021 Liebi Technologies (UK) Ltd.
// SPDX-License-Identifier: GPL-3.0-or-later WITH Classpath-exception-2.0

// This program is free software: you can redistribute it and/or modify
// it under the terms of the GNU General Public License as published by
// the Free Software Foundation, either version 3 of the License, or
// (at your option) any later version.

// This program is distributed in the hope that it will be useful,
// but WITHOUT ANY WARRANTY; without even the implied warranty of
// MERCHANTABILITY or FITNESS FOR A PARTICULAR PURPOSE. See the
// GNU General Public License for more details.

// You should have received a copy of the GNU General Public License
// along with this program. If not, see <https://www.gnu.org/licenses/>.

//! The Bifrost Node runtime. This can be compiled with `#[no_std]`, ready for Wasm.

#![cfg_attr(not(feature = "std"), no_std)]
// `construct_runtime!` does a lot of recursion and requires us to increase the limit to 256.
#![recursion_limit = "256"]

// Make the WASM binary available.
#[cfg(feature = "std")]
include!(concat!(env!("OUT_DIR"), "/wasm_binary.rs"));

use core::convert::TryInto;

pub use bifrost_runtime_common::AuraId;
// A few exports that help ease life for downstream crates.
pub use frame_support::{
	construct_runtime, match_type, parameter_types,
	traits::{Contains, Everything, InstanceFilter, IsInVec, Nothing, Randomness},
	weights::{
		constants::{BlockExecutionWeight, ExtrinsicBaseWeight, RocksDbWeight, WEIGHT_PER_SECOND},
		DispatchClass, IdentityFee, Weight,
	},
	PalletId, RuntimeDebug, StorageValue,
};
use frame_system::limits::{BlockLength, BlockWeights};
pub use pallet_balances::Call as BalancesCall;
pub use pallet_timestamp::Call as TimestampCall;
use sp_api::impl_runtime_apis;
use sp_core::{
	u32_trait::{_1, _2, _3, _4, _5},
	OpaqueMetadata,
};
#[cfg(any(feature = "std", test))]
pub use sp_runtime::BuildStorage;
use sp_runtime::{
	create_runtime_str, generic, impl_opaque_keys,
	traits::{AccountIdConversion, BlakeTwo256, Block as BlockT, UniqueSaturatedInto, Zero},
	transaction_validity::{TransactionSource, TransactionValidity},
	ApplyExtrinsicResult, DispatchError, DispatchResult, SaturatedConversion,
};
pub use sp_runtime::{Perbill, Permill};
use sp_std::{marker::PhantomData, prelude::*};
#[cfg(feature = "std")]
use sp_version::NativeVersion;
use sp_version::RuntimeVersion;
use static_assertions::const_assert;

/// Constant values used within the runtime.
pub mod constants;
use bifrost_flexible_fee::{
	fee_dealer::{FeeDealer, FixedCurrencyFeeRate},
	misc_fees::{ExtraFeeMatcher, MiscFeeHandler, NameGetter},
};
use bifrost_runtime_common::{
	cent,
	constants::{parachains, time::*},
	dollar, micro, milli, millicent,
	r#impl::{
		BifrostAccountIdToMultiLocation, BifrostAssetMatcher, BifrostCurrencyIdConvert,
		BifrostFilteredAssets,
	},
	CouncilCollective, EnsureRootOrAllTechnicalCommittee, MoreThanHalfCouncil,
	SlowAdjustingFeeUpdate, TechnicalCollective,
};
use codec::{Decode, Encode, MaxEncodedLen};
use constants::currency::*;
use cumulus_primitives_core::ParaId as CumulusParaId;
use frame_support::{
	sp_runtime::traits::Convert,
	traits::{EnsureOrigin, LockIdentifier, OnRuntimeUpgrade},
};
use frame_system::{EnsureOneOf, EnsureRoot, RawOrigin};
use hex_literal::hex;
pub use node_primitives::{
	traits::CheckSubAccount, AccountId, Amount, Balance, BlockNumber, CurrencyId, ExtraFeeName,
	Moment, Nonce, ParaId, ParachainDerivedProxyAccountType, ParachainTransactProxyType,
	ParachainTransactType, PoolId, RpcContributionStatus, TokenSymbol, TransferOriginType,
	XcmBaseWeight,
};
// orml imports
use orml_currencies::BasicCurrencyAdapter;
use orml_traits::MultiCurrency;
use orml_xcm_support::MultiCurrencyAdapter;
use pallet_xcm::XcmPassthrough;
// XCM imports
use polkadot_parachain::primitives::Sibling;
use sp_arithmetic::Percent;
use sp_runtime::traits::ConvertInto;
use xcm::latest::prelude::*;
use xcm_builder::{
	AccountId32Aliases, AllowKnownQueryResponses, AllowSubscriptionsFrom,
	AllowTopLevelPaidExecutionFrom, CurrencyAdapter, EnsureXcmOrigin, FixedRateOfFungible,
	FixedWeightBounds, IsConcrete, LocationInverter, ParentAsSuperuser, ParentIsDefault,
	RelayChainAsNative, SiblingParachainAsNative, SiblingParachainConvertsVia,
	SignedAccountId32AsNative, SignedToAccountId32, SovereignSignedViaLocation, TakeRevenue,
	TakeWeightCredit,
};
use xcm_executor::{Config, XcmExecutor};
use xcm_support::{BifrostXcmAdaptor, Get};
// zenlink imports
use zenlink_protocol::{
	make_x2_location, AssetBalance, AssetId as ZenlinkAssetId, LocalAssetHandler,
	MultiAssetsHandler, PairInfo, ZenlinkMultiAssets,
};
// Weights used in the runtime.
mod weights;

impl_opaque_keys! {
	pub struct SessionKeys {
		pub aura: Aura,
	}
}

/// This runtime version.
#[sp_version::runtime_version]
pub const VERSION: RuntimeVersion = RuntimeVersion {
	spec_name: create_runtime_str!("bifrost"),
	impl_name: create_runtime_str!("bifrost"),
	authoring_version: 1,
	spec_version: 912,
	impl_version: 0,
	apis: RUNTIME_API_VERSIONS,
	transaction_version: 1,
};

/// The version information used to identify this runtime when compiled natively.
#[cfg(feature = "std")]
pub fn native_version() -> NativeVersion {
	NativeVersion { runtime_version: VERSION, can_author_with: Default::default() }
}

/// We assume that ~10% of the block weight is consumed by `on_initalize` handlers.
/// This is used to limit the maximal weight of a single extrinsic.
const AVERAGE_ON_INITIALIZE_RATIO: Perbill = Perbill::from_percent(10);
/// We allow `Normal` extrinsics to fill up the block up to 75%, the rest can be used
/// by  Operational  extrinsics.
const NORMAL_DISPATCH_RATIO: Perbill = Perbill::from_percent(75);
/// We allow for .5 seconds of compute with a 12 second average block time.
const MAXIMUM_BLOCK_WEIGHT: Weight = WEIGHT_PER_SECOND / 2;

parameter_types! {
	pub const BlockHashCount: BlockNumber = 250;
	pub const Version: RuntimeVersion = VERSION;
	pub RuntimeBlockLength: BlockLength =
		BlockLength::max_with_normal_ratio(5 * 1024 * 1024, NORMAL_DISPATCH_RATIO);
	pub RuntimeBlockWeights: BlockWeights = BlockWeights::builder()
		.base_block(BlockExecutionWeight::get())
		.for_class(DispatchClass::all(), |weights| {
			weights.base_extrinsic = ExtrinsicBaseWeight::get();
		})
		.for_class(DispatchClass::Normal, |weights| {
			weights.max_total = Some(NORMAL_DISPATCH_RATIO * MAXIMUM_BLOCK_WEIGHT);
		})
		.for_class(DispatchClass::Operational, |weights| {
			weights.max_total = Some(MAXIMUM_BLOCK_WEIGHT);
			// Operational transactions have some extra reserved space, so that they
			// are included even if block reached `MAXIMUM_BLOCK_WEIGHT`.
			weights.reserved = Some(
				MAXIMUM_BLOCK_WEIGHT - NORMAL_DISPATCH_RATIO * MAXIMUM_BLOCK_WEIGHT
			);
		})
		.avg_block_initialization(AVERAGE_ON_INITIALIZE_RATIO)
		.build_or_panic();
	pub const SS58Prefix: u8 = 6;
}

pub struct CallFilter;
impl Contains<Call> for CallFilter {
	fn contains(call: &Call) -> bool {
		let is_core_call =
			matches!(call, Call::System(_) | Call::Timestamp(_) | Call::ParachainSystem(_));
		if is_core_call {
			// always allow core call
			return true;
		}

		// temporarily ban PhragmenElection
		let is_temporarily_banned = matches!(call, Call::PhragmenElection(_));

		if is_temporarily_banned {
			return false;
		}

		let is_switched_off =
			bifrost_call_switchgear::SwitchOffTransactionFilter::<Runtime>::contains(call);
		if is_switched_off {
			// no switched off call
			return false;
		}

		// disable transfer
		let is_transfer = matches!(call, Call::Currencies(_) | Call::Tokens(_) | Call::Balances(_));
		if is_transfer {
			let is_disabled = match *call {
				// orml-currencies module
				Call::Currencies(orml_currencies::Call::transfer {
					dest: _,
					currency_id,
					amount: _,
				}) => bifrost_call_switchgear::DisableTransfersFilter::<Runtime>::contains(
					&currency_id,
				),
				Call::Currencies(orml_currencies::Call::transfer_native_currency {
					dest: _,
					amount: _,
				}) => bifrost_call_switchgear::DisableTransfersFilter::<Runtime>::contains(
					&NativeCurrencyId::get(),
				),
				// orml-tokens module
				Call::Tokens(orml_tokens::Call::transfer { dest: _, currency_id, amount: _ }) =>
					bifrost_call_switchgear::DisableTransfersFilter::<Runtime>::contains(
						&currency_id,
					),
				Call::Tokens(orml_tokens::Call::transfer_all {
					dest: _,
					currency_id,
					keep_alive: _,
				}) => bifrost_call_switchgear::DisableTransfersFilter::<Runtime>::contains(
					&currency_id,
				),
				Call::Tokens(orml_tokens::Call::transfer_keep_alive {
					dest: _,
					currency_id,
					amount: _,
				}) => bifrost_call_switchgear::DisableTransfersFilter::<Runtime>::contains(
					&currency_id,
				),
				// Balances module
				Call::Balances(pallet_balances::Call::transfer { dest: _, value: _ }) =>
					bifrost_call_switchgear::DisableTransfersFilter::<Runtime>::contains(
						&NativeCurrencyId::get(),
					),
				Call::Balances(pallet_balances::Call::transfer_keep_alive {
					dest: _,
					value: _,
				}) => bifrost_call_switchgear::DisableTransfersFilter::<Runtime>::contains(
					&NativeCurrencyId::get(),
				),
				Call::Balances(pallet_balances::Call::transfer_all { dest: _, keep_alive: _ }) =>
					bifrost_call_switchgear::DisableTransfersFilter::<Runtime>::contains(
						&NativeCurrencyId::get(),
					),
				_ => false,
			};

			if is_disabled {
				// no switched off call
				return false;
			}
		}

		true
	}
}

parameter_types! {
	pub const NativeCurrencyId: CurrencyId = CurrencyId::Native(TokenSymbol::BNC);
	pub const RelayCurrencyId: CurrencyId = CurrencyId::Token(TokenSymbol::KSM);
	pub const StableCurrencyId: CurrencyId = CurrencyId::Stable(TokenSymbol::KUSD);
	pub SelfParaId: u32 = ParachainInfo::parachain_id().into();
	pub const PolkadotCurrencyId: CurrencyId = CurrencyId::Token(TokenSymbol::DOT);
}

parameter_types! {
	pub const TreasuryPalletId: PalletId = PalletId(*b"bf/trsry");
	pub const BifrostCrowdloanId: PalletId = PalletId(*b"bf/salp#");
	pub const BifrostSalpLiteCrowdloanId: PalletId = PalletId(*b"bf/salpl");
	pub const LiquidityMiningPalletId: PalletId = PalletId(*b"bf/lm###");
	pub const LiquidityMiningDOTPalletId: PalletId = PalletId(*b"bf/lmdot");
	pub const LighteningRedeemPalletId: PalletId = PalletId(*b"bf/ltnrd");
}

impl frame_system::Config for Runtime {
	type AccountData = pallet_balances::AccountData<Balance>;
	/// The identifier used to distinguish between accounts.
	type AccountId = AccountId;
	type BaseCallFilter = CallFilter;
	/// Maximum number of block number to block hash mappings to keep (oldest pruned first).
	type BlockHashCount = BlockHashCount;
	type BlockLength = RuntimeBlockLength;
	/// The index type for blocks.
	type BlockNumber = BlockNumber;
	type BlockWeights = RuntimeBlockWeights;
	/// The aggregated dispatch type that is available for extrinsics.
	type Call = Call;
	type DbWeight = RocksDbWeight;
	/// The ubiquitous event type.
	type Event = Event;
	/// The type for hashing blocks and tries.
	type Hash = Hash;
	/// The hashing algorithm used.
	type Hashing = BlakeTwo256;
	/// The header type.
	type Header = generic::Header<BlockNumber, BlakeTwo256>;
	/// The index type for storing how many extrinsics an account has signed.
	type Index = Index;
	/// The lookup mechanism to get account ID from whatever is passed in dispatchers.
	type Lookup = Indices;
	type OnKilledAccount = ();
	type OnNewAccount = ();
	type OnSetCode = cumulus_pallet_parachain_system::ParachainSetCode<Self>;
	/// The ubiquitous origin type.
	type Origin = Origin;
	/// Converts a module to an index of this module in the runtime.
	type PalletInfo = PalletInfo;
	type SS58Prefix = SS58Prefix;
	type SystemWeightInfo = ();
	/// Runtime version.
	type Version = Version;
}

parameter_types! {
	pub const MinimumPeriod: Moment = SLOT_DURATION / 2;
}

impl pallet_timestamp::Config for Runtime {
	type MinimumPeriod = MinimumPeriod;
	/// A timestamp: milliseconds since the unix epoch.
	type Moment = Moment;
	type OnTimestampSet = ();
	type WeightInfo = ();
}

parameter_types! {
	pub ExistentialDeposit: Balance = 10 * milli(NativeCurrencyId::get());
	pub TransferFee: Balance = 1 * milli(NativeCurrencyId::get());
	pub CreationFee: Balance = 1 * milli(NativeCurrencyId::get());
	pub TransactionByteFee: Balance = 16 * micro(NativeCurrencyId::get());
	pub const OperationalFeeMultiplier: u8 = 5;
	pub const MaxLocks: u32 = 50;
	pub const MaxReserves: u32 = 50;
}

impl pallet_utility::Config for Runtime {
	type Call = Call;
	type Event = Event;
	type WeightInfo = ();
}

parameter_types! {
	// One storage item; key size 32, value size 8; .
	pub ProxyDepositBase: Balance = deposit(1, 8);
	// Additional storage item size of 33 bytes.
	pub ProxyDepositFactor: Balance = deposit(0, 33);
	pub const MaxProxies: u16 = 32;
	pub AnnouncementDepositBase: Balance = deposit(1, 8);
	pub AnnouncementDepositFactor: Balance = deposit(0, 66);
	pub const MaxPending: u16 = 32;
}

/// The type used to represent the kinds of proxying allowed.
#[derive(
	Copy,
	Clone,
	Eq,
	PartialEq,
	Ord,
	PartialOrd,
	Encode,
	Decode,
	RuntimeDebug,
	MaxEncodedLen,
	scale_info::TypeInfo,
)]
pub enum ProxyType {
	Any = 0,
	NonTransfer = 1,
	Governance = 2,
	CancelProxy = 3,
	IdentityJudgement = 4,
}

impl Default for ProxyType {
	fn default() -> Self {
		Self::Any
	}
}
impl InstanceFilter<Call> for ProxyType {
	fn filter(&self, c: &Call) -> bool {
		match self {
			ProxyType::Any => true,
			ProxyType::NonTransfer => matches!(
				c,
				Call::System(..) |
				Call::Scheduler(..) |
				Call::Timestamp(..) |
				Call::Indices(pallet_indices::Call::claim{..}) |
				Call::Indices(pallet_indices::Call::free{..}) |
				Call::Indices(pallet_indices::Call::freeze{..}) |
				// Specifically omitting Indices `transfer`, `force_transfer`
				// Specifically omitting the entire Balances pallet
				Call::Authorship(..) |
				Call::Session(..) |
				Call::Democracy(..) |
				Call::Council(..) |
				Call::TechnicalCommittee(..) |
				Call::PhragmenElection(..) |
				Call::TechnicalMembership(..) |
				Call::Treasury(..) |
				Call::Bounties(..) |
				Call::Tips(..) |
				Call::Vesting(pallet_vesting::Call::vest{..}) |
				Call::Vesting(pallet_vesting::Call::vest_other{..}) |
				// Specifically omitting Vesting `vested_transfer`, and `force_vested_transfer`
				Call::Utility(..) |
				Call::Proxy(..) |
				Call::Multisig(..)
			),
			ProxyType::Governance => matches!(
				c,
				Call::Democracy(..) |
					Call::Council(..) | Call::TechnicalCommittee(..) |
					Call::PhragmenElection(..) |
					Call::Treasury(..) | Call::Bounties(..) |
					Call::Tips(..) | Call::Utility(..)
			),
			ProxyType::CancelProxy => {
				matches!(c, Call::Proxy(pallet_proxy::Call::reject_announcement { .. }))
			},
			ProxyType::IdentityJudgement => matches!(
				c,
				Call::Identity(pallet_identity::Call::provide_judgement { .. }) | Call::Utility(..)
			),
		}
	}

	fn is_superset(&self, o: &Self) -> bool {
		match (self, o) {
			(x, y) if x == y => true,
			(ProxyType::Any, _) => true,
			(_, ProxyType::Any) => false,
			(ProxyType::NonTransfer, _) => true,
			_ => false,
		}
	}
}

impl pallet_proxy::Config for Runtime {
	type AnnouncementDepositBase = AnnouncementDepositBase;
	type AnnouncementDepositFactor = AnnouncementDepositFactor;
	type Call = Call;
	type CallHasher = BlakeTwo256;
	type Currency = Balances;
	type Event = Event;
	type MaxPending = MaxPending;
	type MaxProxies = MaxProxies;
	type ProxyDepositBase = ProxyDepositBase;
	type ProxyDepositFactor = ProxyDepositFactor;
	type ProxyType = ProxyType;
	type WeightInfo = ();
}

parameter_types! {
	pub MaximumSchedulerWeight: Weight = Perbill::from_percent(80) *
		RuntimeBlockWeights::get().max_block;
	pub const MaxScheduledPerBlock: u32 = 50;
}

impl pallet_scheduler::Config for Runtime {
	type Call = Call;
	type Event = Event;
	type MaxScheduledPerBlock = MaxScheduledPerBlock;
	type MaximumWeight = MaximumSchedulerWeight;
	type Origin = Origin;
	type PalletsOrigin = OriginCaller;
	type ScheduleOrigin = EnsureRoot<AccountId>;
	type WeightInfo = ();
}

parameter_types! {
	// One storage item; key size is 32; value is size 4+4+16+32 bytes = 56 bytes.
	pub DepositBase: Balance = deposit(1, 88);
	// Additional storage item size of 32 bytes.
	pub DepositFactor: Balance = deposit(0, 32);
	pub const MaxSignatories: u16 = 100;
}

impl pallet_multisig::Config for Runtime {
	type Call = Call;
	type Currency = Balances;
	type DepositBase = DepositBase;
	type DepositFactor = DepositFactor;
	type Event = Event;
	type MaxSignatories = MaxSignatories;
	type WeightInfo = ();
}

parameter_types! {
	// Minimum 4 CENTS/byte
	pub BasicDeposit: Balance = deposit(1, 258);
	pub FieldDeposit: Balance = deposit(0, 66);
	pub SubAccountDeposit: Balance = deposit(1, 53);
	pub const MaxSubAccounts: u32 = 100;
	pub const MaxAdditionalFields: u32 = 100;
	pub const MaxRegistrars: u32 = 20;
}

impl pallet_identity::Config for Runtime {
	type Event = Event;
	type Currency = Balances;
	type BasicDeposit = BasicDeposit;
	type FieldDeposit = FieldDeposit;
	type SubAccountDeposit = SubAccountDeposit;
	type MaxSubAccounts = MaxSubAccounts;
	type MaxAdditionalFields = MaxAdditionalFields;
	type MaxRegistrars = MaxRegistrars;
	type Slashed = Treasury;
	type ForceOrigin = MoreThanHalfCouncil;
	type RegistrarOrigin = MoreThanHalfCouncil;
	type WeightInfo = ();
}

parameter_types! {
	pub IndexDeposit: Balance = 1 * dollar(NativeCurrencyId::get());
}

impl pallet_indices::Config for Runtime {
	type AccountIndex = AccountIndex;
	type Currency = Balances;
	type Deposit = IndexDeposit;
	type Event = Event;
	type WeightInfo = ();
}

impl pallet_balances::Config for Runtime {
	type AccountStore = System;
	/// The type for recording an account's balance.
	type Balance = Balance;
	type DustRemoval = Treasury;
	/// The ubiquitous event type.
	type Event = Event;
	type ExistentialDeposit = ExistentialDeposit;
	type MaxLocks = MaxLocks;
	type MaxReserves = MaxReserves;
	type ReserveIdentifier = [u8; 8];
	type WeightInfo = ();
}

parameter_types! {
	pub const CouncilMotionDuration: BlockNumber = 2 * DAYS;
	pub const CouncilMaxProposals: u32 = 100;
	pub const CouncilMaxMembers: u32 = 100;
}

impl pallet_collective::Config<CouncilCollective> for Runtime {
	type DefaultVote = pallet_collective::PrimeDefaultVote;
	type Event = Event;
	type MaxMembers = CouncilMaxMembers;
	type MaxProposals = CouncilMaxProposals;
	type MotionDuration = CouncilMotionDuration;
	type Origin = Origin;
	type Proposal = Call;
	type WeightInfo = ();
}

parameter_types! {
	pub const TechnicalMotionDuration: BlockNumber = 2 * DAYS;
	pub const TechnicalMaxProposals: u32 = 100;
	pub const TechnicalMaxMembers: u32 = 100;
}

impl pallet_collective::Config<TechnicalCollective> for Runtime {
	type DefaultVote = pallet_collective::PrimeDefaultVote;
	type Event = Event;
	type MaxMembers = TechnicalMaxMembers;
	type MaxProposals = TechnicalMaxProposals;
	type MotionDuration = TechnicalMotionDuration;
	type Origin = Origin;
	type Proposal = Call;
	type WeightInfo = ();
}

impl pallet_membership::Config<pallet_membership::Instance1> for Runtime {
	type AddOrigin = MoreThanHalfCouncil;
	type Event = Event;
	type MaxMembers = CouncilMaxMembers;
	type MembershipChanged = Council;
	type MembershipInitialized = Council;
	type PrimeOrigin = MoreThanHalfCouncil;
	type RemoveOrigin = MoreThanHalfCouncil;
	type ResetOrigin = MoreThanHalfCouncil;
	type SwapOrigin = MoreThanHalfCouncil;
	type WeightInfo = ();
}

impl pallet_membership::Config<pallet_membership::Instance2> for Runtime {
	type AddOrigin = MoreThanHalfCouncil;
	type Event = Event;
	type MaxMembers = TechnicalMaxMembers;
	type MembershipChanged = TechnicalCommittee;
	type MembershipInitialized = TechnicalCommittee;
	type PrimeOrigin = MoreThanHalfCouncil;
	type RemoveOrigin = MoreThanHalfCouncil;
	type ResetOrigin = MoreThanHalfCouncil;
	type SwapOrigin = MoreThanHalfCouncil;
	type WeightInfo = ();
}

parameter_types! {
	pub CandidacyBond: Balance = 100 * cent(NativeCurrencyId::get());
	// 1 storage item created, key size is 32 bytes, value size is 16+16.
	pub VotingBondBase: Balance = deposit(1, 64);
	// additional data per vote is 32 bytes (account id).
	pub VotingBondFactor: Balance = deposit(0, 32);
	/// Daily council elections
	pub const TermDuration: BlockNumber = 24 * HOURS;
	pub const DesiredMembers: u32 = 7;
	pub const DesiredRunnersUp: u32 = 7;
	pub const PhragmenElectionPalletId: LockIdentifier = *b"phrelect";
}

// Make sure that there are no more than MaxMembers members elected via phragmen.
const_assert!(DesiredMembers::get() <= CouncilMaxMembers::get());

impl pallet_elections_phragmen::Config for Runtime {
	type CandidacyBond = CandidacyBond;
	type ChangeMembers = Council;
	type Currency = Balances;
	type CurrencyToVote = frame_support::traits::U128CurrencyToVote;
	type DesiredMembers = DesiredMembers;
	type DesiredRunnersUp = DesiredRunnersUp;
	type Event = Event;
	type InitializeMembers = Council;
	type KickedMember = Treasury;
	type LoserCandidate = Treasury;
	type PalletId = PhragmenElectionPalletId;
	type TermDuration = TermDuration;
	type VotingBondBase = VotingBondBase;
	type VotingBondFactor = VotingBondFactor;
	type WeightInfo = ();
}

parameter_types! {
	pub const LaunchPeriod: BlockNumber = 7 * DAYS;
	pub const VotingPeriod: BlockNumber = 7 * DAYS;
	pub const FastTrackVotingPeriod: BlockNumber = 3 * HOURS;
	pub MinimumDeposit: Balance = 100 * dollar(NativeCurrencyId::get());
	pub const EnactmentPeriod: BlockNumber = 2 * DAYS;
	pub const CooloffPeriod: BlockNumber = 7 * DAYS;
	pub PreimageByteDeposit: Balance = 10 * millicent(NativeCurrencyId::get());
	pub const InstantAllowed: bool = true;
	pub const MaxVotes: u32 = 100;
	pub const MaxProposals: u32 = 100;
}

impl pallet_democracy::Config for Runtime {
	type BlacklistOrigin = EnsureRoot<AccountId>;
	// To cancel a proposal before it has been passed, the technical committee must be unanimous or
	// Root must agree.
	type CancelProposalOrigin = EnsureOneOf<
		AccountId,
		EnsureRoot<AccountId>,
		pallet_collective::EnsureProportionAtLeast<_1, _1, AccountId, TechnicalCollective>,
	>;
	// To cancel a proposal which has been passed, 2/3 of the council must agree to it.
	type CancellationOrigin =
		pallet_collective::EnsureProportionAtLeast<_2, _3, AccountId, CouncilCollective>;
	type CooloffPeriod = CooloffPeriod;
	type Currency = Balances;
	type EnactmentPeriod = EnactmentPeriod;
	type Event = Event;
	/// A unanimous council can have the next scheduled referendum be a straight default-carries
	/// (NTB) vote.
	type ExternalDefaultOrigin =
		pallet_collective::EnsureProportionAtLeast<_1, _1, AccountId, CouncilCollective>;
	/// A super-majority can have the next scheduled referendum be a straight majority-carries vote.
	type ExternalMajorityOrigin =
		pallet_collective::EnsureProportionAtLeast<_3, _4, AccountId, CouncilCollective>;
	/// A straight majority of the council can decide what their next motion is.
	type ExternalOrigin =
		pallet_collective::EnsureProportionAtLeast<_1, _2, AccountId, CouncilCollective>;
	/// Two thirds of the technical committee can have an ExternalMajority/ExternalDefault vote
	/// be tabled immediately and with a shorter voting/enactment period.
	type FastTrackOrigin =
		pallet_collective::EnsureProportionAtLeast<_2, _3, AccountId, TechnicalCollective>;
	type FastTrackVotingPeriod = FastTrackVotingPeriod;
	type InstantAllowed = InstantAllowed;
	type InstantOrigin =
		pallet_collective::EnsureProportionAtLeast<_1, _1, AccountId, TechnicalCollective>;
	type LaunchPeriod = LaunchPeriod;
	type MaxProposals = MaxProposals;
	type MaxVotes = MaxVotes;
	type MinimumDeposit = MinimumDeposit;
	type OperationalPreimageOrigin = pallet_collective::EnsureMember<AccountId, CouncilCollective>;
	type PalletsOrigin = OriginCaller;
	type PreimageByteDeposit = PreimageByteDeposit;
	type Proposal = Call;
	type Scheduler = Scheduler;
	type Slash = Treasury;
	// Any single technical committee member may veto a coming council proposal, however they can
	// only do it once and it lasts only for the cool-off period.
	type VetoOrigin = pallet_collective::EnsureMember<AccountId, TechnicalCollective>;
	type VoteLockingPeriod = EnactmentPeriod; // Same as EnactmentPeriod
	type VotingPeriod = VotingPeriod;
	type WeightInfo = ();
}

parameter_types! {
	pub const ProposalBond: Permill = Permill::from_percent(5);
	pub ProposalBondMinimum: Balance = 100 * dollar(NativeCurrencyId::get());
	pub const SpendPeriod: BlockNumber = 6 * DAYS;
	pub const Burn: Permill = Permill::from_perthousand(0);

	pub const TipCountdown: BlockNumber = 1 * DAYS;
	pub const TipFindersFee: Percent = Percent::from_percent(20);
	pub TipReportDepositBase: Balance = 1 * dollar(NativeCurrencyId::get());
	pub DataDepositPerByte: Balance = 10 * cent(NativeCurrencyId::get());
	pub BountyDepositBase: Balance = 1 * dollar(NativeCurrencyId::get());
	pub const BountyDepositPayoutDelay: BlockNumber = 4 * DAYS;
	pub const BountyUpdatePeriod: BlockNumber = 90 * DAYS;
	pub const MaximumReasonLength: u32 = 16384;
	pub const BountyCuratorDeposit: Permill = Permill::from_percent(50);
	pub BountyValueMinimum: Balance = 10 * dollar(NativeCurrencyId::get());
	pub const MaxApprovals: u32 = 100;
}

type ApproveOrigin = EnsureOneOf<
	AccountId,
	EnsureRoot<AccountId>,
	pallet_collective::EnsureProportionAtLeast<_3, _5, AccountId, CouncilCollective>,
>;

impl pallet_treasury::Config for Runtime {
	type ApproveOrigin = ApproveOrigin;
	type Burn = Burn;
	type BurnDestination = ();
	type Currency = Balances;
	type Event = Event;
	type MaxApprovals = MaxApprovals;
	type OnSlash = Treasury;
	type PalletId = TreasuryPalletId;
	type ProposalBond = ProposalBond;
	type ProposalBondMinimum = ProposalBondMinimum;
	type RejectOrigin = MoreThanHalfCouncil;
	type SpendFunds = Bounties;
	type SpendPeriod = SpendPeriod;
	type WeightInfo = ();
}

impl pallet_bounties::Config for Runtime {
	type BountyCuratorDeposit = BountyCuratorDeposit;
	type BountyDepositBase = BountyDepositBase;
	type BountyDepositPayoutDelay = BountyDepositPayoutDelay;
	type BountyUpdatePeriod = BountyUpdatePeriod;
	type BountyValueMinimum = BountyValueMinimum;
	type DataDepositPerByte = DataDepositPerByte;
	type Event = Event;
	type MaximumReasonLength = MaximumReasonLength;
	type WeightInfo = ();
}

impl pallet_tips::Config for Runtime {
	type DataDepositPerByte = DataDepositPerByte;
	type Event = Event;
	type MaximumReasonLength = MaximumReasonLength;
	type TipCountdown = TipCountdown;
	type TipFindersFee = TipFindersFee;
	type TipReportDepositBase = TipReportDepositBase;
	type Tippers = PhragmenElection;
	type WeightInfo = ();
}

impl pallet_transaction_payment::Config for Runtime {
	type FeeMultiplierUpdate = SlowAdjustingFeeUpdate<Self>;
	type OnChargeTransaction = FlexibleFee;
	type TransactionByteFee = TransactionByteFee;
	type OperationalFeeMultiplier = OperationalFeeMultiplier;
	type WeightToFee = WeightToFee;
}

// culumus runtime start
parameter_types! {
	pub const ReservedXcmpWeight: Weight = MAXIMUM_BLOCK_WEIGHT / 4;
	pub const ReservedDmpWeight: Weight = MAXIMUM_BLOCK_WEIGHT / 4;
}

impl cumulus_pallet_parachain_system::Config for Runtime {
	type DmpMessageHandler = DmpQueue;
	type Event = Event;
	type OnValidationData = ();
	type OutboundXcmpMessageSource = XcmpQueue;
	type ReservedDmpWeight = ReservedDmpWeight;
	type ReservedXcmpWeight = ReservedXcmpWeight;
	type SelfParaId = parachain_info::Pallet<Runtime>;
	type XcmpMessageHandler = XcmpQueue;
}

impl parachain_info::Config for Runtime {}

impl cumulus_pallet_aura_ext::Config for Runtime {}

parameter_types! {
	pub const KsmLocation: MultiLocation = MultiLocation::parent();
	pub const RelayNetwork: NetworkId = NetworkId::Kusama;
	pub RelayChainOrigin: Origin = cumulus_pallet_xcm::Origin::Relay.into();
	pub SelfParaChainId: CumulusParaId = ParachainInfo::parachain_id();
	pub Ancestry: MultiLocation = Parachain(ParachainInfo::parachain_id().into()).into();
}

/// Type for specifying how a `MultiLocation` can be converted into an `AccountId`. This is used
/// when determining ownership of accounts for asset transacting and when attempting to use XCM
/// `Transact` in order to determine the dispatch Origin.
pub type LocationToAccountId = (
	// The parent (Relay-chain) origin converts to the default `AccountId`.
	ParentIsDefault<AccountId>,
	// Sibling parachain origins convert to AccountId via the `ParaId::into`.
	SiblingParachainConvertsVia<Sibling, AccountId>,
	// Straight up local `AccountId32` origins just alias directly to `AccountId`.
	AccountId32Aliases<RelayNetwork, AccountId>,
);

/// Means for transacting assets on this chain.
pub type LocalAssetTransactor = CurrencyAdapter<
	// Use this currency:
	Balances,
	// Use this currency when it is a fungible asset matching the given location or name:
	IsConcrete<KsmLocation>,
	// Do a simple punn to convert an AccountId32 MultiLocation into a native chain account ID:
	LocationToAccountId,
	// Our chain's account ID type (we can't get away without mentioning it explicitly):
	AccountId,
	// We don't track any teleports.
	(),
>;

/// This is the type we use to convert an (incoming) XCM origin into a local `Origin` instance,
/// ready for dispatching a transaction with Xcm's `Transact`. There is an `OriginKind` which can
/// biases the kind of local `Origin` it will become.
pub type XcmOriginToTransactDispatchOrigin = (
	// Sovereign account converter; this attempts to derive an `AccountId` from the origin location
	// using `LocationToAccountId` and then turn that into the usual `Signed` origin. Useful for
	// foreign chains who want to have a local sovereign account on this chain which they control.
	SovereignSignedViaLocation<LocationToAccountId, Origin>,
	// Native converter for Relay-chain (Parent) location; will converts to a `Relay` origin when
	// recognized.
	RelayChainAsNative<RelayChainOrigin, Origin>,
	// Native converter for sibling Parachains; will convert to a `SiblingPara` origin when
	// recognized.
	SiblingParachainAsNative<cumulus_pallet_xcm::Origin, Origin>,
	// Superuser converter for the Relay-chain (Parent) location. This will allow it to issue a
	// transaction from the Root origin.
	ParentAsSuperuser<Origin>,
	// Native signed account converter; this just converts an `AccountId32` origin into a normal
	// `Origin::Signed` origin of the same 32-byte value.
	SignedAccountId32AsNative<RelayNetwork, Origin>,
	// Xcm origins can be represented natively under the Xcm pallet's Xcm origin.
	XcmPassthrough<Origin>,
);

parameter_types! {
	// One XCM operation is 200_000_000 weight, cross-chain transfer ~= 2x of transfer = 3_000_000_000
	pub UnitWeightCost: Weight = 200_000_000;
	pub const MaxInstructions: u32 = 100;
}

match_type! {
	pub type ParentOrParentsExecutivePlurality: impl Contains<MultiLocation> = {
		MultiLocation { parents: 1, interior: Here } |
		MultiLocation { parents: 1, interior: X1(Plurality { id: BodyId::Executive, .. }) }
	};
}

pub type Barrier = (
	TakeWeightCredit,
	AllowTopLevelPaidExecutionFrom<Everything>,
	AllowKnownQueryResponses<PolkadotXcm>,
	AllowSubscriptionsFrom<Everything>,
);

pub type BifrostAssetTransactor = MultiCurrencyAdapter<
	Currencies,
	UnknownTokens,
	BifrostAssetMatcher<CurrencyId, BifrostCurrencyIdConvert<SelfParaChainId>>,
	AccountId,
	LocationToAccountId,
	CurrencyId,
	BifrostCurrencyIdConvert<SelfParaChainId>,
>;

parameter_types! {
	pub KsmPerSecond: (AssetId, u128) = (MultiLocation::parent().into(), ksm_per_second());
	pub VsksmPerSecond: (AssetId, u128) = (
		MultiLocation::new(
			1,
			X2(Parachain(SelfParaId::get()), GeneralKey(CurrencyId::VSToken(TokenSymbol::KSM).encode()))
		).into(),
		ksm_per_second()
	);
	pub BncPerSecond: (AssetId, u128) = (
		MultiLocation::new(
			1,
			X2(Parachain(SelfParaId::get()), GeneralKey(NativeCurrencyId::get().encode()))
		).into(),
		// BNC:KSM = 80:1
		ksm_per_second() * 80
	);
	pub KarPerSecond: (AssetId, u128) = (
		MultiLocation::new(
			1,
			X2(Parachain(parachains::karura::ID), GeneralKey(parachains::karura::KAR_KEY.to_vec()))
		).into(),
		// KAR:KSM = 100:1
		ksm_per_second() * 100
	);
	pub KusdPerSecond: (AssetId, u128) = (
		MultiLocation::new(
			1,
			X2(Parachain(parachains::karura::ID), GeneralKey(parachains::karura::KUSD_KEY.to_vec()))
		).into(),
		// kUSD:KSM = 400:1
		ksm_per_second() * 400
	);
}

pub struct ToTreasury;
impl TakeRevenue for ToTreasury {
	fn take_revenue(revenue: MultiAsset) {
		if let MultiAsset { id: Concrete(location), fun: Fungible(amount) } = revenue {
			if let Some(currency_id) =
				BifrostCurrencyIdConvert::<SelfParaChainId>::convert(location)
			{
				let _ = Currencies::deposit(currency_id, &BifrostTreasuryAccount::get(), amount);
			}
		}
	}
}

pub type Trader = (
	FixedRateOfFungible<KsmPerSecond, ToTreasury>,
	FixedRateOfFungible<VsksmPerSecond, ToTreasury>,
	FixedRateOfFungible<BncPerSecond, ToTreasury>,
	FixedRateOfFungible<KarPerSecond, ToTreasury>,
	FixedRateOfFungible<KusdPerSecond, ToTreasury>,
);

pub struct XcmConfig;
impl Config for XcmConfig {
	type AssetClaims = PolkadotXcm;
	type AssetTransactor = BifrostAssetTransactor;
	type AssetTrap = PolkadotXcm;
	type Barrier = Barrier;
	type Call = Call;
	type IsReserve = BifrostFilteredAssets;
	type IsTeleporter = ();
	type LocationInverter = LocationInverter<Ancestry>;
	type OriginConverter = XcmOriginToTransactDispatchOrigin;
	type ResponseHandler = PolkadotXcm;
	type SubscriptionService = PolkadotXcm;
	type Trader = Trader;
	type Weigher = FixedWeightBounds<UnitWeightCost, Call, MaxInstructions>;
	type XcmSender = XcmRouter;
}

/// Local origins on this chain are allowed to dispatch XCM sends/executions.
pub type LocalOriginToLocation = SignedToAccountId32<Origin, AccountId, RelayNetwork>;

/// The means for routing XCM messages which are not for local execution into the right message
/// queues.
pub type XcmRouter = (
	// Two routers - use UMP to communicate with the relay chain:
	cumulus_primitives_utility::ParentAsUmp<ParachainSystem, PolkadotXcm>,
	// ..and XCMP to communicate with the sibling chains.
	XcmpQueue,
);

impl pallet_xcm::Config for Runtime {
	type Event = Event;
	type ExecuteXcmOrigin = EnsureXcmOrigin<Origin, LocalOriginToLocation>;
	type LocationInverter = LocationInverter<Ancestry>;
	type SendXcmOrigin = EnsureXcmOrigin<Origin, LocalOriginToLocation>;
	type Weigher = FixedWeightBounds<UnitWeightCost, Call, MaxInstructions>;
	type XcmExecuteFilter = Everything;
	type XcmExecutor = XcmExecutor<XcmConfig>;
	type XcmReserveTransferFilter = Everything;
	type XcmRouter = XcmRouter;
	type XcmTeleportFilter = Everything;
	type Origin = Origin;
	type Call = Call;
	const VERSION_DISCOVERY_QUEUE_SIZE: u32 = 100;
	type AdvertisedXcmVersion = pallet_xcm::CurrentXcmVersion;
}

impl cumulus_pallet_xcm::Config for Runtime {
	type Event = Event;
	type XcmExecutor = XcmExecutor<XcmConfig>;
}

impl cumulus_pallet_xcmp_queue::Config for Runtime {
	type ChannelInfo = ParachainSystem;
	type Event = Event;
	type VersionWrapper = PolkadotXcm;
	type XcmExecutor = XcmExecutor<XcmConfig>;
}

impl cumulus_pallet_dmp_queue::Config for Runtime {
	type Event = Event;
	type ExecuteOverweightOrigin = frame_system::EnsureRoot<AccountId>;
	type XcmExecutor = XcmExecutor<XcmConfig>;
}

parameter_types! {
	pub const Period: u32 = 6 * HOURS;
	pub const Offset: u32 = 0;
}

impl pallet_session::Config for Runtime {
	type Event = Event;
	type Keys = SessionKeys;
	type NextSessionRotation = pallet_session::PeriodicSessions<Period, Offset>;
	// Essentially just Aura, but lets be pedantic.
	type SessionHandler = <SessionKeys as sp_runtime::traits::OpaqueKeys>::KeyTypeIdProviders;
	type SessionManager = CollatorSelection;
	type ShouldEndSession = pallet_session::PeriodicSessions<Period, Offset>;
	type ValidatorId = <Self as frame_system::Config>::AccountId;
	// we don't have stash and controller, thus we don't need the convert as well.
	type ValidatorIdOf = pallet_collator_selection::IdentityCollator;
	type WeightInfo = ();
}

parameter_types! {
	pub const UncleGenerations: u32 = 0;
}

impl pallet_authorship::Config for Runtime {
	type EventHandler = (CollatorSelection,);
	type FilterUncle = ();
	type FindAuthor = pallet_session::FindAccountFromAuthorIndex<Self, Aura>;
	type UncleGenerations = UncleGenerations;
}

parameter_types! {
	pub const MaxAuthorities: u32 = 100_000;
}

impl pallet_aura::Config for Runtime {
	type AuthorityId = AuraId;
	type DisabledValidators = ();
	type MaxAuthorities = MaxAuthorities;
}

parameter_types! {
	pub const PotId: PalletId = PalletId(*b"PotStake");
	pub const MaxCandidates: u32 = 1000;
	pub const MinCandidates: u32 = 5;
	pub const SessionLength: BlockNumber = 6 * HOURS;
	pub const MaxInvulnerables: u32 = 100;
}

impl pallet_collator_selection::Config for Runtime {
	type Currency = Balances;
	type Event = Event;
	// should be a multiple of session or things will get inconsistent
	type KickThreshold = Period;
	type MaxCandidates = MaxCandidates;
	type MaxInvulnerables = MaxInvulnerables;
	type MinCandidates = MinCandidates;
	type PotId = PotId;
	type UpdateOrigin = MoreThanHalfCouncil;
	type ValidatorId = <Self as frame_system::Config>::AccountId;
	type ValidatorIdOf = pallet_collator_selection::IdentityCollator;
	type ValidatorRegistration = Session;
	type WeightInfo = ();
}

// culumus runtime end

impl pallet_vesting::Config for Runtime {
	type BlockNumberToBalance = ConvertInto;
	type Currency = Balances;
	type Event = Event;
	type MinVestedTransfer = ExistentialDeposit;
	type WeightInfo = ();
}

// orml runtime start

impl orml_currencies::Config for Runtime {
	type Event = Event;
	type GetNativeCurrencyId = NativeCurrencyId;
	type MultiCurrency = Tokens;
	type NativeCurrency = BasicCurrencyAdapter<Runtime, Balances, Amount, BlockNumber>;
	type WeightInfo = ();
}

orml_traits::parameter_type_with_key! {
	pub ExistentialDeposits: |currency_id: CurrencyId| -> Balance {
		match currency_id {
			&CurrencyId::Native(TokenSymbol::BNC) => 10 * milli(NativeCurrencyId::get()),   // 0.01 BNC
			&CurrencyId::Stable(TokenSymbol::KUSD) => 10 * millicent(StableCurrencyId::get()),
			&CurrencyId::Token(TokenSymbol::KSM) => 10 * millicent(RelayCurrencyId::get()),  // 0.0001 KSM
			&CurrencyId::Token(TokenSymbol::KAR) => 10 * millicent(CurrencyId::Token(TokenSymbol::KAR)),
			&CurrencyId::Token(TokenSymbol::DOT) => 1 * cent(PolkadotCurrencyId::get()),  // DOT has a decimals of 10e10, 0.01 DOT
			&CurrencyId::Token(TokenSymbol::ZLK) => 1 * micro(CurrencyId::Token(TokenSymbol::ZLK)),	// ZLK has a decimals of 10e18
			&CurrencyId::VSToken(TokenSymbol::KSM) => 10 * millicent(RelayCurrencyId::get()),
			&CurrencyId::VSToken(TokenSymbol::DOT) => 1 * cent(PolkadotCurrencyId::get()),
			&CurrencyId::VSBond(TokenSymbol::BNC, ..) => 10 * millicent(NativeCurrencyId::get()),
			&CurrencyId::VSBond(TokenSymbol::KSM, ..) => 10 * millicent(RelayCurrencyId::get()),
			&CurrencyId::VSBond(TokenSymbol::DOT, ..) => 1 * cent(PolkadotCurrencyId::get()),
			&CurrencyId::LPToken(..) => 10 * millicent(NativeCurrencyId::get()),
			_ => Balance::max_value() // unsupported
		}
	};
}

pub struct DustRemovalWhitelist;
impl Contains<AccountId> for DustRemovalWhitelist {
	fn contains(a: &AccountId) -> bool {
		AccountIdConversion::<AccountId>::into_account(&TreasuryPalletId::get()).eq(a) ||
			AccountIdConversion::<AccountId>::into_account(&BifrostCrowdloanId::get()).eq(a) ||
			AccountIdConversion::<AccountId>::into_account(&BifrostSalpLiteCrowdloanId::get())
				.eq(a) || AccountIdConversion::<AccountId>::into_account(&LighteningRedeemPalletId::get())
			.eq(a) || LiquidityMiningPalletId::get().check_sub_account::<PoolId>(a) ||
			LiquidityMiningDOTPalletId::get().check_sub_account::<PoolId>(a)
	}
}

parameter_types! {
	pub BifrostTreasuryAccount: AccountId = TreasuryPalletId::get().into_account();
}

impl orml_tokens::Config for Runtime {
	type Amount = Amount;
	type Balance = Balance;
	type CurrencyId = CurrencyId;
	type DustRemovalWhitelist = DustRemovalWhitelist;
	type Event = Event;
	type ExistentialDeposits = ExistentialDeposits;
	type MaxLocks = MaxLocks;
	type OnDust = orml_tokens::TransferDust<Runtime, BifrostTreasuryAccount>;
	type WeightInfo = ();
}

parameter_types! {
	pub SelfLocation: MultiLocation = MultiLocation::new(1, X1(Parachain(ParachainInfo::get().into())));
	pub RelayXcmBaseWeight: u64 = milli(RelayCurrencyId::get()) as u64;
}

impl orml_xtokens::Config for Runtime {
	type Event = Event;
	type Balance = Balance;
	type CurrencyId = CurrencyId;
	type CurrencyIdConvert = BifrostCurrencyIdConvert<ParachainInfo>;
	type AccountIdToMultiLocation = BifrostAccountIdToMultiLocation;
	type LocationInverter = LocationInverter<Ancestry>;
	type SelfLocation = SelfLocation;
	type XcmExecutor = XcmExecutor<XcmConfig>;
	type Weigher = FixedWeightBounds<UnitWeightCost, Call, MaxInstructions>;
	type BaseXcmWeight = RelayXcmBaseWeight;
}

impl orml_unknown_tokens::Config for Runtime {
	type Event = Event;
}

impl orml_xcm::Config for Runtime {
	type Event = Event;
	type SovereignOrigin = MoreThanHalfCouncil;
}

// orml runtime end

// Bifrost modules start

// Aggregate name getter to get fee names if the call needs to pay extra fees.
// If any call need to pay extra fees, it should be added as an item here.
// Used together with AggregateExtraFeeFilter below.
pub struct FeeNameGetter;
impl NameGetter<Call> for FeeNameGetter {
	fn get_name(c: &Call) -> ExtraFeeName {
		match *c {
			Call::Salp(bifrost_salp::Call::contribute { .. }) => ExtraFeeName::SalpContribute,
			_ => ExtraFeeName::NoExtraFee,
		}
	}
}

// Aggregate filter to filter if the call needs to pay extra fees
// If any call need to pay extra fees, it should be added as an item here.
pub struct AggregateExtraFeeFilter;
impl Contains<Call> for AggregateExtraFeeFilter {
	fn contains(c: &Call) -> bool {
		match *c {
			Call::Salp(bifrost_salp::Call::contribute { .. }) => true,
			_ => false,
		}
	}
}

pub struct ContributeFeeFilter;
impl Contains<Call> for ContributeFeeFilter {
	fn contains(c: &Call) -> bool {
		match *c {
			Call::Salp(bifrost_salp::Call::contribute { .. }) => true,
			_ => false,
		}
	}
}

parameter_types! {
	pub const AltFeeCurrencyExchangeRate: (u32, u32) = (1, 100);
	pub SalpWeightHolder: XcmBaseWeight = XcmBaseWeight::from(4 * milli(RelayCurrencyId::get()) as u64) + ContributionWeight::get() + u64::pow(2, 24).into();
}

impl bifrost_flexible_fee::Config for Runtime {
	type Currency = Balances;
	type DexOperator = ZenlinkProtocol;
	// type FeeDealer = FlexibleFee;
	type FeeDealer = FixedCurrencyFeeRate<Runtime>;
	type Event = Event;
	type MultiCurrency = Currencies;
	type TreasuryAccount = BifrostTreasuryAccount;
	type NativeCurrencyId = NativeCurrencyId;
	type AlternativeFeeCurrencyId = RelayCurrencyId;
	type AltFeeCurrencyExchangeRate = AltFeeCurrencyExchangeRate;
	type OnUnbalanced = Treasury;
	type WeightInfo = ();
	type ExtraFeeMatcher = ExtraFeeMatcher<Runtime, FeeNameGetter, AggregateExtraFeeFilter>;
	type MiscFeeHandler = MiscFeeHandler<
		Runtime,
		RelayCurrencyId,
		KsmWeightToFee,
		SalpWeightHolder,
		ContributeFeeFilter,
	>;
}

pub struct EnsureConfirmAsMultiSig;
impl EnsureOrigin<Origin> for EnsureConfirmAsMultiSig {
	type Success = AccountId;

	fn try_origin(o: Origin) -> Result<Self::Success, Origin> {
		Into::<Result<RawOrigin<AccountId>, Origin>>::into(o).and_then(|o| match o {
			RawOrigin::Signed(who) =>
				if who == ConfirmMuitiSigAccount::get() {
					Ok(who)
				} else {
					Err(Origin::from(Some(who)))
				},
			r => Err(Origin::from(r)),
		})
	}

	#[cfg(feature = "runtime-benchmarks")]
	fn successful_origin() -> Origin {
		Origin::from(RawOrigin::Signed(Default::default()))
	}
}

pub fn create_x2_multilocation(index: u16) -> MultiLocation {
	MultiLocation::new(
		1,
		X1(AccountId32 {
			network: NetworkId::Any,
			id: Utility::derivative_account_id(ParachainInfo::get().into_account(), index).into(),
		}),
	)
}

parameter_types! {
	pub MinContribution: Balance = dollar(RelayCurrencyId::get()) / 10;
	pub const RemoveKeysLimit: u32 = 500;
	pub const VSBondValidPeriod: BlockNumber = 30 * DAYS;
	pub const ReleaseCycle: BlockNumber = 1 * DAYS;
	pub const LeasePeriod: BlockNumber = KUSAMA_LEASE_PERIOD;
	pub const ReleaseRatio: Percent = Percent::from_percent(50);
	pub const SlotLength: BlockNumber = 8u32 as BlockNumber;
	pub const XcmTransferOrigin: TransferOriginType = TransferOriginType::FromRelayChain;
	pub XcmWeight: XcmBaseWeight = RelayXcmBaseWeight::get().into();
	pub ContributionWeight:XcmBaseWeight = RelayXcmBaseWeight::get().into();
	pub AddProxyWeight:XcmBaseWeight = RelayXcmBaseWeight::get().into();
	pub ConfirmMuitiSigAccount: AccountId = hex!["e4da05f08e89bf6c43260d96f26fffcfc7deae5b465da08669a9d008e64c2c63"].into();
	pub RelaychainSovereignSubAccount: MultiLocation = create_x2_multilocation(ParachainDerivedProxyAccountType::Salp as u16);
	pub SalpTransactType: ParachainTransactType = ParachainTransactType::Xcm;
	pub SalpProxyType: ParachainTransactProxyType = ParachainTransactProxyType::Derived;
}

impl bifrost_salp::Config for Runtime {
	type BancorPool = ();
	type BifrostXcmExecutor = BifrostXcmAdaptor<XcmRouter, XcmWeight, KsmWeightToFee, SelfParaId>;
	type Event = Event;
	type LeasePeriod = LeasePeriod;
	type MinContribution = MinContribution;
	type MultiCurrency = Currencies;
	type PalletId = BifrostCrowdloanId;
	type RelayChainToken = RelayCurrencyId;
	type ReleaseCycle = ReleaseCycle;
	type ReleaseRatio = ReleaseRatio;
	type RemoveKeysLimit = RemoveKeysLimit;
	type SlotLength = SlotLength;
	type VSBondValidPeriod = VSBondValidPeriod;
	type XcmTransferOrigin = XcmTransferOrigin;
	type WeightInfo = ();
	type SelfParaId = SelfParaId;
	type ContributionWeight = ContributionWeight;
	type BaseXcmWeight = XcmWeight;
	type EnsureConfirmAsMultiSig =
		EnsureOneOf<AccountId, MoreThanHalfCouncil, EnsureConfirmAsMultiSig>;
	type EnsureConfirmAsGovernance =
		EnsureOneOf<AccountId, MoreThanHalfCouncil, EnsureRootOrAllTechnicalCommittee>;
	type AddProxyWeight = AddProxyWeight;
	type XcmTransfer = XTokens;
	type SovereignSubAccountLocation = RelaychainSovereignSubAccount;
	type TransactProxyType = SalpProxyType;
	type TransactType = SalpTransactType;
	type RelayNetwork = RelayNetwork;
}

parameter_types! {
	pub const PolkaMinContribution: Balance = 5 * 10_000_000_000;
	pub const PolkaLeasePeriod: BlockNumber = POLKA_LEASE_PERIOD;
	pub PolkaConfirmAsMultiSig: AccountId = hex!["e4f78719c654cd8e8ac1375c447b7a80f9476cfe6505ea401c4b15bd6b967c93"].into();
}

pub struct EnsureSalpLiteConfirmAsMultiSig;
impl EnsureOrigin<Origin> for EnsureSalpLiteConfirmAsMultiSig {
	type Success = AccountId;

	fn try_origin(o: Origin) -> Result<Self::Success, Origin> {
		Into::<Result<RawOrigin<AccountId>, Origin>>::into(o).and_then(|o| match o {
			RawOrigin::Signed(who) =>
				if who == PolkaConfirmAsMultiSig::get() {
					Ok(who)
				} else {
					Err(Origin::from(Some(who)))
				},
			r => Err(Origin::from(r)),
		})
	}

	#[cfg(feature = "runtime-benchmarks")]
	fn successful_origin() -> Origin {
		Origin::from(RawOrigin::Signed(Default::default()))
	}
}

impl bifrost_salp_lite::Config for Runtime {
	type BancorPool = ();
	type Event = Event;
	type LeasePeriod = PolkaLeasePeriod;
	type MinContribution = PolkaMinContribution;
	type MultiCurrency = Currencies;
	type PalletId = BifrostSalpLiteCrowdloanId;
	type RelayChainToken = PolkadotCurrencyId;
	type ReleaseCycle = ReleaseCycle;
	type ReleaseRatio = ReleaseRatio;
	type BatchKeysLimit = RemoveKeysLimit;
	type SlotLength = SlotLength;
	type WeightInfo = ();
	type EnsureConfirmAsMultiSig =
		EnsureOneOf<AccountId, MoreThanHalfCouncil, EnsureSalpLiteConfirmAsMultiSig>;
	type EnsureConfirmAsGovernance =
		EnsureOneOf<AccountId, MoreThanHalfCouncil, EnsureRootOrAllTechnicalCommittee>;
}

parameter_types! {
<<<<<<< HEAD
	pub const MaximumOrderInTrade: u32 = 5;
=======
	pub const MaximumOrderInTrade: u32 = 1_000;
>>>>>>> c3d29c76
	pub const MinimumSupply: Balance = 0;
}

impl bifrost_vsbond_auction::Config for Runtime {
	type Event = Event;
	type InvoicingCurrency = RelayCurrencyId;
	type MaximumOrderInTrade = MaximumOrderInTrade;
	type MinimumAmount = MinimumSupply;
	type MultiCurrency = Currencies;
<<<<<<< HEAD
	type WeightInfo = ();
=======
	type WeightInfo = weights::bifrost_vsbond_auction::WeightInfo<Runtime>;
>>>>>>> c3d29c76
}

parameter_types! {
	pub const RelayChainTokenSymbolKSM: TokenSymbol = TokenSymbol::KSM;
	pub const RelayChainTokenSymbolDOT: TokenSymbol = TokenSymbol::DOT;
	pub MaximumDepositInPool: Balance = 1_000_000_000 * dollar(NativeCurrencyId::get());
	pub const MinimumDepositOfUser: Balance = 1_000_000;
	pub const MinimumRewardPerBlock: Balance = 1_000;
	pub const MinimumDuration: BlockNumber = HOURS;
	pub const MaximumOptionRewards: u32 = 7;
	pub const MaximumCharged: u32 = 32;
}

impl bifrost_liquidity_mining::Config<bifrost_liquidity_mining::Instance1> for Runtime {
	type Event = Event;
	type ControlOrigin = MoreThanHalfCouncil;
	type MultiCurrency = Currencies;
	type RelayChainTokenSymbol = RelayChainTokenSymbolKSM;
	type MaximumDepositInPool = MaximumDepositInPool;
	type MinimumDepositOfUser = MinimumDepositOfUser;
	type MinimumRewardPerBlock = MinimumRewardPerBlock;
	type MinimumDuration = MinimumDuration;
	type MaximumCharged = MaximumCharged;
	type MaximumOptionRewards = MaximumOptionRewards;
	type PalletId = LiquidityMiningPalletId;
	type WeightInfo = ();
}

impl bifrost_liquidity_mining::Config<bifrost_liquidity_mining::Instance2> for Runtime {
	type Event = Event;
	type ControlOrigin = MoreThanHalfCouncil;
	type MultiCurrency = Currencies;
	type RelayChainTokenSymbol = RelayChainTokenSymbolDOT;
	type MaximumDepositInPool = MaximumDepositInPool;
	type MinimumDepositOfUser = MinimumDepositOfUser;
	type MinimumRewardPerBlock = MinimumRewardPerBlock;
	type MinimumDuration = MinimumDuration;
	type MaximumCharged = MaximumCharged;
	type MaximumOptionRewards = MaximumOptionRewards;
	type PalletId = LiquidityMiningDOTPalletId;
	type WeightInfo = ();
}

impl bifrost_token_issuer::Config for Runtime {
	type Event = Event;
	type MultiCurrency = Currencies;
	type ControlOrigin =
		EnsureOneOf<AccountId, MoreThanHalfCouncil, EnsureRootOrAllTechnicalCommittee>;
	type WeightInfo = ();
}

impl bifrost_lightening_redeem::Config for Runtime {
	type Event = Event;
	type MultiCurrency = Tokens;
	type ControlOrigin =
		EnsureOneOf<AccountId, MoreThanHalfCouncil, EnsureRootOrAllTechnicalCommittee>;
	type PalletId = LighteningRedeemPalletId;
	type WeightInfo = ();
}

impl bifrost_call_switchgear::Config for Runtime {
	type Event = Event;
	type UpdateOrigin =
		EnsureOneOf<AccountId, MoreThanHalfCouncil, EnsureRootOrAllTechnicalCommittee>;
	type WeightInfo = ();
}

// Bifrost modules end

// zenlink runtime start
parameter_types! {
	pub const ZenlinkPalletId: PalletId = PalletId(*b"/zenlink");
	pub const GetExchangeFee: (u32, u32) = (3, 1000);   // 0.3%

	// xcm
	pub const AnyNetwork: NetworkId = NetworkId::Any;
	pub ZenlinkRegistedParaChains: Vec<(MultiLocation, u128)> = vec![
		// Bifrost local and live, 0.01 BNC
		(make_x2_location(2001), 10_000_000_000),
		// Phala local and live, 1 PHA
		(make_x2_location(2004), 1_000_000_000_000),
		// Plasm local and live, 0.0000000000001 SDN
		(make_x2_location(2007), 1_000_000),
		// Sherpax live, 0 KSX
		(make_x2_location(2013), 0),

		// Zenlink local 1 for test
		(make_x2_location(200), 1_000_000),
		// Zenlink local 2 for test
		(make_x2_location(300), 1_000_000),
	];
}

impl zenlink_protocol::Config for Runtime {
	type Conversion = ZenlinkLocationToAccountId;
	type Event = Event;
	type MultiAssetsHandler = MultiAssets;
	type PalletId = ZenlinkPalletId;
	type SelfParaId = SelfParaId;
	type TargetChains = ZenlinkRegistedParaChains;
	type XcmExecutor = ();
	type WeightInfo = ();
}

type MultiAssets = ZenlinkMultiAssets<ZenlinkProtocol, Balances, LocalAssetAdaptor<Currencies>>;

pub type ZenlinkLocationToAccountId = (
	// Sibling parachain origins convert to AccountId via the `ParaId::into`.
	SiblingParachainConvertsVia<Sibling, AccountId>,
	// Straight up local `AccountId32` origins just alias directly to `AccountId`.
	AccountId32Aliases<AnyNetwork, AccountId>,
);

// Below is the implementation of tokens manipulation functions other than native token.
pub struct LocalAssetAdaptor<Local>(PhantomData<Local>);

impl<Local, AccountId> LocalAssetHandler<AccountId> for LocalAssetAdaptor<Local>
where
	Local: MultiCurrency<AccountId, CurrencyId = CurrencyId>,
{
	fn local_balance_of(asset_id: ZenlinkAssetId, who: &AccountId) -> AssetBalance {
		let currency_id: CurrencyId = asset_id.try_into().unwrap_or_default();
		Local::free_balance(currency_id, &who).saturated_into()
	}

	fn local_total_supply(asset_id: ZenlinkAssetId) -> AssetBalance {
		let currency_id: CurrencyId = asset_id.try_into().unwrap_or_default();
		Local::total_issuance(currency_id).saturated_into()
	}

	fn local_is_exists(asset_id: ZenlinkAssetId) -> bool {
		let currency_id: Result<CurrencyId, ()> = asset_id.try_into();
		match currency_id {
			Ok(_) => true,
			Err(_) => false,
		}
	}

	fn local_transfer(
		asset_id: ZenlinkAssetId,
		origin: &AccountId,
		target: &AccountId,
		amount: AssetBalance,
	) -> DispatchResult {
		let currency_id: CurrencyId = asset_id.try_into().unwrap_or_default();
		Local::transfer(currency_id, &origin, &target, amount.unique_saturated_into())?;

		Ok(())
	}

	fn local_deposit(
		asset_id: ZenlinkAssetId,
		origin: &AccountId,
		amount: AssetBalance,
	) -> Result<AssetBalance, DispatchError> {
		let currency_id: CurrencyId = asset_id.try_into().unwrap_or_default();
		Local::deposit(currency_id, &origin, amount.unique_saturated_into())?;
		return Ok(amount);
	}

	fn local_withdraw(
		asset_id: ZenlinkAssetId,
		origin: &AccountId,
		amount: AssetBalance,
	) -> Result<AssetBalance, DispatchError> {
		let currency_id: CurrencyId = asset_id.try_into().unwrap_or_default();
		Local::withdraw(currency_id, &origin, amount.unique_saturated_into())?;

		Ok(amount)
	}
}

// zenlink runtime end

construct_runtime! {
	pub enum Runtime where
		Block = Block,
		NodeBlock = generic::Block<Header, sp_runtime::OpaqueExtrinsic>,
		UncheckedExtrinsic = UncheckedExtrinsic,
	{
		// Basic stuff
		System: frame_system::{Pallet, Call, Config, Storage, Event<T>} = 0,
		Timestamp: pallet_timestamp::{Pallet, Call, Storage, Inherent} = 1,
		Indices: pallet_indices::{Pallet, Call, Storage, Config<T>, Event<T>} = 2,
		ParachainSystem: cumulus_pallet_parachain_system::{Pallet, Call, Config, Storage, Inherent, Event<T>, ValidateUnsigned} = 5,
		ParachainInfo: parachain_info::{Pallet, Storage, Config} = 6,

		// Monetary stuff
		Balances: pallet_balances::{Pallet, Call, Storage, Config<T>, Event<T>} = 10,
		TransactionPayment: pallet_transaction_payment::{Pallet, Storage} = 11,

		// Collator support. the order of these 4 are important and shall not change.
		Authorship: pallet_authorship::{Pallet, Call, Storage} = 20,
		CollatorSelection: pallet_collator_selection::{Pallet, Call, Storage, Event<T>, Config<T>} = 21,
		Session: pallet_session::{Pallet, Call, Storage, Event, Config<T>} = 22,
		Aura: pallet_aura::{Pallet, Storage, Config<T>} = 23,
		AuraExt: cumulus_pallet_aura_ext::{Pallet, Storage, Config} = 24,

		// Governance stuff
		Democracy: pallet_democracy::{Pallet, Call, Storage, Config<T>, Event<T>} = 30,
		Council: pallet_collective::<Instance1>::{Pallet, Call, Storage, Origin<T>, Event<T>, Config<T>} = 31,
		TechnicalCommittee: pallet_collective::<Instance2>::{Pallet, Call, Storage, Origin<T>, Event<T>, Config<T>} = 32,
		PhragmenElection: pallet_elections_phragmen::{Pallet, Call, Storage, Event<T>, Config<T>} = 33,
		CouncilMembership: pallet_membership::<Instance1>::{Pallet, Call, Storage, Event<T>, Config<T>} = 34,
		TechnicalMembership: pallet_membership::<Instance2>::{Pallet, Call, Storage, Event<T>, Config<T>} = 35,

		// XCM helpers.
		XcmpQueue: cumulus_pallet_xcmp_queue::{Pallet, Call, Storage, Event<T>} = 40,
		PolkadotXcm: pallet_xcm::{Pallet, Call, Storage, Event<T>, Origin, Config} = 41,
		CumulusXcm: cumulus_pallet_xcm::{Pallet, Call, Event<T>, Origin} = 42,
		DmpQueue: cumulus_pallet_dmp_queue::{Pallet, Call, Storage, Event<T>} = 43,

		// utilities
		Utility: pallet_utility::{Pallet, Call, Event} = 50,
		Scheduler: pallet_scheduler::{Pallet, Call, Storage, Event<T>} = 51,
		Proxy: pallet_proxy::{Pallet, Call, Storage, Event<T>} = 52,
		Multisig: pallet_multisig::{Pallet, Call, Storage, Event<T>} = 53,
		Identity: pallet_identity::{Pallet, Call, Storage, Event<T>} = 54,

		// Vesting. Usable initially, but removed once all vesting is finished.
		Vesting: pallet_vesting::{Pallet, Call, Storage, Event<T>, Config<T>} = 60,

		// Treasury stuff
		Treasury: pallet_treasury::{Pallet, Call, Storage, Config, Event<T>} = 61,
		Bounties: pallet_bounties::{Pallet, Call, Storage, Event<T>} = 62,
		Tips: pallet_tips::{Pallet, Call, Storage, Event<T>} = 63,

		// Third party modules
		XTokens: orml_xtokens::{Pallet, Call, Event<T>} = 70,
		Tokens: orml_tokens::{Pallet, Call, Storage, Event<T>, Config<T>} = 71,
		Currencies: orml_currencies::{Pallet, Call, Event<T>} = 72,
		UnknownTokens: orml_unknown_tokens::{Pallet, Storage, Event} = 73,
		OrmlXcm: orml_xcm::{Pallet, Call, Event<T>} = 74,
		ZenlinkProtocol: zenlink_protocol::{Pallet, Call, Storage, Event<T>} = 80,

		// Bifrost modules
		FlexibleFee: bifrost_flexible_fee::{Pallet, Call, Storage, Event<T>} = 100,
		Salp: bifrost_salp::{Pallet, Call, Storage, Event<T>} = 105,
		LiquidityMiningDOT: bifrost_liquidity_mining::<Instance2>::{Pallet, Call, Storage, Event<T>} = 107,
		LiquidityMining: bifrost_liquidity_mining::<Instance1>::{Pallet, Call, Storage, Event<T>} = 108,
		TokenIssuer: bifrost_token_issuer::{Pallet, Call, Storage, Event<T>} = 109,
		LighteningRedeem: bifrost_lightening_redeem::{Pallet, Call, Storage, Event<T>} = 110,
		SalpLite: bifrost_salp_lite::{Pallet, Call, Storage, Event<T>} = 111,
		CallSwitchgear: bifrost_call_switchgear::{Pallet, Storage, Call, Event<T>} = 112,
		VSBondAuction: bifrost_vsbond_auction::{Pallet, Call, Storage, Event<T>} = 113,
	}
}

/// The type for looking up accounts. We don't expect more than 4 billion of them.
pub type AccountIndex = u32;
/// Alias to 512-bit hash when used in the context of a transaction signature on the chain.
pub type Signature = sp_runtime::MultiSignature;
/// Index of a transaction in the chain.
pub type Index = u32;
/// A hash of some data used by the chain.
pub type Hash = sp_core::H256;
/// The address format for describing accounts.
pub type Address = sp_runtime::MultiAddress<AccountId, AccountIndex>;
/// Block header type as expected by this runtime.
pub type Header = generic::Header<BlockNumber, BlakeTwo256>;
/// Block type as expected by this runtime.
pub type Block = generic::Block<Header, UncheckedExtrinsic>;
/// A Block signed with a Justification
pub type SignedBlock = generic::SignedBlock<Block>;
/// BlockId type as expected by this runtime.
pub type BlockId = generic::BlockId<Block>;
/// The SignedExtension to the basic transaction logic.
pub type SignedExtra = (
	frame_system::CheckSpecVersion<Runtime>,
	frame_system::CheckTxVersion<Runtime>,
	frame_system::CheckGenesis<Runtime>,
	frame_system::CheckEra<Runtime>,
	frame_system::CheckNonce<Runtime>,
	frame_system::CheckWeight<Runtime>,
	pallet_transaction_payment::ChargeTransactionPayment<Runtime>,
);
/// Unchecked extrinsic type as expected by this runtime.
pub type UncheckedExtrinsic = generic::UncheckedExtrinsic<Address, Call, Signature, SignedExtra>;
/// Extrinsic type that has already been checked.
pub type CheckedExtrinsic = generic::CheckedExtrinsic<AccountId, Call, SignedExtra>;
/// Executive: handles dispatch to the various modules.
pub type Executive = frame_executive::Executive<
	Runtime,
	Block,
	frame_system::ChainContext<Runtime>,
	Runtime,
	AllPallets,
	(),
>;

impl_runtime_apis! {
	impl sp_transaction_pool::runtime_api::TaggedTransactionQueue<Block> for Runtime {
		fn validate_transaction(
			source: TransactionSource,
			tx: <Block as BlockT>::Extrinsic,
			block_hash: <Block as BlockT>::Hash,
		) -> TransactionValidity {
			Executive::validate_transaction(source, tx, block_hash)
		}
	}

	impl sp_api::Core<Block> for Runtime {
		fn version() -> RuntimeVersion {
			VERSION
		}

		fn execute_block(block: Block) {
			Executive::execute_block(block);
		}

		fn initialize_block(header: &<Block as BlockT>::Header) {
			Executive::initialize_block(header)
		}
	}

	impl sp_block_builder::BlockBuilder<Block> for Runtime {
		fn apply_extrinsic(
			extrinsic: <Block as BlockT>::Extrinsic,
		) -> ApplyExtrinsicResult {
			Executive::apply_extrinsic(extrinsic)
		}

		fn finalize_block() -> <Block as BlockT>::Header {
			Executive::finalize_block()
		}

		fn inherent_extrinsics(data: sp_inherents::InherentData) -> Vec<<Block as BlockT>::Extrinsic> {
			data.create_extrinsics()
		}

		fn check_inherents(block: Block, data: sp_inherents::InherentData) -> sp_inherents::CheckInherentsResult {
			data.check_extrinsics(&block)
		}
	}

	impl frame_system_rpc_runtime_api::AccountNonceApi<Block, AccountId, Nonce> for Runtime {
		fn account_nonce(account: AccountId) -> Nonce {
			System::account_nonce(account)
		}
	}

	impl pallet_transaction_payment_rpc_runtime_api::TransactionPaymentApi<
		Block,
		Balance,
	> for Runtime {
		fn query_info(
			uxt: <Block as BlockT>::Extrinsic,
			len: u32,
		) -> pallet_transaction_payment_rpc_runtime_api::RuntimeDispatchInfo<Balance> {
			TransactionPayment::query_info(uxt, len)
		}
		fn query_fee_details(
			uxt: <Block as BlockT>::Extrinsic,
			len: u32,
		) -> pallet_transaction_payment::FeeDetails<Balance> {
			TransactionPayment::query_fee_details(uxt, len)
		}
	}

	impl sp_api::Metadata<Block> for Runtime {
		fn metadata() -> OpaqueMetadata {
			OpaqueMetadata::new(Runtime::metadata().into())
		}
	}

	impl sp_offchain::OffchainWorkerApi<Block> for Runtime {
		fn offchain_worker(header: &<Block as BlockT>::Header) {
			Executive::offchain_worker(header)
		}
	}

	impl sp_session::SessionKeys<Block> for Runtime {
		fn decode_session_keys(
			encoded: Vec<u8>,
		) -> Option<Vec<(Vec<u8>, sp_core::crypto::KeyTypeId)>> {
			SessionKeys::decode_into_raw_public_keys(&encoded)
		}

		fn generate_session_keys(seed: Option<Vec<u8>>) -> Vec<u8> {
			SessionKeys::generate(seed)
		}
	}

	impl cumulus_primitives_core::CollectCollationInfo<Block> for Runtime {
		fn collect_collation_info() -> cumulus_primitives_core::CollationInfo {
			ParachainSystem::collect_collation_info()
		}
	}

	impl sp_consensus_aura::AuraApi<Block, AuraId> for Runtime {
		fn slot_duration() -> sp_consensus_aura::SlotDuration {
			sp_consensus_aura::SlotDuration::from_millis(Aura::slot_duration())
		}

		fn authorities() -> Vec<AuraId> {
			Aura::authorities().into_inner()
		}
	}

	impl bifrost_flexible_fee_rpc_runtime_api::FlexibleFeeRuntimeApi<Block, AccountId> for Runtime {
		fn get_fee_token_and_amount(who: AccountId, fee: Balance) -> (CurrencyId, Balance) {
			let rs = FlexibleFee::cal_fee_token_and_amount(&who, fee);
			match rs {
				Ok(val) => val,
				_ => (CurrencyId::Native(TokenSymbol::BNC), Zero::zero()),
			}
		}
	}

	// zenlink runtime outer apis
	impl zenlink_protocol_runtime_api::ZenlinkProtocolApi<Block, AccountId> for Runtime {

		fn get_balance(
			asset_id: ZenlinkAssetId,
			owner: AccountId
		) -> AssetBalance {
			<Runtime as zenlink_protocol::Config>::MultiAssetsHandler::balance_of(asset_id, &owner)
		}

		fn get_sovereigns_info(
			asset_id: ZenlinkAssetId
		) -> Vec<(u32, AccountId, AssetBalance)> {
			ZenlinkProtocol::get_sovereigns_info(&asset_id)
		}

		fn get_pair_by_asset_id(
			asset_0: ZenlinkAssetId,
			asset_1: ZenlinkAssetId
		) -> Option<PairInfo<AccountId, AssetBalance>> {
			ZenlinkProtocol::get_pair_by_asset_id(asset_0, asset_1)
		}

		fn get_amount_in_price(
			supply: AssetBalance,
			path: Vec<ZenlinkAssetId>
		) -> AssetBalance {
			ZenlinkProtocol::desired_in_amount(supply, path)
		}

		fn get_amount_out_price(
			supply: AssetBalance,
			path: Vec<ZenlinkAssetId>
		) -> AssetBalance {
			ZenlinkProtocol::supply_out_amount(supply, path)
		}

		fn get_estimate_lptoken(
			token_0: ZenlinkAssetId,
			token_1: ZenlinkAssetId,
			amount_0_desired: AssetBalance,
			amount_1_desired: AssetBalance,
			amount_0_min: AssetBalance,
			amount_1_min: AssetBalance,
		) -> AssetBalance{
			ZenlinkProtocol::get_estimate_lptoken(
				token_0,
				token_1,
				amount_0_desired,
				amount_1_desired,
				amount_0_min,
				amount_1_min
			)
		}
	}

	impl bifrost_salp_rpc_runtime_api::SalpRuntimeApi<Block, ParaId, AccountId> for Runtime {
		fn get_contribution(index: ParaId, who: AccountId) -> (Balance,RpcContributionStatus) {
			let rs = Salp::contribution_by_fund(index, &who);
			match rs {
				Ok((val,status)) => (val,status.to_rpc()),
				_ => (Zero::zero(),RpcContributionStatus::Idle),
			}
		}

		fn get_lite_contribution(index: ParaId, who: AccountId) -> (Balance,RpcContributionStatus) {
			let rs = SalpLite::contribution_by_fund(index, &who);
			match rs {
				Ok((val,status)) => (val,status.to_rpc()),
				_ => (Zero::zero(),RpcContributionStatus::Idle),
			}
		}
	}

	impl bifrost_liquidity_mining_rpc_runtime_api::LiquidityMiningRuntimeApi<Block, AccountId, PoolId> for Runtime {
		fn get_rewards(who: AccountId, pid: PoolId, pallet_instance: u32) -> Vec<(CurrencyId, Balance)> {
			match pallet_instance {
				1 => LiquidityMining::rewards(who, pid).unwrap_or(Vec::new()),
				2 => LiquidityMiningDOT::rewards(who, pid).unwrap_or(Vec::new()),
				_ => Vec::new()
			}
		}
	}

	#[cfg(feature = "runtime-benchmarks")]
	impl frame_benchmarking::Benchmark<Block> for Runtime {
		fn benchmark_metadata(extra: bool) -> (
			Vec<frame_benchmarking::BenchmarkList>,
			Vec<frame_support::traits::StorageInfo>,
		) {
			use frame_support::traits::StorageInfoTrait;
			use frame_benchmarking::{list_benchmark, Benchmarking, BenchmarkList};

			let mut list = Vec::<BenchmarkList>::new();

			list_benchmark!(list, extra, bifrost_flexible_fee, FlexibleFee);
			list_benchmark!(list, extra, bifrost_salp, Salp);
			list_benchmark!(list, extra, bifrost_salp_lite, SalpLite);
			list_benchmark!(list, extra, bifrost_liquidity_mining::<Instance1>, LiquidityMining);
			list_benchmark!(list, extra, bifrost_vsbond_auction, VSBondAuction);
			list_benchmark!(list, extra, bifrost_token_issuer, TokenIssuer);
			list_benchmark!(list, extra, bifrost_lightening_redeem, LighteningRedeem);
			list_benchmark!(list, extra, bifrost_call_switchgear, CallSwitchgear);

			let storage_info = AllPalletsWithSystem::storage_info();

			return (list, storage_info)
		}
		fn dispatch_benchmark(
			config: frame_benchmarking::BenchmarkConfig
		) -> Result<Vec<frame_benchmarking::BenchmarkBatch>, sp_runtime::RuntimeString> {
			use frame_benchmarking::{Benchmarking, BenchmarkBatch, add_benchmark, TrackedStorageKey};
			use frame_system_benchmarking::Pallet as SystemBench;

			impl frame_system_benchmarking::Config for Runtime {}

			let whitelist: Vec<TrackedStorageKey> = vec![
			// you can whitelist any storage keys you do not want to track here
			];

			let mut batches = Vec::<BenchmarkBatch>::new();
			let params = (&config, &whitelist);

			// Adding the pallet you will perform the benchmarking
			add_benchmark!(params, batches, frame_system, SystemBench::<Runtime>);
			add_benchmark!(params, batches, pallet_balances, Balances);
			add_benchmark!(params, batches, pallet_bounties, Bounties);
			add_benchmark!(params, batches, pallet_indices, Indices);
			add_benchmark!(params, batches, pallet_scheduler, Scheduler);
			add_benchmark!(params, batches, pallet_timestamp, Timestamp);
			add_benchmark!(params, batches, pallet_treasury, Treasury);
			add_benchmark!(params, batches, pallet_utility, Utility);
			add_benchmark!(params, batches, pallet_vesting, Vesting);

			add_benchmark!(params, batches, bifrost_flexible_fee, FlexibleFee);
			add_benchmark!(params, batches, bifrost_salp, Salp);
			add_benchmark!(params, batches, bifrost_salp_lite, SalpLite);
			add_benchmark!(params, batches, bifrost_liquidity_mining, LiquidityMining);
			add_benchmark!(params, batches, bifrost_vsbond_auction, VSBondAuction);
			add_benchmark!(params, batches, bifrost_token_issuer, TokenIssuer);
			add_benchmark!(params, batches, bifrost_lightening_redeem, LighteningRedeem);
			add_benchmark!(params, batches, bifrost_call_switchgear, CallSwitchgear);

			if batches.is_empty() { return Err("Benchmark not found for this pallet.".into()) }
			Ok(batches)
		}
	}

	#[cfg(feature = "try-runtime")]
	impl frame_try_runtime::TryRuntime<Block> for Runtime {
		fn on_runtime_upgrade() -> (Weight, Weight) {
			log::info!("try-runtime::on_runtime_upgrade bifrost.");
			let weight = Executive::try_runtime_upgrade().unwrap();
			(weight, RuntimeBlockWeights::get().max_block)
		}
		fn execute_block_no_check(block: Block) -> Weight {
			Executive::execute_block_no_check(block)
		}
	}
}

pub struct CustomOnRuntimeUpgrade;
impl OnRuntimeUpgrade for CustomOnRuntimeUpgrade {
	#[cfg(feature = "try-runtime")]
	fn pre_upgrade() -> Result<(), &'static str> {
		#[allow(unused_imports)]
		use frame_support::{migration, Identity};
		log::info!("Bifrost `pre_upgrade`...");
		Ok(())
	}

	#[cfg(feature = "try-runtime")]
	fn on_runtime_upgrade() -> Weight {
		log::info!("Bifrost `on_runtime_upgrade`...");
		log::info!("Bifrost `on_runtime_upgrade finished`");
		RocksDbWeight::get().writes(1)
	}
}

struct CheckInherents;

impl cumulus_pallet_parachain_system::CheckInherents<Block> for CheckInherents {
	fn check_inherents(
		block: &Block,
		relay_state_proof: &cumulus_pallet_parachain_system::RelayChainStateProof,
	) -> sp_inherents::CheckInherentsResult {
		let relay_chain_slot = relay_state_proof
			.read_slot()
			.expect("Could not read the relay chain slot from the proof");

		let inherent_data =
			cumulus_primitives_timestamp::InherentDataProvider::from_relay_chain_slot_and_duration(
				relay_chain_slot,
				sp_std::time::Duration::from_secs(6),
			)
			.create_inherent_data()
			.expect("Could not create the timestamp inherent data");

		inherent_data.check_extrinsics(&block)
	}
}

cumulus_pallet_parachain_system::register_validate_block! {
	Runtime = Runtime,
	BlockExecutor = cumulus_pallet_aura_ext::BlockExecutor::<Runtime, Executive>,
	CheckInherents = CheckInherents,
}<|MERGE_RESOLUTION|>--- conflicted
+++ resolved
@@ -1370,11 +1370,7 @@
 }
 
 parameter_types! {
-<<<<<<< HEAD
-	pub const MaximumOrderInTrade: u32 = 5;
-=======
 	pub const MaximumOrderInTrade: u32 = 1_000;
->>>>>>> c3d29c76
 	pub const MinimumSupply: Balance = 0;
 }
 
@@ -1384,11 +1380,7 @@
 	type MaximumOrderInTrade = MaximumOrderInTrade;
 	type MinimumAmount = MinimumSupply;
 	type MultiCurrency = Currencies;
-<<<<<<< HEAD
-	type WeightInfo = ();
-=======
-	type WeightInfo = weights::bifrost_vsbond_auction::WeightInfo<Runtime>;
->>>>>>> c3d29c76
+	type WeightInfo = ();
 }
 
 parameter_types! {
