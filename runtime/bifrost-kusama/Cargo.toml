--- conflicted
+++ resolved
@@ -109,11 +109,7 @@
 merkle-distributor = {version = "*", default-features = false }
 zenlink-protocol = { version = "*", default-features = false }
 zenlink-protocol-runtime-api = { version = "*", default-features = false }
-<<<<<<< HEAD
-#parachain-staking = { version = "*", default-features = false }
-=======
 parachain-staking = { version = "*", default-features = false }
->>>>>>> 6fde3574
 xcm-interface = { version = "*", default-features = false }
 
 
@@ -197,11 +193,7 @@
 	"zenlink-protocol/std",
 	"zenlink-protocol-runtime-api/std",
 	"merkle-distributor/std",
-<<<<<<< HEAD
-	#"parachain-staking/std",
-=======
 	"parachain-staking/std",
->>>>>>> 6fde3574
 	"xcm-interface/std",
 ]
 with-tracing = ["frame-executive/with-tracing"]
