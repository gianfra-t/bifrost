// This file is part of Bifrost.

// Copyright (C) Liebi Technologies PTE. LTD.
// SPDX-License-Identifier: GPL-3.0-or-later WITH Classpath-exception-2.0

// This program is free software: you can redistribute it and/or modify
// it under the terms of the GNU General Public License as published by
// the Free Software Foundation, either version 3 of the License, or
// (at your option) any later version.

// This program is distributed in the hope that it will be useful,
// but WITHOUT ANY WARRANTY; without even the implied warranty of
// MERCHANTABILITY or FITNESS FOR A PARTICULAR PURPOSE. See the
// GNU General Public License for more details.

// You should have received a copy of the GNU General Public License
// along with this program. If not, see <https://www.gnu.org/licenses/>.

//! The Bifrost Node runtime. This can be compiled with `#[no_std]`, ready for Wasm.

#![cfg_attr(not(feature = "std"), no_std)]
// `construct_runtime!` does a lot of recursion and requires us to increase the limit to 512.
#![recursion_limit = "512"]

// Make the WASM binary available.
#[cfg(feature = "std")]
include!(concat!(env!("OUT_DIR"), "/wasm_binary.rs"));

use bifrost_slp::{DerivativeAccountProvider, QueryResponseManager};
use core::convert::TryInto;
// A few exports that help ease life for downstream crates.
pub use bifrost_parachain_staking::{InflationInfo, Range};
pub use frame_support::{
	construct_runtime, match_types, parameter_types,
	traits::{
		ConstU128, ConstU32, ConstU64, ConstU8, Contains, EqualPrivilegeOnly, Everything,
		InstanceFilter, IsInVec, Nothing, Randomness, WithdrawReasons,
	},
	weights::{
		constants::{
			BlockExecutionWeight, ExtrinsicBaseWeight, RocksDbWeight, WEIGHT_REF_TIME_PER_SECOND,
		},
		ConstantMultiplier, IdentityFee, Weight,
	},
	PalletId, StorageValue,
};
use frame_system::limits::{BlockLength, BlockWeights};
pub use pallet_balances::Call as BalancesCall;
pub use pallet_timestamp::Call as TimestampCall;
use sp_api::impl_runtime_apis;
use sp_arithmetic::Percent;
use sp_core::{ConstBool, OpaqueMetadata, U256};
use sp_runtime::{
	create_runtime_str, generic, impl_opaque_keys,
	traits::{
		AccountIdConversion, AccountIdLookup, BlakeTwo256, Block as BlockT, StaticLookup, Zero,
	},
	transaction_validity::{TransactionSource, TransactionValidity},
	ApplyExtrinsicResult, DispatchError, DispatchResult, FixedU128, Perbill, Permill, RuntimeDebug,
	SaturatedConversion,
};
use sp_std::{marker::PhantomData, prelude::*};
#[cfg(feature = "std")]
use sp_version::NativeVersion;
use sp_version::RuntimeVersion;
use static_assertions::const_assert;
/// Constant values used within the runtime.
pub mod constants;
mod migration;
pub mod weights;
use bifrost_asset_registry::AssetIdMaps;

pub use bifrost_primitives::{
	traits::{
		CheckSubAccount, FarmingInfo, VtokenMintingInterface, VtokenMintingOperator,
		XcmDestWeightAndFeeHandler,
	},
	AccountId, Amount, AssetIds, Balance, BlockNumber, CurrencyId, CurrencyIdMapping,
	DistributionId, Liquidity, Moment, ParaId, PoolId, Price, Rate, Ratio, RpcContributionStatus,
	Shortfall, TimeUnit, TokenSymbol,
};
pub use bifrost_runtime_common::{
	cent, constants::time::*, dollar, micro, milli, millicent, AuraId, CouncilCollective,
	EnsureRootOrAllTechnicalCommittee, MoreThanHalfCouncil, SlowAdjustingFeeUpdate,
	TechnicalCollective,
};
use bifrost_slp::QueryId;
use constants::currency::*;
use cumulus_pallet_parachain_system::{RelayNumberStrictlyIncreases, RelaychainDataProvider};
use cumulus_primitives_core::AggregateMessageOrigin;
use frame_support::{
	dispatch::DispatchClass,
	genesis_builder_helper::{build_state, get_preset},
	sp_runtime::traits::{Convert, ConvertInto},
	traits::{
		fungible::HoldConsideration,
		tokens::{PayFromAccount, UnityAssetBalanceConversion},
		Currency, EitherOf, EitherOfDiverse, Get, Imbalance, InsideBoth, LinearStoragePrice,
		LockIdentifier, OnUnbalanced,
	},
};
use frame_system::{EnsureRoot, EnsureRootWithSuccess, EnsureSigned};
use hex_literal::hex;
use orml_oracle::{DataFeeder, DataProvider, DataProviderExtended};
use pallet_identity::legacy::IdentityInfo;
use parity_scale_codec::{Decode, Encode, MaxEncodedLen};
use polkadot_runtime_common::prod_or_fast;

// zenlink imports
use zenlink_protocol::{
	AssetBalance, AssetId as ZenlinkAssetId, LocalAssetHandler, MultiAssetsHandler, PairInfo,
	PairLpGenerate, ZenlinkMultiAssets,
};
use zenlink_stable_amm::traits::{StableAmmApi, StablePoolLpCurrencyIdGenerate, ValidateCurrency};

// Governance configurations.
pub mod governance;
use governance::{
	custom_origins, CoreAdmin, CoreAdminOrCouncil, LiquidStaking, SALPAdmin, Spender, TechAdmin,
	TechAdminOrCouncil,
};

// xcm config
pub mod xcm_config;
use bifrost_primitives::MoonriverChainId;
use bifrost_runtime_common::currency_converter::CurrencyIdConvert;
use pallet_xcm::{EnsureResponse, QueryStatus};
use sp_runtime::traits::{IdentityLookup, Verify};
use xcm::{v3::MultiLocation, v4::prelude::*};
pub use xcm_config::{
	parachains, AccountId32Aliases, BifrostTreasuryAccount, ExistentialDeposits, MultiCurrency,
	Sibling, SiblingParachainConvertsVia, XcmConfig, XcmRouter,
};
use xcm_executor::{traits::QueryHandler, XcmExecutor};

use bifrost_primitives::currency::VBNC;

impl_opaque_keys! {
	pub struct SessionKeys {
		pub aura: Aura,
	}
}

/// This runtime version.
#[sp_version::runtime_version]
pub const VERSION: RuntimeVersion = RuntimeVersion {
	spec_name: create_runtime_str!("bifrost"),
	impl_name: create_runtime_str!("bifrost"),
	authoring_version: 1,
<<<<<<< HEAD
	spec_version: 13000,
=======
	spec_version: 14000,
>>>>>>> 5a6927ae
	impl_version: 0,
	apis: RUNTIME_API_VERSIONS,
	transaction_version: 1,
	state_version: 0,
};

/// The version information used to identify this runtime when compiled natively.
#[cfg(feature = "std")]
pub fn native_version() -> NativeVersion {
	NativeVersion { runtime_version: VERSION, can_author_with: Default::default() }
}

/// We assume that ~10% of the block weight is consumed by `on_initalize` handlers.
/// This is used to limit the maximal weight of a single extrinsic.
const AVERAGE_ON_INITIALIZE_RATIO: Perbill = Perbill::from_percent(10);
/// We allow `Normal` extrinsics to fill up the block up to 75%, the rest can be used
/// by  Operational  extrinsics.
const NORMAL_DISPATCH_RATIO: Perbill = Perbill::from_percent(75);
/// We allow for 0.5 of a second of compute with a 12 second average block time.
const MAXIMUM_BLOCK_WEIGHT: Weight = Weight::from_parts(
	WEIGHT_REF_TIME_PER_SECOND.saturating_div(2),
	cumulus_primitives_core::relay_chain::MAX_POV_SIZE as u64,
);

parameter_types! {
	pub const BlockHashCount: BlockNumber = 250;
	pub const Version: RuntimeVersion = VERSION;
	pub RuntimeBlockLength: BlockLength =
		BlockLength::max_with_normal_ratio(5 * 1024 * 1024, NORMAL_DISPATCH_RATIO);
	pub RuntimeBlockWeights: BlockWeights = BlockWeights::builder()
		.base_block(BlockExecutionWeight::get())
		.for_class(DispatchClass::all(), |weights| {
			weights.base_extrinsic = ExtrinsicBaseWeight::get();
		})
		.for_class(DispatchClass::Normal, |weights| {
			weights.max_total = Some(NORMAL_DISPATCH_RATIO * MAXIMUM_BLOCK_WEIGHT);
		})
		.for_class(DispatchClass::Operational, |weights| {
			weights.max_total = Some(MAXIMUM_BLOCK_WEIGHT);
			// Operational transactions have some extra reserved space, so that they
			// are included even if block reached `MAXIMUM_BLOCK_WEIGHT`.
			weights.reserved = Some(
				MAXIMUM_BLOCK_WEIGHT - NORMAL_DISPATCH_RATIO * MAXIMUM_BLOCK_WEIGHT
			);
		})
		.avg_block_initialization(AVERAGE_ON_INITIALIZE_RATIO)
		.build_or_panic();
	pub const SS58Prefix: u8 = 6;
}

parameter_types! {
	pub const NativeCurrencyId: CurrencyId = CurrencyId::Native(TokenSymbol::BNC);
	pub const RelayCurrencyId: CurrencyId = CurrencyId::Token(TokenSymbol::KSM);
	pub const StableCurrencyId: CurrencyId = CurrencyId::Stable(TokenSymbol::KUSD);
	pub SelfParaId: u32 = ParachainInfo::parachain_id().into();
	pub const PolkadotCurrencyId: CurrencyId = CurrencyId::Token(TokenSymbol::DOT);
}

parameter_types! {
	pub const TreasuryPalletId: PalletId = PalletId(*b"bf/trsry");
	pub const BifrostCrowdloanId: PalletId = PalletId(*b"bf/salp#");
	pub const BifrostSalpLiteCrowdloanId: PalletId = PalletId(*b"bf/salpl");
	pub const LiquidityMiningPalletId: PalletId = PalletId(*b"bf/lm###");
	pub const LiquidityMiningDOTPalletId: PalletId = PalletId(*b"bf/lmdot");
	pub const LighteningRedeemPalletId: PalletId = PalletId(*b"bf/ltnrd");
	pub const MerkleDirtributorPalletId: PalletId = PalletId(*b"bf/mklds");
	pub const VsbondAuctionPalletId: PalletId = PalletId(*b"bf/vsbnd");
	pub const ParachainStakingPalletId: PalletId = PalletId(*b"bf/stake");
	pub const BifrostVsbondPalletId: PalletId = PalletId(*b"bf/salpb");
	pub const SlpEntrancePalletId: PalletId = PalletId(*b"bf/vtkin");
	pub const SlpExitPalletId: PalletId = PalletId(*b"bf/vtout");
	pub const StableAmmPalletId: PalletId = PalletId(*b"bf/stamm");
	pub const FarmingKeeperPalletId: PalletId = PalletId(*b"bf/fmkpr");
	pub const FarmingRewardIssuerPalletId: PalletId = PalletId(*b"bf/fmrir");
	pub const SystemStakingPalletId: PalletId = PalletId(*b"bf/sysst");
	pub const BuybackPalletId: PalletId = PalletId(*b"bf/salpc");
	pub const SystemMakerPalletId: PalletId = PalletId(*b"bf/sysmk");
	pub const FeeSharePalletId: PalletId = PalletId(*b"bf/feesh");
	pub CheckingAccount: AccountId = PolkadotXcm::check_account();
	pub const FarmingBoostPalletId: PalletId = PalletId(*b"bf/fmbst");
	pub const LendMarketPalletId: PalletId = PalletId(*b"bf/ldmkt");
	pub const OraclePalletId: PalletId = PalletId(*b"bf/oracl");
	pub const StableAssetPalletId: PalletId = PalletId(*b"bf/stabl");
	pub const CommissionPalletId: PalletId = PalletId(*b"bf/comms");
	pub IncentivePoolAccount: PalletId = PalletId(*b"bf/inpoo");
	pub const FarmingGaugeRewardIssuerPalletId: PalletId = PalletId(*b"bf/fmgar");
	pub const FlexibleFeePalletId: PalletId = PalletId(*b"bf/flexi");
	pub const VBNCConvertPalletId: PalletId = PalletId(*b"bf/vbncc");
}

impl frame_system::Config for Runtime {
	type AccountData = pallet_balances::AccountData<Balance>;
	/// The identifier used to distinguish between accounts.
	type AccountId = AccountId;
	type BaseCallFilter = InsideBoth<Everything, TxPause>;
	/// Maximum number of block number to block hash mappings to keep (oldest pruned first).
	type BlockHashCount = BlockHashCount;
	type BlockLength = RuntimeBlockLength;
	/// The index type for blocks.
	type Nonce = Nonce;
	type BlockWeights = RuntimeBlockWeights;
	type Block = Block;
	/// The aggregated dispatch type that is available for extrinsics.
	type RuntimeCall = RuntimeCall;
	type DbWeight = RocksDbWeight;
	/// The ubiquitous event type.
	type RuntimeEvent = RuntimeEvent;
	/// The type for hashing blocks and tries.
	type Hash = Hash;
	/// The hashing algorithm used.
	type Hashing = BlakeTwo256;
	/// The lookup mechanism to get account ID from whatever is passed in dispatchers.
	type Lookup = Indices;
	type OnKilledAccount = ();
	type OnNewAccount = ();
	type OnSetCode = cumulus_pallet_parachain_system::ParachainSetCode<Self>;
	/// The ubiquitous origin type.
	type RuntimeOrigin = RuntimeOrigin;
	/// Converts a module to an index of this module in the runtime.
	type PalletInfo = PalletInfo;
	type SS58Prefix = SS58Prefix;
	type SystemWeightInfo = frame_system::weights::SubstrateWeight<Runtime>;
	/// Runtime version.
	type Version = Version;
	type MaxConsumers = ConstU32<16>;
	type RuntimeTask = ();
	type SingleBlockMigrations = ();
	type MultiBlockMigrator = ();
	type PreInherents = ();
	type PostInherents = ();
	type PostTransactions = ();
}

impl pallet_timestamp::Config for Runtime {
	type MinimumPeriod = ConstU64<{ SLOT_DURATION / 2 }>;
	/// A timestamp: milliseconds since the unix epoch.
	type Moment = Moment;
	type OnTimestampSet = Aura;
	type WeightInfo = pallet_timestamp::weights::SubstrateWeight<Runtime>;
}

parameter_types! {
	pub ExistentialDeposit: Balance = 10 * MILLIBNC;
	pub TransferFee: Balance = 1 * MILLIBNC;
	pub CreationFee: Balance = 1 * MILLIBNC;
	pub TransactionByteFee: Balance = 16 * MICROBNC;
}

impl pallet_utility::Config for Runtime {
	type RuntimeCall = RuntimeCall;
	type RuntimeEvent = RuntimeEvent;
	type PalletsOrigin = OriginCaller;
	type WeightInfo = pallet_utility::weights::SubstrateWeight<Runtime>;
}

parameter_types! {
	// One storage item; key size 32, value size 8; .
	pub ProxyDepositBase: Balance = deposit::<Runtime>(1, 8);
	// Additional storage item size of 33 bytes.
	pub ProxyDepositFactor: Balance = deposit::<Runtime>(0, 33);
	pub const MaxProxies: u16 = 32;
	pub AnnouncementDepositBase: Balance = deposit::<Runtime>(1, 8);
	pub AnnouncementDepositFactor: Balance = deposit::<Runtime>(0, 66);
	pub const MaxPending: u16 = 32;
}

/// The type used to represent the kinds of proxying allowed.
#[derive(
	Copy,
	Clone,
	Eq,
	PartialEq,
	Ord,
	PartialOrd,
	Encode,
	Decode,
	RuntimeDebug,
	MaxEncodedLen,
	scale_info::TypeInfo,
)]
pub enum ProxyType {
	Any = 0,
	NonTransfer = 1,
	Governance = 2,
	CancelProxy = 3,
	IdentityJudgement = 4,
	Staking = 5,
}

impl Default for ProxyType {
	fn default() -> Self {
		Self::Any
	}
}
impl InstanceFilter<RuntimeCall> for ProxyType {
	fn filter(&self, c: &RuntimeCall) -> bool {
		match self {
			ProxyType::Any => true,
			ProxyType::NonTransfer => matches!(
				c,
				RuntimeCall::System(..) |
				RuntimeCall::Scheduler(..) |
				RuntimeCall::Preimage(_) |
				RuntimeCall::Timestamp(..) |
				RuntimeCall::Indices(pallet_indices::Call::claim{..}) |
				RuntimeCall::Indices(pallet_indices::Call::free{..}) |
				RuntimeCall::Indices(pallet_indices::Call::freeze{..}) |
				// Specifically omitting Indices `transfer`, `force_transfer`
				// Specifically omitting the entire Balances pallet
				RuntimeCall::Session(..) |
				RuntimeCall::Democracy(..) |
				RuntimeCall::Council(..) |
				RuntimeCall::TechnicalCommittee(..) |
				RuntimeCall::PhragmenElection(..) |
				RuntimeCall::TechnicalMembership(..) |
				RuntimeCall::Treasury(..) |
				RuntimeCall::ConvictionVoting(..) |
				RuntimeCall::Referenda(..) |
				RuntimeCall::FellowshipCollective(..) |
				RuntimeCall::FellowshipReferenda(..) |
				RuntimeCall::Whitelist(..) |
				RuntimeCall::Vesting(bifrost_vesting::Call::vest{..}) |
				RuntimeCall::Vesting(bifrost_vesting::Call::vest_other{..}) |
				// Specifically omitting Vesting `vested_transfer`, and `force_vested_transfer`
				RuntimeCall::Utility(..) |
				RuntimeCall::Proxy(..) |
				RuntimeCall::Multisig(..) |
				RuntimeCall::ParachainStaking(..)
			),
			ProxyType::Staking => {
				matches!(c, RuntimeCall::ParachainStaking(..) | RuntimeCall::Utility(..))
			},
			ProxyType::Governance => matches!(
				c,
				RuntimeCall::Democracy(..) |
						RuntimeCall::Council(..) | RuntimeCall::TechnicalCommittee(..) |
						RuntimeCall::PhragmenElection(..) |
						RuntimeCall::Treasury(..) |
						RuntimeCall::Utility(..) |
						// OpenGov calls
						RuntimeCall::ConvictionVoting(..) |
						RuntimeCall::Referenda(..) |
						RuntimeCall::FellowshipCollective(..) |
						RuntimeCall::FellowshipReferenda(..) |
						RuntimeCall::Whitelist(..)
			),
			ProxyType::CancelProxy => {
				matches!(c, RuntimeCall::Proxy(pallet_proxy::Call::reject_announcement { .. }))
			},
			ProxyType::IdentityJudgement => matches!(
				c,
				RuntimeCall::Identity(pallet_identity::Call::provide_judgement { .. }) |
					RuntimeCall::Utility(..)
			),
		}
	}

	fn is_superset(&self, o: &Self) -> bool {
		match (self, o) {
			(x, y) if x == y => true,
			(ProxyType::Any, _) => true,
			(_, ProxyType::Any) => false,
			(ProxyType::NonTransfer, _) => true,
			_ => false,
		}
	}
}

impl pallet_proxy::Config for Runtime {
	type AnnouncementDepositBase = AnnouncementDepositBase;
	type AnnouncementDepositFactor = AnnouncementDepositFactor;
	type RuntimeCall = RuntimeCall;
	type CallHasher = BlakeTwo256;
	type Currency = Balances;
	type RuntimeEvent = RuntimeEvent;
	type MaxPending = MaxPending;
	type MaxProxies = MaxProxies;
	type ProxyDepositBase = ProxyDepositBase;
	type ProxyDepositFactor = ProxyDepositFactor;
	type ProxyType = ProxyType;
	type WeightInfo = pallet_proxy::weights::SubstrateWeight<Runtime>;
}

parameter_types! {
	pub const PreimageMaxSize: u32 = 4096 * 1024;
	pub PreimageBaseDeposit: Balance = deposit::<Runtime>(2, 64);
	pub PreimageByteDeposit: Balance = deposit::<Runtime>(0, 1);
	pub const PreimageHoldReason: RuntimeHoldReason = RuntimeHoldReason::Preimage(pallet_preimage::HoldReason::Preimage);
}

impl pallet_preimage::Config for Runtime {
	type WeightInfo = pallet_preimage::weights::SubstrateWeight<Runtime>;
	type RuntimeEvent = RuntimeEvent;
	type Currency = Balances;
	type ManagerOrigin = EnsureRoot<AccountId>;
	type Consideration = HoldConsideration<
		AccountId,
		Balances,
		PreimageHoldReason,
		LinearStoragePrice<PreimageBaseDeposit, PreimageByteDeposit, Balance>,
	>;
}

parameter_types! {
	pub MaximumSchedulerWeight: Weight = Perbill::from_percent(80) *
		RuntimeBlockWeights::get().max_block;
	pub const MaxScheduledPerBlock: u32 = 50;
	pub const NoPreimagePostponement: Option<u32> = Some(10);
}

impl pallet_scheduler::Config for Runtime {
	type RuntimeCall = RuntimeCall;
	type RuntimeEvent = RuntimeEvent;
	type MaxScheduledPerBlock = MaxScheduledPerBlock;
	type MaximumWeight = MaximumSchedulerWeight;
	type RuntimeOrigin = RuntimeOrigin;
	type OriginPrivilegeCmp = EqualPrivilegeOnly;
	type PalletsOrigin = OriginCaller;
	type ScheduleOrigin = EnsureRoot<AccountId>;
	type WeightInfo = pallet_scheduler::weights::SubstrateWeight<Runtime>;
	type Preimages = Preimage;
}

parameter_types! {
	// One storage item; key size is 32; value is size 4+4+16+32 bytes = 56 bytes.
	pub DepositBase: Balance = deposit::<Runtime>(1, 88);
	// Additional storage item size of 32 bytes.
	pub DepositFactor: Balance = deposit::<Runtime>(0, 32);
	pub const MaxSignatories: u16 = 100;
}

impl pallet_multisig::Config for Runtime {
	type RuntimeCall = RuntimeCall;
	type Currency = Balances;
	type DepositBase = DepositBase;
	type DepositFactor = DepositFactor;
	type RuntimeEvent = RuntimeEvent;
	type MaxSignatories = MaxSignatories;
	type WeightInfo = pallet_multisig::weights::SubstrateWeight<Runtime>;
}

parameter_types! {
	// 1 entry, storing 258 bytes on-chain
	pub BasicDeposit: Balance = deposit::<Runtime>(1, 258);
	   // Additional bytes adds 0 entries, storing 1 byte on-chain
	pub ByteDeposit: Balance = deposit::<Runtime>(0, 1);
	// 1 entry, storing 53 bytes on-chain
	pub SubAccountDeposit: Balance = deposit::<Runtime>(1, 53);
	pub const MaxSubAccounts: u32 = 100;
	pub const MaxAdditionalFields: u32 = 100;
	pub const MaxRegistrars: u32 = 20;
}

impl pallet_identity::Config for Runtime {
	type RuntimeEvent = RuntimeEvent;
	type Currency = Balances;
	type BasicDeposit = BasicDeposit;
	type SubAccountDeposit = SubAccountDeposit;
	type MaxSubAccounts = MaxSubAccounts;
	type IdentityInformation = IdentityInfo<MaxAdditionalFields>;
	type MaxRegistrars = MaxRegistrars;
	type Slashed = Treasury;
	type ForceOrigin = MoreThanHalfCouncil;
	type RegistrarOrigin = MoreThanHalfCouncil;
	type WeightInfo = pallet_identity::weights::SubstrateWeight<Runtime>;
	type ByteDeposit = ByteDeposit;
	type OffchainSignature = Signature;
	type SigningPublicKey = <Signature as Verify>::Signer;
	type UsernameAuthorityOrigin = EnsureRoot<Self::AccountId>;
	type PendingUsernameExpiration = ConstU32<{ 7 * DAYS }>;
	type MaxSuffixLength = ConstU32<7>;
	type MaxUsernameLength = ConstU32<32>;
}

parameter_types! {
	pub IndexDeposit: Balance = 1 * BNCS;
}

impl pallet_indices::Config for Runtime {
	type AccountIndex = AccountIndex;
	type Currency = Balances;
	type Deposit = IndexDeposit;
	type RuntimeEvent = RuntimeEvent;
	type WeightInfo = pallet_indices::weights::SubstrateWeight<Runtime>;
}

// pallet-treasury did not impl OnUnbalanced<Credit>, need an adapter to handle dust.
type CreditOf =
	frame_support::traits::fungible::Credit<<Runtime as frame_system::Config>::AccountId, Balances>;
pub struct DustRemovalAdapter;
impl OnUnbalanced<CreditOf> for DustRemovalAdapter {
	fn on_nonzero_unbalanced(amount: CreditOf) {
		let _ = <Balances as Currency<AccountId>>::deposit_creating(
			&TreasuryPalletId::get().into_account_truncating(),
			amount.peek(),
		);
	}
}

impl pallet_balances::Config for Runtime {
	type AccountStore = System;
	/// The type for recording an account's balance.
	type Balance = Balance;
	type DustRemoval = DustRemovalAdapter;
	/// The ubiquitous event type.
	type RuntimeEvent = RuntimeEvent;
	type ExistentialDeposit = ExistentialDeposit;
	type MaxLocks = ConstU32<50>;
	type MaxReserves = ConstU32<50>;
	type ReserveIdentifier = [u8; 8];
	type FreezeIdentifier = ();
	type MaxFreezes = ConstU32<0>;
	type WeightInfo = pallet_balances::weights::SubstrateWeight<Runtime>;
	type RuntimeHoldReason = RuntimeHoldReason;
	type RuntimeFreezeReason = RuntimeFreezeReason;
}

parameter_types! {
	pub const CouncilMotionDuration: BlockNumber = 2 * DAYS;
	pub const CouncilMaxProposals: u32 = 100;
	pub const CouncilMaxMembers: u32 = 100;
}

impl pallet_collective::Config<CouncilCollective> for Runtime {
	type DefaultVote = pallet_collective::PrimeDefaultVote;
	type RuntimeEvent = RuntimeEvent;
	type MaxMembers = CouncilMaxMembers;
	type MaxProposals = CouncilMaxProposals;
	type MotionDuration = CouncilMotionDuration;
	type RuntimeOrigin = RuntimeOrigin;
	type Proposal = RuntimeCall;
	type WeightInfo = pallet_collective::weights::SubstrateWeight<Runtime>;
	type MaxProposalWeight = MaxProposalWeight;
	type SetMembersOrigin = EnsureRoot<AccountId>;
}

parameter_types! {
	pub const TechnicalMotionDuration: BlockNumber = 2 * DAYS;
	pub const TechnicalMaxProposals: u32 = 100;
	pub const TechnicalMaxMembers: u32 = 100;
	pub MaxProposalWeight: Weight = Perbill::from_percent(50) * RuntimeBlockWeights::get().max_block;
}

impl pallet_collective::Config<TechnicalCollective> for Runtime {
	type DefaultVote = pallet_collective::PrimeDefaultVote;
	type RuntimeEvent = RuntimeEvent;
	type MaxMembers = TechnicalMaxMembers;
	type MaxProposals = TechnicalMaxProposals;
	type MotionDuration = TechnicalMotionDuration;
	type RuntimeOrigin = RuntimeOrigin;
	type Proposal = RuntimeCall;
	type WeightInfo = pallet_collective::weights::SubstrateWeight<Runtime>;
	type MaxProposalWeight = MaxProposalWeight;
	type SetMembersOrigin = EnsureRoot<AccountId>;
}

impl pallet_membership::Config<pallet_membership::Instance1> for Runtime {
	type AddOrigin = MoreThanHalfCouncil;
	type RuntimeEvent = RuntimeEvent;
	type MaxMembers = CouncilMaxMembers;
	type MembershipChanged = Council;
	type MembershipInitialized = Council;
	type PrimeOrigin = MoreThanHalfCouncil;
	type RemoveOrigin = MoreThanHalfCouncil;
	type ResetOrigin = MoreThanHalfCouncil;
	type SwapOrigin = MoreThanHalfCouncil;
	type WeightInfo = pallet_membership::weights::SubstrateWeight<Runtime>;
}

impl pallet_membership::Config<pallet_membership::Instance2> for Runtime {
	type AddOrigin = MoreThanHalfCouncil;
	type RuntimeEvent = RuntimeEvent;
	type MaxMembers = TechnicalMaxMembers;
	type MembershipChanged = TechnicalCommittee;
	type MembershipInitialized = TechnicalCommittee;
	type PrimeOrigin = MoreThanHalfCouncil;
	type RemoveOrigin = MoreThanHalfCouncil;
	type ResetOrigin = MoreThanHalfCouncil;
	type SwapOrigin = MoreThanHalfCouncil;
	type WeightInfo = pallet_membership::weights::SubstrateWeight<Runtime>;
}

parameter_types! {
	pub CandidacyBond: Balance = 10_000 * BNCS;
	// 1 storage item created, key size is 32 bytes, value size is 16+16.
	pub VotingBondBase: Balance = deposit::<Runtime>(1, 64);
	// additional data per vote is 32 bytes (account id).
	pub VotingBondFactor: Balance = deposit::<Runtime>(0, 32);
	/// Daily council elections
	pub const TermDuration: BlockNumber = 24 * HOURS;
	pub const DesiredMembers: u32 = 3;
	pub const DesiredRunnersUp: u32 = 7;
	pub const PhragmenElectionPalletId: LockIdentifier = *b"phrelect";
	pub const MaxVoters: u32 = 512;
	 pub const MaxVotesPerVoter: u32 = 16;
	pub const MaxCandidates: u32 = 64;
}

// Make sure that there are no more than MaxMembers members elected via phragmen.
const_assert!(DesiredMembers::get() <= CouncilMaxMembers::get());

impl pallet_elections_phragmen::Config for Runtime {
	type CandidacyBond = CandidacyBond;
	type ChangeMembers = Council;
	type Currency = Balances;
	type CurrencyToVote = sp_staking::currency_to_vote::U128CurrencyToVote;
	type DesiredMembers = DesiredMembers;
	type DesiredRunnersUp = DesiredRunnersUp;
	type RuntimeEvent = RuntimeEvent;
	type InitializeMembers = Council;
	type KickedMember = Treasury;
	type LoserCandidate = Treasury;
	type PalletId = PhragmenElectionPalletId;
	type TermDuration = TermDuration;
	type VotingBondBase = VotingBondBase;
	type VotingBondFactor = VotingBondFactor;
	type MaxCandidates = MaxCandidates;
	type MaxVoters = MaxVoters;
	type MaxVotesPerVoter = MaxVotesPerVoter;
	type WeightInfo = pallet_elections_phragmen::weights::SubstrateWeight<Runtime>;
}

parameter_types! {
	pub const LaunchPeriod: BlockNumber = 7 * DAYS;
	pub const VotingPeriod: BlockNumber = 7 * DAYS;
	pub const FastTrackVotingPeriod: BlockNumber = 3 * HOURS;
	pub MinimumDeposit: Balance = 100 * BNCS;
	pub const EnactmentPeriod: BlockNumber = 2 * DAYS;
	pub const CooloffPeriod: BlockNumber = 7 * DAYS;
	pub const InstantAllowed: bool = true;
	pub const MaxVotes: u32 = 100;
	pub const MaxProposals: u32 = 100;
}

impl pallet_democracy::Config for Runtime {
	type BlacklistOrigin = EnsureRoot<AccountId>;
	// To cancel a proposal before it has been passed, the technical committee must be unanimous or
	// Root must agree.
	type CancelProposalOrigin = EitherOfDiverse<
		EnsureRoot<AccountId>,
		pallet_collective::EnsureProportionAtLeast<AccountId, TechnicalCollective, 1, 1>,
	>;
	// To cancel a proposal which has been passed, 2/3 of the council must agree to it.
	type CancellationOrigin =
		pallet_collective::EnsureProportionAtLeast<AccountId, CouncilCollective, 2, 3>;
	type CooloffPeriod = CooloffPeriod;
	type Currency = Balances;
	type EnactmentPeriod = EnactmentPeriod;
	type RuntimeEvent = RuntimeEvent;
	/// A unanimous council can have the next scheduled referendum be a straight default-carries
	/// (NTB) vote.
	type ExternalDefaultOrigin =
		pallet_collective::EnsureProportionAtLeast<AccountId, CouncilCollective, 1, 1>;
	/// A super-majority can have the next scheduled referendum be a straight majority-carries vote.
	type ExternalMajorityOrigin =
		pallet_collective::EnsureProportionAtLeast<AccountId, CouncilCollective, 3, 4>;
	/// A straight majority of the council can decide what their next motion is.
	type ExternalOrigin =
		pallet_collective::EnsureProportionAtLeast<AccountId, CouncilCollective, 1, 2>;
	/// Two thirds of the technical committee can have an ExternalMajority/ExternalDefault vote
	/// be tabled immediately and with a shorter voting/enactment period.
	type FastTrackOrigin =
		pallet_collective::EnsureProportionAtLeast<AccountId, TechnicalCollective, 2, 3>;
	type FastTrackVotingPeriod = FastTrackVotingPeriod;
	type InstantAllowed = InstantAllowed;
	type InstantOrigin =
		pallet_collective::EnsureProportionAtLeast<AccountId, TechnicalCollective, 1, 1>;
	type LaunchPeriod = LaunchPeriod;
	type MaxProposals = MaxProposals;
	type MaxVotes = MaxVotes;
	type MinimumDeposit = MinimumDeposit;
	type PalletsOrigin = OriginCaller;
	type Scheduler = Scheduler;
	type Slash = Treasury;
	// Any single technical committee member may veto a coming council proposal, however they can
	// only do it once and it lasts only for the cool-off period.
	type VetoOrigin = pallet_collective::EnsureMember<AccountId, TechnicalCollective>;
	type VoteLockingPeriod = EnactmentPeriod; // Same as EnactmentPeriod
	type VotingPeriod = VotingPeriod;
	type WeightInfo = pallet_democracy::weights::SubstrateWeight<Runtime>;
	type Preimages = Preimage;
	type MaxDeposits = ConstU32<100>;
	type MaxBlacklisted = ConstU32<100>;
	type SubmitOrigin = EnsureSigned<AccountId>;
}

parameter_types! {
	pub const ProposalBond: Permill = Permill::from_percent(5);
	pub ProposalBondMinimum: Balance = 100 * BNCS;
	pub ProposalBondMaximum: Balance = 500 * BNCS;
	pub const SpendPeriod: BlockNumber = 6 * DAYS;
	pub const Burn: Permill = Permill::from_perthousand(0);
	pub TipReportDepositBase: Balance = 1 * BNCS;
	pub DataDepositPerByte: Balance = 10 * cent::<Runtime>(NativeCurrencyId::get());
	pub const MaximumReasonLength: u32 = 16384;
	pub const PayoutSpendPeriod: BlockNumber = 30 * DAYS;
	pub const BountyCuratorDeposit: Permill = Permill::from_percent(50);
	pub const MaxApprovals: u32 = 100;

	pub const MaxBalance: Balance = 800_000 * BNCS;
}

type ApproveOrigin = EitherOfDiverse<
	EnsureRoot<AccountId>,
	pallet_collective::EnsureProportionAtLeast<AccountId, CouncilCollective, 3, 5>,
>;

impl pallet_treasury::Config for Runtime {
	type ApproveOrigin = ApproveOrigin;
	type SpendOrigin = EitherOf<EnsureRootWithSuccess<AccountId, MaxBalance>, Spender>;
	type Burn = Burn;
	type BurnDestination = ();
	type Currency = Balances;
	type RuntimeEvent = RuntimeEvent;
	type MaxApprovals = MaxApprovals;
	type AssetKind = ();
	type Beneficiary = AccountId;
	type BeneficiaryLookup = IdentityLookup<Self::Beneficiary>;
	type Paymaster = PayFromAccount<Balances, BifrostFeeAccount>;
	type BalanceConverter = UnityAssetBalanceConversion;
	type PayoutPeriod = PayoutSpendPeriod;
	#[cfg(feature = "runtime-benchmarks")]
	type BenchmarkHelper = ();
	type OnSlash = Treasury;
	type PalletId = TreasuryPalletId;
	type ProposalBond = ProposalBond;
	type ProposalBondMinimum = ProposalBondMinimum;
	type ProposalBondMaximum = ProposalBondMaximum;
	type RejectOrigin = MoreThanHalfCouncil;
	type SpendFunds = ();
	type SpendPeriod = SpendPeriod;
	type WeightInfo = pallet_treasury::weights::SubstrateWeight<Runtime>;
}

impl pallet_transaction_payment::Config for Runtime {
	type FeeMultiplierUpdate = SlowAdjustingFeeUpdate<Self>;
	type LengthToFee = ConstantMultiplier<Balance, TransactionByteFee>;
	type OnChargeTransaction = FlexibleFee;
	type OperationalFeeMultiplier = ConstU8<5>;
	type WeightToFee = WeightToFee;
	type RuntimeEvent = RuntimeEvent;
}

/// Calls that can bypass the tx-pause pallet.
/// We always allow system calls and timestamp since it is required for block production
pub struct TxPauseWhitelistedCalls;
impl Contains<pallet_tx_pause::RuntimeCallNameOf<Runtime>> for TxPauseWhitelistedCalls {
	fn contains(full_name: &pallet_tx_pause::RuntimeCallNameOf<Runtime>) -> bool {
		matches!(full_name.0.as_slice(), b"System" | b"Timestamp" | b"TxPause")
	}
}

impl pallet_tx_pause::Config for Runtime {
	type RuntimeEvent = RuntimeEvent;
	type RuntimeCall = RuntimeCall;
	type PauseOrigin = TechAdminOrCouncil;
	type UnpauseOrigin = TechAdminOrCouncil;
	type WhitelistedCalls = TxPauseWhitelistedCalls;
	type MaxNameLen = ConstU32<256>;
	type WeightInfo = pallet_tx_pause::weights::SubstrateWeight<Runtime>;
}

impl<LocalCall> frame_system::offchain::CreateSignedTransaction<LocalCall> for Runtime
where
	RuntimeCall: From<LocalCall>,
{
	fn create_transaction<C: frame_system::offchain::AppCrypto<Self::Public, Self::Signature>>(
		call: RuntimeCall,
		public: <Signature as sp_runtime::traits::Verify>::Signer,
		account: AccountId,
		nonce: Nonce,
	) -> Option<(
		RuntimeCall,
		<UncheckedExtrinsic as sp_runtime::traits::Extrinsic>::SignaturePayload,
	)> {
		// take the biggest period possible.
		let period =
			BlockHashCount::get().checked_next_power_of_two().map(|c| c / 2).unwrap_or(2) as u64;
		let current_block = System::block_number()
			.saturated_into::<u64>()
			// The `System::block_number` is initialized with `n+1`,
			// so the actual block number is `n`.
			.saturating_sub(1);
		let tip = 0;
		let extra: SignedExtra = (
			frame_system::CheckNonZeroSender::<Runtime>::new(),
			frame_system::CheckSpecVersion::<Runtime>::new(),
			frame_system::CheckTxVersion::<Runtime>::new(),
			frame_system::CheckGenesis::<Runtime>::new(),
			frame_system::CheckEra::<Runtime>::from(generic::Era::mortal(period, current_block)),
			frame_system::CheckNonce::<Runtime>::from(nonce),
			frame_system::CheckWeight::<Runtime>::new(),
			pallet_transaction_payment::ChargeTransactionPayment::<Runtime>::from(tip),
			frame_metadata_hash_extension::CheckMetadataHash::<Runtime>::new(false),
		);
		let raw_payload = SignedPayload::new(call, extra)
			.map_err(|e| {
				log::warn!("Unable to create signed payload: {:?}", e);
			})
			.ok()?;
		let signature = raw_payload.using_encoded(|payload| C::sign(payload, public))?;
		let address = AccountIdLookup::unlookup(account);
		let (call, extra, _) = raw_payload.deconstruct();
		Some((call, (address, signature, extra)))
	}
}

impl frame_system::offchain::SigningTypes for Runtime {
	type Public = <Signature as sp_runtime::traits::Verify>::Signer;
	type Signature = Signature;
}

impl<C> frame_system::offchain::SendTransactionTypes<C> for Runtime
where
	RuntimeCall: From<C>,
{
	type OverarchingCall = RuntimeCall;
	type Extrinsic = UncheckedExtrinsic;
}

// culumus runtime start
parameter_types! {
	pub const ReservedXcmpWeight: Weight = MAXIMUM_BLOCK_WEIGHT.saturating_div(4);
	pub const ReservedDmpWeight: Weight = MAXIMUM_BLOCK_WEIGHT.saturating_div(4);
	pub const RelayOrigin: AggregateMessageOrigin = AggregateMessageOrigin::Parent;
}

impl cumulus_pallet_parachain_system::Config for Runtime {
	type DmpQueue = frame_support::traits::EnqueueWithOrigin<MessageQueue, RelayOrigin>;
	type RuntimeEvent = RuntimeEvent;
	type OnSystemEvent = ();
	type OutboundXcmpMessageSource = XcmpQueue;
	type ReservedDmpWeight = ReservedDmpWeight;
	type ReservedXcmpWeight = ReservedXcmpWeight;
	type SelfParaId = parachain_info::Pallet<Runtime>;
	type XcmpMessageHandler = XcmpQueue;
	type CheckAssociatedRelayNumber = RelayNumberStrictlyIncreases;
	type ConsensusHook = cumulus_pallet_parachain_system::ExpectParentIncluded;
	type WeightInfo = cumulus_pallet_parachain_system::weights::SubstrateWeight<Runtime>;
}

impl parachain_info::Config for Runtime {}

impl cumulus_pallet_aura_ext::Config for Runtime {}

parameter_types! {
	/// Minimum round length is 2 minutes (10 * 12 second block times)
	pub const MinBlocksPerRound: u32 = 10;
	/// Blocks per round
	pub const DefaultBlocksPerRound: u32 = prod_or_fast!(2 * HOURS, 10);
	/// Rounds before the collator leaving the candidates request can be executed
	pub const LeaveCandidatesDelay: u32 = 84;
	/// Rounds before the candidate bond increase/decrease can be executed
	pub const CandidateBondLessDelay: u32 = 84;
	/// Rounds before the delegator exit can be executed
	pub const LeaveDelegatorsDelay: u32 = 84;
	/// Rounds before the delegator revocation can be executed
	pub const RevokeDelegationDelay: u32 = 84;
	/// Rounds before the delegator bond increase/decrease can be executed
	pub const DelegationBondLessDelay: u32 = 84;
	/// Rounds before the reward is paid
	pub const RewardPaymentDelay: u32 = 2;
	/// Minimum collators selected per round, default at genesis and minimum forever after
	pub const MinSelectedCandidates: u32 = prod_or_fast!(16,6);
	/// Maximum top delegations per candidate
	pub const MaxTopDelegationsPerCandidate: u32 = 300;
	/// Maximum bottom delegations per candidate
	pub const MaxBottomDelegationsPerCandidate: u32 = 50;
	/// Maximum delegations per delegator
	pub const MaxDelegationsPerDelegator: u32 = 100;
	/// Default fixed percent a collator takes off the top of due rewards
	pub const DefaultCollatorCommission: Perbill = Perbill::from_percent(10);
	/// Default percent of inflation set aside for parachain bond every round
	pub const DefaultParachainBondReservePercent: Percent = Percent::from_percent(0);
	/// Minimum stake required to become a collator
	pub MinCollatorStk: u128 = 5000 * BNCS;
	/// Minimum stake required to be reserved to be a candidate
	pub MinCandidateStk: u128 = 5000 * BNCS;
	/// Minimum stake required to be reserved to be a delegator
	pub MinDelegatorStk: u128 = 50 * BNCS;
	pub AllowInflation: bool = false;
	pub ToMigrateInvulnables: Vec<AccountId> = prod_or_fast!(vec![
		hex!["8cf80f0bafcd0a3d80ca61cb688e4400e275b39d3411b4299b47e712e9dab809"].into(),
		hex!["40ac4effe39181731a8feb8a8ee0780e177bdd0d752b09c8fd71047e67189022"].into(),
		hex!["624d6a004c72a1abcf93131e185515ebe1410e43a301fe1f25d20d8da345376e"].into(),
		hex!["985d2738e512909c81289e6055e60a6824818964535ecfbf10e4d69017084756"].into(),
	],vec![
		hex!["d43593c715fdd31c61141abd04a99fd6822c8558854ccde39a5684e7a56da27d"].into(),
		hex!["8eaf04151687736326c9fea17e25fc5287613693c912909cb226aa4794f26a48"].into(),
	]);
	pub PaymentInRound: u128 = 180 * BNCS;
	pub InitSeedStk: u128 = 5000 * BNCS;
}
impl bifrost_parachain_staking::Config for Runtime {
	type RuntimeEvent = RuntimeEvent;
	type Currency = Balances;
	type MonetaryGovernanceOrigin = TechAdminOrCouncil;
	type MinBlocksPerRound = MinBlocksPerRound;
	type DefaultBlocksPerRound = DefaultBlocksPerRound;
	type LeaveCandidatesDelay = LeaveCandidatesDelay;
	type CandidateBondLessDelay = CandidateBondLessDelay;
	type LeaveDelegatorsDelay = LeaveDelegatorsDelay;
	type RevokeDelegationDelay = RevokeDelegationDelay;
	type DelegationBondLessDelay = DelegationBondLessDelay;
	type RewardPaymentDelay = RewardPaymentDelay;
	type MinSelectedCandidates = MinSelectedCandidates;
	type MaxTopDelegationsPerCandidate = MaxTopDelegationsPerCandidate;
	type MaxBottomDelegationsPerCandidate = MaxBottomDelegationsPerCandidate;
	type MaxDelegationsPerDelegator = MaxDelegationsPerDelegator;
	type DefaultCollatorCommission = DefaultCollatorCommission;
	type DefaultParachainBondReservePercent = DefaultParachainBondReservePercent;
	type MinCollatorStk = MinCollatorStk;
	type MinCandidateStk = MinCandidateStk;
	type MinDelegation = MinDelegatorStk;
	type MinDelegatorStk = MinDelegatorStk;
	type AllowInflation = AllowInflation;
	type PaymentInRound = PaymentInRound;
	type ToMigrateInvulnables = ToMigrateInvulnables;
	type PalletId = ParachainStakingPalletId;
	type InitSeedStk = InitSeedStk;
	type OnCollatorPayout = ();
	type OnNewRound = ();
	type WeightInfo = bifrost_parachain_staking::weights::SubstrateWeight<Runtime>;
}

parameter_types! {
	pub const Period: u32 = 6 * HOURS;
	pub const Offset: u32 = 0;
}

impl pallet_session::Config for Runtime {
	type RuntimeEvent = RuntimeEvent;
	type Keys = SessionKeys;
	type NextSessionRotation = ParachainStaking;
	// Essentially just Aura, but lets be pedantic.
	type SessionHandler = <SessionKeys as sp_runtime::traits::OpaqueKeys>::KeyTypeIdProviders;
	type SessionManager = ParachainStaking;
	type ShouldEndSession = ParachainStaking;
	type ValidatorId = <Self as frame_system::Config>::AccountId;
	// we don't have stash and controller, thus we don't need the convert as well.
	type ValidatorIdOf = ConvertInto;
	type WeightInfo = pallet_session::weights::SubstrateWeight<Runtime>;
}

impl pallet_authorship::Config for Runtime {
	type EventHandler = ParachainStaking;
	type FindAuthor = pallet_session::FindAccountFromAuthorIndex<Self, Aura>;
}

impl pallet_aura::Config for Runtime {
	type AuthorityId = AuraId;
	type DisabledValidators = ();
	type MaxAuthorities = ConstU32<100_000>;
	type AllowMultipleBlocksPerSlot = ConstBool<false>;
	type SlotDuration = ConstU64<SLOT_DURATION>;
}

// culumus runtime end
parameter_types! {
	pub UnvestedFundsAllowedWithdrawReasons: WithdrawReasons =
		WithdrawReasons::except(WithdrawReasons::TRANSFER | WithdrawReasons::RESERVE);
}

impl bifrost_vesting::Config for Runtime {
	type BlockNumberToBalance = ConvertInto;
	type Currency = Balances;
	type RuntimeEvent = RuntimeEvent;
	type MinVestedTransfer = ExistentialDeposit;
	type WeightInfo = weights::bifrost_vesting::BifrostWeight<Runtime>;
	type UnvestedFundsAllowedWithdrawReasons = UnvestedFundsAllowedWithdrawReasons;
	const MAX_VESTING_SCHEDULES: u32 = 28;
}

// Bifrost modules start

<<<<<<< HEAD
pub struct ExtraFeeMatcher;
impl FeeGetter<RuntimeCall> for ExtraFeeMatcher {
	fn get_fee_info(c: &RuntimeCall) -> ExtraFeeInfo {
		match *c {
			RuntimeCall::Salp(bifrost_salp::Call::contribute { .. }) => ExtraFeeInfo {
				extra_fee_name: ExtraFeeName::SalpContribute,
				extra_fee_currency: RelayCurrencyId::get(),
			},
			RuntimeCall::XcmInterface(bifrost_xcm_interface::Call::transfer_statemine_assets {
				..
			}) => ExtraFeeInfo {
				extra_fee_name: ExtraFeeName::StatemineTransfer,
				extra_fee_currency: RelayCurrencyId::get(),
			},
			RuntimeCall::VtokenVoting(bifrost_vtoken_voting::Call::vote { vtoken, .. }) =>
				match vtoken {
					VBNC => ExtraFeeInfo::default(),
					_ => ExtraFeeInfo {
						extra_fee_name: ExtraFeeName::VoteVtoken,
						extra_fee_currency: vtoken.to_token().unwrap_or(vtoken),
					},
				},
			RuntimeCall::VtokenVoting(bifrost_vtoken_voting::Call::remove_delegator_vote {
				vtoken,
				..
			}) => match vtoken {
				VBNC => ExtraFeeInfo::default(),
				_ => ExtraFeeInfo {
					extra_fee_name: ExtraFeeName::VoteRemoveDelegatorVote,
					extra_fee_currency: vtoken.to_token().unwrap_or(vtoken),
				},
			},
			_ => ExtraFeeInfo::default(),
		}
	}
}

=======
>>>>>>> 5a6927ae
parameter_types! {
	pub MaxFeeCurrencyOrderListLen: u32 = 50;
}

impl bifrost_flexible_fee::Config for Runtime {
	type DexOperator = ZenlinkProtocol;
	type RuntimeEvent = RuntimeEvent;
	type MultiCurrency = Currencies;
	type TreasuryAccount = BifrostTreasuryAccount;
	type MaxFeeCurrencyOrderListLen = MaxFeeCurrencyOrderListLen;
	type WeightInfo = weights::bifrost_flexible_fee::BifrostWeight<Runtime>;
	type ParachainId = ParachainInfo;
	type ControlOrigin = TechAdminOrCouncil;
	type XcmWeightAndFeeHandler = XcmInterface;
	type MinAssetHubExecutionFee = ConstU128<{ 3 * DOLLARS }>;
	type MinRelaychainExecutionFee = ConstU128<{ 3 * DOLLARS }>;
	type RelaychainCurrencyId = RelayCurrencyId;
	type XcmRouter = XcmRouter;
	type PalletId = FlexibleFeePalletId;
	type PriceFeeder = Prices;
}

parameter_types! {
	pub BifrostParachainAccountId20: [u8; 20] = cumulus_primitives_core::ParaId::from(ParachainInfo::get()).into_account_truncating();
}

pub fn create_x2_multilocation(index: u16, currency_id: CurrencyId) -> xcm::v3::Location {
	match currency_id {
		// AccountKey20 format of Bifrost sibling para account
		CurrencyId::Token(TokenSymbol::MOVR) => xcm::v3::Location::new(
			1,
			xcm::v3::Junctions::X2(
				xcm::v3::Junction::Parachain(parachains::moonriver::ID.into()),
				xcm::v3::Junction::AccountKey20 {
					network: None,
					key: Slp::derivative_account_id_20(
						polkadot_parachain_primitives::primitives::Sibling::from(
							ParachainInfo::get(),
						)
						.into_account_truncating(),
						index,
					)
					.into(),
				},
			),
		),
		// Only relay chain use the Bifrost para account with "para"
		CurrencyId::Token(TokenSymbol::KSM) => xcm::v3::Location::new(
			1,
			xcm::v3::Junctions::X1(xcm::v3::Junction::AccountId32 {
				network: None,
				id: Utility::derivative_account_id(
					ParachainInfo::get().into_account_truncating(),
					index,
				)
				.into(),
			}),
		),
		// Bifrost Kusama Native token
		CurrencyId::Native(TokenSymbol::BNC) => xcm::v3::Location::new(
			0,
			xcm::v3::Junctions::X1(xcm::v3::Junction::AccountId32 {
				network: None,
				id: Utility::derivative_account_id(
					polkadot_parachain_primitives::primitives::Sibling::from(ParachainInfo::get())
						.into_account_truncating(),
					index,
				)
				.into(),
			}),
		),
		// Other sibling chains use the Bifrost para account with "sibl"
		_ => {
			// get parachain id
			if let Some(location) =
				CurrencyIdConvert::<ParachainInfo, Runtime>::convert(currency_id)
			{
				if let Some(Parachain(para_id)) = location.interior().first() {
					xcm::v3::Location::new(
						1,
						xcm::v3::Junctions::X2(
							xcm::v3::Junction::Parachain(*para_id),
							xcm::v3::Junction::AccountId32 {
								network: None,
								id: Utility::derivative_account_id(
									polkadot_parachain_primitives::primitives::Sibling::from(
										ParachainInfo::get(),
									)
									.into_account_truncating(),
									index,
								)
								.into(),
							},
						),
					)
				} else {
					xcm::v3::Location::default()
				}
			} else {
				xcm::v3::Location::default()
			}
		},
	}
}

pub struct SubAccountIndexMultiLocationConvertor;
impl Convert<(u16, CurrencyId), MultiLocation> for SubAccountIndexMultiLocationConvertor {
	fn convert((sub_account_index, currency_id): (u16, CurrencyId)) -> MultiLocation {
		create_x2_multilocation(sub_account_index, currency_id)
	}
}

parameter_types! {
	pub MinContribution: Balance = dollar::<Runtime>(RelayCurrencyId::get()) / 10;
	pub const RemoveKeysLimit: u32 = 500;
	pub const VSBondValidPeriod: BlockNumber = 30 * DAYS;
	pub const ReleaseCycle: BlockNumber = 1 * DAYS;
	pub const LeasePeriod: BlockNumber = KUSAMA_LEASE_PERIOD;
	pub const ReleaseRatio: Percent = Percent::from_percent(50);
	pub const SlotLength: BlockNumber = 8u32 as BlockNumber;
	pub ConfirmMuitiSigAccount: AccountId = hex!["e4da05f08e89bf6c43260d96f26fffcfc7deae5b465da08669a9d008e64c2c63"].into();
	pub const SalpLockId: LockIdentifier = *b"salplock";
	pub const BatchLimit: u32 = 50;
}

impl bifrost_salp::Config for Runtime {
	type BancorPool = ();
	type RuntimeEvent = RuntimeEvent;
	type RuntimeOrigin = RuntimeOrigin;
	type RuntimeCall = RuntimeCall;
	type LeasePeriod = LeasePeriod;
	type MinContribution = MinContribution;
	type MultiCurrency = Currencies;
	type PalletId = BifrostCrowdloanId;
	type RelayChainToken = RelayCurrencyId;
	type ReleaseCycle = ReleaseCycle;
	type ReleaseRatio = ReleaseRatio;
	type RemoveKeysLimit = RemoveKeysLimit;
	type SlotLength = SlotLength;
	type VSBondValidPeriod = VSBondValidPeriod;
	type WeightInfo = weights::bifrost_salp::BifrostWeight<Runtime>;
	type EnsureConfirmAsGovernance = EitherOfDiverse<TechAdminOrCouncil, SALPAdmin>;
	type XcmInterface = XcmInterface;
	type TreasuryAccount = BifrostTreasuryAccount;
	type BuybackPalletId = BuybackPalletId;
	type DexOperator = ZenlinkProtocol;
	type CurrencyIdConversion = AssetIdMaps<Runtime>;
	type CurrencyIdRegister = AssetIdMaps<Runtime>;
	type ParachainId = ParachainInfo;
	type StablePool = StablePool;
	type VtokenMinting = VtokenMinting;
	type LockId = SalpLockId;
	type BatchLimit = BatchLimit;
}

parameter_types! {
	pub const MaximumOrderInTrade: u32 = 1_000;
	pub const MinimumSupply: Balance = 0;
}

impl bifrost_vsbond_auction::Config for Runtime {
	type RuntimeEvent = RuntimeEvent;
	type InvoicingCurrency = RelayCurrencyId;
	type MaximumOrderInTrade = MaximumOrderInTrade;
	type MinimumAmount = MinimumSupply;
	type MultiCurrency = Currencies;
	type WeightInfo = weights::bifrost_vsbond_auction::BifrostWeight<Runtime>;
	type PalletId = VsbondAuctionPalletId;
	type TreasuryAccount = BifrostTreasuryAccount;
	type ControlOrigin = TechAdminOrCouncil;
}

impl bifrost_token_issuer::Config for Runtime {
	type RuntimeEvent = RuntimeEvent;
	type MultiCurrency = Currencies;
	type ControlOrigin = TechAdminOrCouncil;
	type WeightInfo = weights::bifrost_token_issuer::BifrostWeight<Runtime>;
	type MaxLengthLimit = MaxLengthLimit;
}

impl bifrost_asset_registry::Config for Runtime {
	type RuntimeEvent = RuntimeEvent;
	type Currency = Balances;
	type RegisterOrigin = EitherOfDiverse<MoreThanHalfCouncil, TechAdmin>;
	type WeightInfo = weights::bifrost_asset_registry::BifrostWeight<Runtime>;
}

parameter_types! {
	pub const MaxTypeEntryPerBlock: u32 = 10;
	pub const MaxRefundPerBlock: u32 = 10;
	pub const MaxLengthLimit: u32 = 500;
}

pub struct SubstrateResponseManager;
impl QueryResponseManager<QueryId, Location, BlockNumber, RuntimeCall>
	for SubstrateResponseManager
{
	fn get_query_response_record(query_id: QueryId) -> bool {
		if let Some(QueryStatus::Ready { .. }) = PolkadotXcm::query(query_id) {
			true
		} else {
			false
		}
	}

	fn create_query_record(
		responder: Location,
		call_back: Option<RuntimeCall>,
		timeout: BlockNumber,
	) -> u64 {
		// for xcm v3 version see the following
		// PolkadotXcm::new_query(responder, timeout, Here)
		if let Some(call_back) = call_back {
			PolkadotXcm::new_notify_query(responder.clone(), call_back, timeout, Here)
		} else {
			PolkadotXcm::new_query(responder, timeout, Here)
		}
	}

	fn remove_query_record(query_id: QueryId) -> bool {
		// Temporarily banned. Querries from pallet_xcm cannot be removed unless it is in ready
		// status. And we are not allowed to mannually change query status.
		// So in the manual mode, it is not possible to remove the query at all.
		// PolkadotXcm::take_response(query_id).is_some()

		PolkadotXcm::take_response(query_id);
		true
	}
}

impl bifrost_slp::Config for Runtime {
	type RuntimeEvent = RuntimeEvent;
	type RuntimeOrigin = RuntimeOrigin;
	type RuntimeCall = RuntimeCall;
	type MultiCurrency = Currencies;
	type ControlOrigin = EitherOfDiverse<TechAdminOrCouncil, LiquidStaking>;
	type WeightInfo = weights::bifrost_slp::BifrostWeight<Runtime>;
	type VtokenMinting = VtokenMinting;
	type AccountConverter = SubAccountIndexMultiLocationConvertor;
	type ParachainId = ParachainInfo;
	type SubstrateResponseManager = SubstrateResponseManager;
	type MaxTypeEntryPerBlock = MaxTypeEntryPerBlock;
	type MaxRefundPerBlock = MaxRefundPerBlock;
	type ParachainStaking = ParachainStaking;
	type XcmTransfer = XTokens;
	type MaxLengthLimit = MaxLengthLimit;
	type XcmWeightAndFeeHandler = XcmInterface;
	type ChannelCommission = ChannelCommission;
	type StablePoolHandler = StablePool;
	type AssetIdMaps = AssetIdMaps<Runtime>;
	type TreasuryAccount = BifrostTreasuryAccount;
}

impl bifrost_vstoken_conversion::Config for Runtime {
	type RuntimeEvent = RuntimeEvent;
	type MultiCurrency = Currencies;
	type RelayCurrencyId = RelayCurrencyId;
	type TreasuryAccount = BifrostTreasuryAccount;
	type ControlOrigin = CoreAdminOrCouncil;
	type VsbondAccount = BifrostVsbondPalletId;
	type CurrencyIdConversion = AssetIdMaps<Runtime>;
	type WeightInfo = weights::bifrost_vstoken_conversion::BifrostWeight<Runtime>;
}

parameter_types! {
	pub const WhitelistMaximumLimit: u32 = 10;
}

impl bifrost_farming::Config for Runtime {
	type RuntimeEvent = RuntimeEvent;
	type MultiCurrency = Currencies;
	type CurrencyId = CurrencyId;
	type ControlOrigin = TechAdminOrCouncil;
	type TreasuryAccount = BifrostTreasuryAccount;
	type Keeper = FarmingKeeperPalletId;
	type RewardIssuer = FarmingRewardIssuerPalletId;
	type WeightInfo = weights::bifrost_farming::BifrostWeight<Runtime>;
	type FarmingBoost = FarmingBoostPalletId;
	type BbBNC = ();
	type BlockNumberToBalance = ConvertInto;
	type WhitelistMaximumLimit = WhitelistMaximumLimit;
	type GaugeRewardIssuer = FarmingGaugeRewardIssuerPalletId;
}

parameter_types! {
	pub const BlocksPerRound: u32 = prod_or_fast!(1500, 50);
	pub const MaxTokenLen: u32 = 500;
	pub const MaxFarmingPoolIdLen: u32 = 100;
}

impl bifrost_system_staking::Config for Runtime {
	type RuntimeEvent = RuntimeEvent;
	type MultiCurrency = Currencies;
	type EnsureConfirmAsGovernance = CoreAdminOrCouncil;
	type WeightInfo = weights::bifrost_system_staking::BifrostWeight<Runtime>;
	type FarmingInfo = Farming;
	type VtokenMintingInterface = VtokenMinting;
	type TreasuryAccount = BifrostTreasuryAccount;
	type PalletId = SystemStakingPalletId;
	type BlocksPerRound = BlocksPerRound;
	type MaxTokenLen = MaxTokenLen;
	type MaxFarmingPoolIdLen = MaxFarmingPoolIdLen;
}

impl bifrost_system_maker::Config for Runtime {
	type RuntimeEvent = RuntimeEvent;
	type MultiCurrency = Currencies;
	type ControlOrigin = TechAdminOrCouncil;
	type WeightInfo = weights::bifrost_system_maker::BifrostWeight<Runtime>;
	type DexOperator = ZenlinkProtocol;
	type CurrencyIdConversion = AssetIdMaps<Runtime>;
	type TreasuryAccount = BifrostTreasuryAccount;
	type RelayChainToken = RelayCurrencyId;
	type SystemMakerPalletId = SystemMakerPalletId;
	type ParachainId = ParachainInfo;
	type VtokenMintingInterface = VtokenMinting;
}

impl bifrost_fee_share::Config for Runtime {
	type RuntimeEvent = RuntimeEvent;
	type MultiCurrency = Currencies;
	type ControlOrigin = CoreAdminOrCouncil;
	type WeightInfo = weights::bifrost_fee_share::BifrostWeight<Runtime>;
	type FeeSharePalletId = FeeSharePalletId;
	type PriceFeeder = Prices;
}

impl bifrost_cross_in_out::Config for Runtime {
	type RuntimeEvent = RuntimeEvent;
	type MultiCurrency = Currencies;
	type ControlOrigin = TechAdminOrCouncil;
	type EntrancePalletId = SlpEntrancePalletId;
	type WeightInfo = weights::bifrost_cross_in_out::BifrostWeight<Runtime>;
	type MaxLengthLimit = MaxLengthLimit;
}

parameter_types! {
	pub const QueryTimeout: BlockNumber = 100;
	pub const ReferendumCheckInterval: BlockNumber = 300;
}

pub struct DerivativeAccountTokenFilter;
impl Contains<CurrencyId> for DerivativeAccountTokenFilter {
	fn contains(token: &CurrencyId) -> bool {
		*token == RelayCurrencyId::get()
	}
}

impl bifrost_vtoken_voting::Config for Runtime {
	type RuntimeEvent = RuntimeEvent;
	type RuntimeOrigin = RuntimeOrigin;
	type RuntimeCall = RuntimeCall;
	type MultiCurrency = Currencies;
	type ControlOrigin = EitherOfDiverse<CoreAdmin, MoreThanHalfCouncil>;
	type ResponseOrigin = EnsureResponse<Everything>;
	type XcmDestWeightAndFee = XcmInterface;
	type DerivativeAccount = DerivativeAccountProvider<Runtime, DerivativeAccountTokenFilter>;
	type RelaychainBlockNumberProvider = RelaychainDataProvider<Runtime>;
	type VTokenSupplyProvider = VtokenMinting;
<<<<<<< HEAD
	type ParachainId = SelfParaChainId;
	type NativeMaxVotes = ConstU32<256>;
=======
	type ParachainId = ParachainInfo;
	type MaxVotes = ConstU32<256>;
>>>>>>> 5a6927ae
	type QueryTimeout = QueryTimeout;
	type ReferendumCheckInterval = ReferendumCheckInterval;
	type WeightInfo = weights::bifrost_vtoken_voting::BifrostWeight<Runtime>;
	type PalletsOrigin = OriginCaller;
}

// Bifrost modules end

// zenlink runtime start

parameter_types! {
	pub const StringLimit: u32 = 50;
}

impl zenlink_stable_amm::Config for Runtime {
	type RuntimeEvent = RuntimeEvent;
	type CurrencyId = CurrencyId;
	type MultiCurrency = Currencies;
	type PoolId = u32;
	type TimeProvider = Timestamp;
	type EnsurePoolAsset = StableAmmVerifyPoolAsset;
	type LpGenerate = PoolLpGenerate;
	type PoolCurrencySymbolLimit = StringLimit;
	type PalletId = StableAmmPalletId;
	type WeightInfo = ();
}

impl zenlink_swap_router::Config for Runtime {
	type RuntimeEvent = RuntimeEvent;
	type StablePoolId = u32;
	type Balance = u128;
	type StableCurrencyId = CurrencyId;
	type NormalCurrencyId = ZenlinkAssetId;
	type NormalAmm = ZenlinkProtocol;
	type StableAMM = ZenlinkStableAMM;
	type WeightInfo = zenlink_swap_router::weights::SubstrateWeight<Runtime>;
}

impl merkle_distributor::Config for Runtime {
	type RuntimeEvent = RuntimeEvent;
	type CurrencyId = CurrencyId;
	type MultiCurrency = Currencies;
	type Balance = Balance;
	type MerkleDistributorId = u32;
	type PalletId = MerkleDirtributorPalletId;
	type StringLimit = StringLimit;
	type WeightInfo = ();
}

pub struct StableAmmVerifyPoolAsset;

impl ValidateCurrency<CurrencyId> for StableAmmVerifyPoolAsset {
	fn validate_pooled_currency(_currencies: &[CurrencyId]) -> bool {
		true
	}

	fn validate_pool_lp_currency(_currency_id: CurrencyId) -> bool {
		if Currencies::total_issuance(_currency_id) > 0 {
			return false;
		}
		true
	}
}

pub struct PoolLpGenerate;

impl StablePoolLpCurrencyIdGenerate<CurrencyId, PoolId> for PoolLpGenerate {
	fn generate_by_pool_id(pool_id: PoolId) -> CurrencyId {
		CurrencyId::StableLpToken(pool_id)
	}
}

parameter_types! {
	pub const ZenlinkPalletId: PalletId = PalletId(*b"/zenlink");
	pub const GetExchangeFee: (u32, u32) = (3, 1000);   // 0.3%
}

impl zenlink_protocol::Config for Runtime {
	type RuntimeEvent = RuntimeEvent;
	type MultiAssetsHandler = MultiAssets;
	type PalletId = ZenlinkPalletId;
	type SelfParaId = SelfParaId;
	type TargetChains = ();
	type WeightInfo = ();
	type AssetId = ZenlinkAssetId;
	type LpGenerate = PairLpGenerate<Self>;
}

type MultiAssets = ZenlinkMultiAssets<ZenlinkProtocol, Balances, LocalAssetAdaptor<Currencies>>;

pub struct OnRedeemSuccess;
impl bifrost_vtoken_minting::OnRedeemSuccess<AccountId, CurrencyId, Balance> for OnRedeemSuccess {
	fn on_redeem_success(token_id: CurrencyId, to: AccountId, token_amount: Balance) -> Weight {
		SystemStaking::on_redeem_success(token_id, to, token_amount)
	}

	fn on_redeemed(
		address: AccountId,
		token_id: CurrencyId,
		token_amount: Balance,
		vtoken_amount: Balance,
		fee: Balance,
	) -> Weight {
		SystemStaking::on_redeemed(address, token_id, token_amount, vtoken_amount, fee)
	}
}

parameter_types! {
	pub const MaximumUnlockIdOfUser: u32 = 10;
	pub const MaximumUnlockIdOfTimeUnit: u32 = 50;
	pub BifrostFeeAccount: AccountId = TreasuryPalletId::get().into_account_truncating();
}

impl bifrost_vtoken_minting::Config for Runtime {
	type RuntimeEvent = RuntimeEvent;
	type MultiCurrency = Currencies;
	type ControlOrigin = TechAdminOrCouncil;
	type MaximumUnlockIdOfUser = MaximumUnlockIdOfUser;
	type MaximumUnlockIdOfTimeUnit = MaximumUnlockIdOfTimeUnit;
	type EntranceAccount = SlpEntrancePalletId;
	type ExitAccount = SlpExitPalletId;
	type FeeAccount = BifrostFeeAccount;
	type RedeemFeeAccount = BifrostFeeAccount;
	type BifrostSlp = Slp;
	type BifrostSlpx = Slpx;
	type WeightInfo = weights::bifrost_vtoken_minting::BifrostWeight<Runtime>;
	type OnRedeemSuccess = OnRedeemSuccess;
	type RelayChainToken = RelayCurrencyId;
	type CurrencyIdConversion = AssetIdMaps<Runtime>;
	type CurrencyIdRegister = AssetIdMaps<Runtime>;
	type XcmTransfer = XTokens;
	type MoonbeamChainId = MoonriverChainId;
	type ChannelCommission = ChannelCommission;
	type MaxLockRecords = ConstU32<100>;
	type IncentivePoolAccount = IncentivePoolAccount;
	type BbBNC = ();
	type AssetIdMaps = AssetIdMaps<Runtime>;
}

impl bifrost_slpx::Config for Runtime {
	type RuntimeEvent = RuntimeEvent;
	type ControlOrigin = TechAdminOrCouncil;
	type MultiCurrency = Currencies;
	type DexOperator = ZenlinkProtocol;
	type VtokenMintingInterface = VtokenMinting;
	type StablePoolHandler = StablePool;
	type XcmTransfer = XTokens;
	type XcmSender = XcmRouter;
	type CurrencyIdConvert = AssetIdMaps<Runtime>;
	type TreasuryAccount = BifrostTreasuryAccount;
	type ParachainId = ParachainInfo;
	type WeightInfo = weights::bifrost_slpx::BifrostWeight<Runtime>;
}

pub struct EnsurePoolAssetId;
impl bifrost_stable_asset::traits::ValidateAssetId<CurrencyId> for EnsurePoolAssetId {
	fn validate(_: CurrencyId) -> bool {
		true
	}
}

/// Configure the pallet bifrost_stable_asset in pallets/bifrost_stable_asset.
impl bifrost_stable_asset::Config for Runtime {
	type RuntimeEvent = RuntimeEvent;
	type AssetId = CurrencyId;
	type Balance = Balance;
	type Assets = Currencies;
	type PalletId = StableAssetPalletId;
	type AtLeast64BitUnsigned = u128;
	type FeePrecision = ConstU128<10_000_000_000>;
	type APrecision = ConstU128<100>;
	type PoolAssetLimit = ConstU32<5>;
	type SwapExactOverAmount = ConstU128<100>;
	type WeightInfo = ();
	type ListingOrigin = TechAdminOrCouncil;
	type EnsurePoolAssetId = EnsurePoolAssetId;
}

impl bifrost_stable_pool::Config for Runtime {
	type WeightInfo = weights::bifrost_stable_pool::BifrostWeight<Runtime>;
	type ControlOrigin = TechAdminOrCouncil;
	type CurrencyId = CurrencyId;
	type MultiCurrency = Currencies;
	type StableAsset = StableAsset;
	type VtokenMinting = VtokenMinting;
	type CurrencyIdConversion = AssetIdMaps<Runtime>;
	type CurrencyIdRegister = AssetIdMaps<Runtime>;
}

parameter_types! {
	pub const MinimumCount: u32 = 3;
	pub const ExpiresIn: Moment = 1000 * 60 * 60; // 60 mins
	pub const MaxHasDispatchedSize: u32 = 100;
	pub OracleRootOperatorAccountId: AccountId = OraclePalletId::get().into_account_truncating();
	pub const MinimumTimestampInterval: Moment = 1000 * 60 * 10; // 10 mins
	pub const MaximumValueInterval: Price = FixedU128::from_inner(3_000_000_000_000_000); // 0.3%
}

type BifrostDataProvider = orml_oracle::Instance1;
impl orml_oracle::Config<BifrostDataProvider> for Runtime {
	type RuntimeEvent = RuntimeEvent;
	type OnNewData = ();
	type CombineData = orml_oracle::DefaultCombineData<
		Runtime,
		MinimumCount,
		ExpiresIn,
		MinimumTimestampInterval,
		MaximumValueInterval,
		BifrostDataProvider,
	>;
	type Time = Timestamp;
	type OracleKey = CurrencyId;
	type OracleValue = Price;
	type RootOperatorAccountId = OracleRootOperatorAccountId;
	type MaxHasDispatchedSize = MaxHasDispatchedSize;
	type WeightInfo = weights::orml_oracle::WeightInfo<Runtime>;
	type Members = OracleMembership;
	type MaxFeedValues = ConstU32<100>;
	type ControlOrigin = TechAdminOrCouncil;
}

pub type TimeStampedPrice = orml_oracle::TimestampedValue<Price, Moment>;
pub struct AggregatedDataProvider;
impl DataProvider<CurrencyId, TimeStampedPrice> for AggregatedDataProvider {
	fn get(key: &CurrencyId) -> Option<TimeStampedPrice> {
		Oracle::get(key)
	}
}

impl DataProviderExtended<CurrencyId, TimeStampedPrice> for AggregatedDataProvider {
	fn get_no_op(key: &CurrencyId) -> Option<TimeStampedPrice> {
		Oracle::get_no_op(key)
	}

	fn get_all_values() -> Vec<(CurrencyId, Option<TimeStampedPrice>)> {
		Oracle::get_all_values()
	}
}

impl DataFeeder<CurrencyId, TimeStampedPrice, AccountId> for AggregatedDataProvider {
	fn feed_value(_: Option<AccountId>, _: CurrencyId, _: TimeStampedPrice) -> DispatchResult {
		Err("Not supported".into())
	}
}

impl pallet_prices::Config for Runtime {
	type RuntimeEvent = RuntimeEvent;
	type Source = AggregatedDataProvider;
	type FeederOrigin = TechAdminOrCouncil;
	type UpdateOrigin = TechAdminOrCouncil;
	type RelayCurrency = RelayCurrencyId;
	type CurrencyIdConvert = AssetIdMaps<Runtime>;
	type Assets = Currencies;
	type WeightInfo = pallet_prices::weights::SubstrateWeight<Runtime>;
}

impl lend_market::Config for Runtime {
	type RuntimeEvent = RuntimeEvent;
	type PalletId = LendMarketPalletId;
	type PriceFeeder = Prices;
	type ReserveOrigin = TechAdminOrCouncil;
	type UpdateOrigin = TechAdminOrCouncil;
	type WeightInfo = lend_market::weights::BifrostWeight<Runtime>;
	type UnixTime = Timestamp;
	type Assets = Currencies;
	type RewardAssetId = NativeCurrencyId;
	type LiquidationFreeAssetId = RelayCurrencyId;
}

parameter_types! {
	pub const OracleMaxMembers: u32 = 100;
}

impl pallet_membership::Config<pallet_membership::Instance3> for Runtime {
	type AddOrigin = CoreAdminOrCouncil;
	type RuntimeEvent = RuntimeEvent;
	type MaxMembers = OracleMaxMembers;
	type MembershipInitialized = ();
	type MembershipChanged = ();
	type PrimeOrigin = CoreAdminOrCouncil;
	type RemoveOrigin = CoreAdminOrCouncil;
	type ResetOrigin = CoreAdminOrCouncil;
	type SwapOrigin = CoreAdminOrCouncil;
	type WeightInfo = pallet_membership::weights::SubstrateWeight<Runtime>;
}

impl leverage_staking::Config for Runtime {
	type RuntimeEvent = RuntimeEvent;
	type WeightInfo = leverage_staking::weights::SubstrateWeight<Runtime>;
	type ControlOrigin = EnsureRoot<AccountId>;
	type VtokenMinting = VtokenMinting;
	type LendMarket = LendMarket;
	type StablePoolHandler = StablePool;
	type CurrencyIdConversion = AssetIdMaps<Runtime>;
}

parameter_types! {
	pub const ClearingDuration: u32 = prod_or_fast!(1 * DAYS, 10 * MINUTES);
	pub const NameLengthLimit: u32 = 20;
	pub BifrostCommissionReceiver: AccountId = TreasuryPalletId::get().into_account_truncating();
}

impl bifrost_channel_commission::Config for Runtime {
	type RuntimeEvent = RuntimeEvent;
	type MultiCurrency = Currencies;
	type ControlOrigin = EitherOfDiverse<CoreAdminOrCouncil, LiquidStaking>;
	type CommissionPalletId = CommissionPalletId;
	type BifrostCommissionReceiver = BifrostCommissionReceiver;
	type WeightInfo = weights::bifrost_channel_commission::BifrostWeight<Runtime>;
	type ClearingDuration = ClearingDuration;
	type NameLengthLimit = NameLengthLimit;
}

impl bifrost_vbnc_convert::Config for Runtime {
	type RuntimeEvent = RuntimeEvent;
	type MultiCurrency = Currencies;
	type VBNCConvertPalletId = VBNCConvertPalletId;
	type WeightInfo = weights::bifrost_vbnc_convert::BifrostWeight<Runtime>;
}

// Below is the implementation of tokens manipulation functions other than native token.
pub struct LocalAssetAdaptor<Local>(PhantomData<Local>);

impl<Local, AccountId> LocalAssetHandler<AccountId> for LocalAssetAdaptor<Local>
where
	Local: MultiCurrency<AccountId, CurrencyId = CurrencyId>,
{
	fn local_balance_of(asset_id: ZenlinkAssetId, who: &AccountId) -> AssetBalance {
		if let Ok(currency_id) = asset_id.try_into() {
			return TryInto::<AssetBalance>::try_into(Local::free_balance(currency_id, &who))
				.unwrap_or_default();
		}
		AssetBalance::default()
	}

	fn local_total_supply(asset_id: ZenlinkAssetId) -> AssetBalance {
		if let Ok(currency_id) = asset_id.try_into() {
			return TryInto::<AssetBalance>::try_into(Local::total_issuance(currency_id))
				.unwrap_or_default();
		}
		AssetBalance::default()
	}

	fn local_is_exists(asset_id: ZenlinkAssetId) -> bool {
		let currency_id: Result<CurrencyId, ()> = asset_id.try_into();
		match currency_id {
			Ok(_) => true,
			Err(_) => false,
		}
	}

	fn local_transfer(
		asset_id: ZenlinkAssetId,
		origin: &AccountId,
		target: &AccountId,
		amount: AssetBalance,
	) -> DispatchResult {
		if let Ok(currency_id) = asset_id.try_into() {
			Local::transfer(
				currency_id,
				&origin,
				&target,
				amount
					.try_into()
					.map_err(|_| DispatchError::Other("convert amount in local transfer"))?,
			)
		} else {
			Err(DispatchError::Other("unknown asset in local transfer"))
		}
	}

	fn local_deposit(
		asset_id: ZenlinkAssetId,
		origin: &AccountId,
		amount: AssetBalance,
	) -> Result<AssetBalance, DispatchError> {
		if let Ok(currency_id) = asset_id.try_into() {
			Local::deposit(
				currency_id,
				&origin,
				amount
					.try_into()
					.map_err(|_| DispatchError::Other("convert amount in local deposit"))?,
			)?;
		} else {
			return Err(DispatchError::Other("unknown asset in local transfer"));
		}

		Ok(amount)
	}

	fn local_withdraw(
		asset_id: ZenlinkAssetId,
		origin: &AccountId,
		amount: AssetBalance,
	) -> Result<AssetBalance, DispatchError> {
		if let Ok(currency_id) = asset_id.try_into() {
			Local::withdraw(
				currency_id,
				&origin,
				amount
					.try_into()
					.map_err(|_| DispatchError::Other("convert amount in local withdraw"))?,
			)?;
		} else {
			return Err(DispatchError::Other("unknown asset in local transfer"));
		}

		Ok(amount)
	}
}

// zenlink runtime end

construct_runtime! {
	pub enum Runtime {
		// Basic stuff
		System: frame_system = 0,
		Timestamp: pallet_timestamp = 1,
		Indices: pallet_indices = 2,
		ParachainSystem: cumulus_pallet_parachain_system = 5,
		ParachainInfo: parachain_info = 6,
		TxPause: pallet_tx_pause = 7,

		// Monetary stuff
		Balances: pallet_balances = 10,
		TransactionPayment: pallet_transaction_payment = 11,

		// Collator support. the order of these 4 are important and shall not change.
		Authorship: pallet_authorship = 20,
		Session: pallet_session = 22,
		Aura: pallet_aura = 23,
		AuraExt: cumulus_pallet_aura_ext = 24,
		ParachainStaking: bifrost_parachain_staking = 25,

		// Governance stuff
		Democracy: pallet_democracy = 30,
		Council: pallet_collective::<Instance1> = 31,
		TechnicalCommittee: pallet_collective::<Instance2> = 32,
		PhragmenElection: pallet_elections_phragmen = 33,
		CouncilMembership: pallet_membership::<Instance1> = 34,
		TechnicalMembership: pallet_membership::<Instance2> = 35,
		ConvictionVoting: pallet_conviction_voting::{Pallet, Call, Event<T>} = 36,
		Referenda: pallet_referenda = 37,
		Origins: custom_origins = 38,
		Whitelist: pallet_whitelist = 39,

		// XCM helpers.
		XcmpQueue: cumulus_pallet_xcmp_queue = 40,
		PolkadotXcm: pallet_xcm = 41,
		CumulusXcm: cumulus_pallet_xcm = 42,
		MessageQueue: pallet_message_queue = 44,

		// utilities
		Utility: pallet_utility = 50,
		Scheduler: pallet_scheduler = 51,
		Proxy: pallet_proxy = 52,
		Multisig: pallet_multisig = 53,
		Identity: pallet_identity = 54,

		// Vesting. Usable initially, but removed once all vesting is finished.
		Vesting: bifrost_vesting = 60,

		// Treasury stuff
		Treasury: pallet_treasury = 61,
		Preimage: pallet_preimage = 64,

		// Third party modules
		XTokens: orml_xtokens = 70,
		Tokens: orml_tokens = 71,
		Currencies: bifrost_currencies exclude_parts { Call } = 72,
		UnknownTokens: orml_unknown_tokens = 73,
		OrmlXcm: orml_xcm = 74,
		ZenlinkProtocol: zenlink_protocol = 80,
		MerkleDistributor: merkle_distributor = 81,
		ZenlinkStableAMM: zenlink_stable_amm = 82,
		ZenlinkSwapRouter: zenlink_swap_router = 83,

		// Bifrost modules
		FlexibleFee: bifrost_flexible_fee = 100,
		Salp: bifrost_salp = 105,
		TokenIssuer: bifrost_token_issuer = 109,
		VSBondAuction: bifrost_vsbond_auction = 113,
		AssetRegistry: bifrost_asset_registry = 114,
		VtokenMinting: bifrost_vtoken_minting = 115,
		Slp: bifrost_slp = 116,
		XcmInterface: bifrost_xcm_interface = 117,
		VstokenConversion: bifrost_vstoken_conversion = 118,
		Farming: bifrost_farming = 119,
		SystemStaking: bifrost_system_staking = 120,
		SystemMaker: bifrost_system_maker = 121,
		FeeShare: bifrost_fee_share = 122,
		CrossInOut: bifrost_cross_in_out = 123,
		Slpx: bifrost_slpx = 125,
		FellowshipCollective: pallet_ranked_collective::<Instance1> = 126,
		FellowshipReferenda: pallet_referenda::<Instance2> = 127,
		StableAsset: bifrost_stable_asset exclude_parts { Call } = 128,
		StablePool: bifrost_stable_pool = 129,
		VtokenVoting: bifrost_vtoken_voting = 130,
		LendMarket: lend_market = 131,
		Prices: pallet_prices = 132,
		Oracle: orml_oracle::<Instance1> = 133,
		OracleMembership: pallet_membership::<Instance3> = 134,
		LeverageStaking: leverage_staking = 135,
		ChannelCommission: bifrost_channel_commission = 136,
		VBNCConvert: bifrost_vbnc_convert = 140,
	}
}

/// The type for looking up accounts. We don't expect more than 4 billion of them.
pub type AccountIndex = u32;
/// Alias to 512-bit hash when used in the context of a transaction signature on the chain.
pub type Signature = sp_runtime::MultiSignature;
/// Index of a transaction in the chain.
pub type Nonce = u32;
/// A hash of some data used by the chain.
pub type Hash = sp_core::H256;
/// The address format for describing accounts.
pub type Address = sp_runtime::MultiAddress<AccountId, AccountIndex>;
/// Block header type as expected by this runtime.
pub type Header = generic::Header<BlockNumber, BlakeTwo256>;
/// Block type as expected by this runtime.
pub type Block = generic::Block<Header, UncheckedExtrinsic>;
/// A Block signed with a Justification
pub type SignedBlock = generic::SignedBlock<Block>;
/// BlockId type as expected by this runtime.
pub type BlockId = generic::BlockId<Block>;
/// The SignedExtension to the basic transaction logic.
pub type SignedExtra = (
	frame_system::CheckNonZeroSender<Runtime>,
	frame_system::CheckSpecVersion<Runtime>,
	frame_system::CheckTxVersion<Runtime>,
	frame_system::CheckGenesis<Runtime>,
	frame_system::CheckEra<Runtime>,
	frame_system::CheckNonce<Runtime>,
	frame_system::CheckWeight<Runtime>,
	pallet_transaction_payment::ChargeTransactionPayment<Runtime>,
	frame_metadata_hash_extension::CheckMetadataHash<Runtime>,
);
/// Unchecked extrinsic type as expected by this runtime.
pub type UncheckedExtrinsic =
	generic::UncheckedExtrinsic<Address, RuntimeCall, Signature, SignedExtra>;
/// Extrinsic type that has already been checked.
pub type CheckedExtrinsic = generic::CheckedExtrinsic<AccountId, RuntimeCall, SignedExtra>;
/// The payload being signed in transactions.
pub type SignedPayload = generic::SignedPayload<RuntimeCall, SignedExtra>;

impl cumulus_pallet_xcmp_queue::migration::v5::V5Config for Runtime {
	// This must be the same as the `ChannelInfo` from the `Config`:
	type ChannelList = ParachainSystem;
}

/// All migrations that will run on the next runtime upgrade.
///
/// This contains the combined migrations of the last 10 releases. It allows to skip runtime
/// upgrades in case governance decides to do so. THE ORDER IS IMPORTANT.
pub type Migrations = migrations::Unreleased;

/// The runtime migrations per release.
pub mod migrations {
	#![allow(unused_imports)]
	use super::*;

	/// Unreleased migrations. Add new ones here:
	pub type Unreleased = (
		// permanent migration, do not remove
		pallet_xcm::migration::MigrateToLatestXcmVersion<Runtime>,
	);
}

/// Executive: handles dispatch to the various modules.
pub type Executive = frame_executive::Executive<
	Runtime,
	Block,
	frame_system::ChainContext<Runtime>,
	Runtime,
	AllPalletsWithSystem,
	Migrations,
>;

#[cfg(feature = "runtime-benchmarks")]
#[macro_use]
extern crate frame_benchmarking;

#[cfg(feature = "runtime-benchmarks")]
mod benches {
	define_benchmarks!(
		[bifrost_asset_registry, AssetRegistry]
		[bifrost_cross_in_out, CrossInOut]
		[bifrost_farming, Farming]
		[bifrost_fee_share, FeeShare]
		[bifrost_flexible_fee, FlexibleFee]
		[bifrost_salp, Salp]
		[bifrost_slp, Slp]
		[bifrost_slpx, Slpx]
		[bifrost_stable_pool, StablePool]
		[bifrost_system_maker, SystemMaker]
		[bifrost_system_staking, SystemStaking]
		[bifrost_token_issuer, TokenIssuer]
		[bifrost_vsbond_auction, VSBondAuction]
		[bifrost_vstoken_conversion, VstokenConversion]
		[bifrost_vtoken_minting, VtokenMinting]
		[bifrost_vtoken_voting, VtokenVoting]
		[lend_market, LendMarket]
		[leverage_staking, LeverageStaking]
		[bifrost_vbnc_convert, VBNCConvert]
		// [bifrost_channel_commission, ChannelCommission]
	);
}

impl_runtime_apis! {
	impl sp_transaction_pool::runtime_api::TaggedTransactionQueue<Block> for Runtime {
		fn validate_transaction(
			source: TransactionSource,
			tx: <Block as BlockT>::Extrinsic,
			block_hash: <Block as BlockT>::Hash,
		) -> TransactionValidity {
			Executive::validate_transaction(source, tx, block_hash)
		}
	}

	impl sp_api::Core<Block> for Runtime {
		fn version() -> RuntimeVersion {
			VERSION
		}

		fn execute_block(block: Block) {
			Executive::execute_block(block);
		}

		fn initialize_block(header: &<Block as BlockT>::Header) -> sp_runtime::ExtrinsicInclusionMode {
			Executive::initialize_block(header)
		}
	}

	impl sp_block_builder::BlockBuilder<Block> for Runtime {
		fn apply_extrinsic(
			extrinsic: <Block as BlockT>::Extrinsic,
		) -> ApplyExtrinsicResult {
			Executive::apply_extrinsic(extrinsic)
		}

		fn finalize_block() -> <Block as BlockT>::Header {
			Executive::finalize_block()
		}

		fn inherent_extrinsics(data: sp_inherents::InherentData) -> Vec<<Block as BlockT>::Extrinsic> {
			data.create_extrinsics()
		}

		fn check_inherents(block: Block, data: sp_inherents::InherentData) -> sp_inherents::CheckInherentsResult {
			data.check_extrinsics(&block)
		}
	}

	impl frame_system_rpc_runtime_api::AccountNonceApi<Block, AccountId, Nonce> for Runtime {
		fn account_nonce(account: AccountId) -> Nonce {
			System::account_nonce(account)
		}
	}

	impl pallet_transaction_payment_rpc_runtime_api::TransactionPaymentApi<
		Block,
		Balance,
	> for Runtime {
		fn query_info(
			uxt: <Block as BlockT>::Extrinsic,
			len: u32,
		) -> pallet_transaction_payment_rpc_runtime_api::RuntimeDispatchInfo<Balance> {
			TransactionPayment::query_info(uxt, len)
		}
		fn query_fee_details(
			uxt: <Block as BlockT>::Extrinsic,
			len: u32,
		) -> pallet_transaction_payment::FeeDetails<Balance> {
			TransactionPayment::query_fee_details(uxt, len)
		}
		fn query_weight_to_fee(weight: Weight) -> Balance {
			TransactionPayment::weight_to_fee(weight)
		}
		fn query_length_to_fee(length: u32) -> Balance {
			TransactionPayment::length_to_fee(length)
		}
	}

	impl sp_api::Metadata<Block> for Runtime {
		fn metadata() -> OpaqueMetadata {
			OpaqueMetadata::new(Runtime::metadata().into())
		}
		fn metadata_at_version(version: u32) -> Option<OpaqueMetadata> {
			Runtime::metadata_at_version(version)
		}
		fn metadata_versions() -> sp_std::vec::Vec<u32> {
			Runtime::metadata_versions()
		}
	}

	impl sp_offchain::OffchainWorkerApi<Block> for Runtime {
		fn offchain_worker(header: &<Block as BlockT>::Header) {
			Executive::offchain_worker(header)
		}
	}

	impl sp_session::SessionKeys<Block> for Runtime {
		fn decode_session_keys(
			encoded: Vec<u8>,
		) -> Option<Vec<(Vec<u8>, sp_core::crypto::KeyTypeId)>> {
			SessionKeys::decode_into_raw_public_keys(&encoded)
		}

		fn generate_session_keys(seed: Option<Vec<u8>>) -> Vec<u8> {
			SessionKeys::generate(seed)
		}
	}

	impl cumulus_primitives_core::CollectCollationInfo<Block> for Runtime {
		fn collect_collation_info(header: &<Block as BlockT>::Header) -> cumulus_primitives_core::CollationInfo {
			ParachainSystem::collect_collation_info(header)
		}
	}

	impl sp_consensus_aura::AuraApi<Block, AuraId> for Runtime {
		fn slot_duration() -> sp_consensus_aura::SlotDuration {
			sp_consensus_aura::SlotDuration::from_millis(Aura::slot_duration())
		}

		fn authorities() -> Vec<AuraId> {
			pallet_aura::Authorities::<Runtime>::get().into_inner()
		}
	}

	impl bifrost_flexible_fee_rpc_runtime_api::FlexibleFeeRuntimeApi<Block, AccountId> for Runtime {
		fn get_fee_token_and_amount(who: AccountId, fee: Balance,utx: <Block as BlockT>::Extrinsic) -> (CurrencyId, Balance) {
			let call = utx.function;

			let rs = FlexibleFee::cal_fee_token_and_amount(&who, fee, &call);

			match rs {
				Ok(val) => val,
				_ => (CurrencyId::Native(TokenSymbol::BNC), Zero::zero()),
			}
		}
	}

	// zenlink runtime outer apis
	impl zenlink_protocol_runtime_api::ZenlinkProtocolApi<Block, AccountId, ZenlinkAssetId> for Runtime {

		fn get_balance(
			asset_id: ZenlinkAssetId,
			owner: AccountId
		) -> AssetBalance {
			<Runtime as zenlink_protocol::Config>::MultiAssetsHandler::balance_of(asset_id, &owner)
		}

		fn get_pair_by_asset_id(
			asset_0: ZenlinkAssetId,
			asset_1: ZenlinkAssetId
		) -> Option<PairInfo<AccountId, AssetBalance, ZenlinkAssetId>> {
			ZenlinkProtocol::get_pair_by_asset_id(asset_0, asset_1)
		}

		fn get_amount_in_price(
			supply: AssetBalance,
			path: Vec<ZenlinkAssetId>
		) -> AssetBalance {
			ZenlinkProtocol::desired_in_amount(supply, path)
		}

		fn get_amount_out_price(
			supply: AssetBalance,
			path: Vec<ZenlinkAssetId>
		) -> AssetBalance {
			ZenlinkProtocol::supply_out_amount(supply, path)
		}

		fn get_estimate_lptoken(
			token_0: ZenlinkAssetId,
			token_1: ZenlinkAssetId,
			amount_0_desired: AssetBalance,
			amount_1_desired: AssetBalance,
			amount_0_min: AssetBalance,
			amount_1_min: AssetBalance,
		) -> AssetBalance{
			ZenlinkProtocol::get_estimate_lptoken(
				token_0,
				token_1,
				amount_0_desired,
				amount_1_desired,
				amount_0_min,
				amount_1_min
			)
		}
		fn calculate_remove_liquidity(
			asset_0: ZenlinkAssetId,
			asset_1: ZenlinkAssetId,
			amount: AssetBalance,
		) -> Option<(AssetBalance, AssetBalance)>{
			ZenlinkProtocol::calculate_remove_liquidity(
				asset_0,
				asset_1,
				amount,
			)
		}
	}

	impl zenlink_stable_amm_runtime_api::StableAmmApi<Block, CurrencyId, u128, AccountId, u32> for Runtime{
		fn get_virtual_price(pool_id: PoolId)->Balance{
			ZenlinkStableAMM::get_virtual_price(pool_id)
		}

		fn get_a(pool_id: PoolId)->Balance{
			ZenlinkStableAMM::get_a(pool_id)
		}

		fn get_a_precise(pool_id: PoolId)->Balance{
			ZenlinkStableAMM::get_a(pool_id) * 100
		}

		fn get_currencies(pool_id: PoolId)->Vec<CurrencyId>{
			ZenlinkStableAMM::get_currencies(pool_id)
		}

		fn get_currency(pool_id: PoolId, index: u32)->Option<CurrencyId>{
			ZenlinkStableAMM::get_currency(pool_id, index)
		}

		fn get_lp_currency(pool_id: PoolId)->Option<CurrencyId>{
			ZenlinkStableAMM::get_lp_currency(pool_id)
		}

		fn get_currency_precision_multipliers(pool_id: PoolId)->Vec<Balance>{
			ZenlinkStableAMM::get_currency_precision_multipliers(pool_id)
		}

		fn get_currency_balances(pool_id: PoolId)->Vec<Balance>{
			ZenlinkStableAMM::get_currency_balances(pool_id)
		}

		fn get_number_of_currencies(pool_id: PoolId)->u32{
			ZenlinkStableAMM::get_number_of_currencies(pool_id)
		}

		fn get_admin_balances(pool_id: PoolId)->Vec<Balance>{
			ZenlinkStableAMM::get_admin_balances(pool_id)
		}

		fn calculate_currency_amount(pool_id: PoolId, amounts:Vec<Balance>, deposit: bool)->Balance{
			ZenlinkStableAMM::stable_amm_calculate_currency_amount(pool_id, &amounts, deposit).unwrap_or_default()
		}

		fn calculate_swap(pool_id: PoolId, in_index: u32, out_index: u32, in_amount: Balance)->Balance{
			ZenlinkStableAMM::stable_amm_calculate_swap_amount(pool_id, in_index as usize, out_index as usize, in_amount).unwrap_or_default()
		}

		fn calculate_remove_liquidity(pool_id: PoolId, amount: Balance)->Vec<Balance>{
			ZenlinkStableAMM::stable_amm_calculate_remove_liquidity(pool_id, amount).unwrap_or_default()
		}

		fn calculate_remove_liquidity_one_currency(pool_id: PoolId, amount:Balance, index: u32)->Balance{
			ZenlinkStableAMM::stable_amm_calculate_remove_liquidity_one_currency(pool_id, amount, index).unwrap_or_default()
		}
	}

	impl bifrost_salp_rpc_runtime_api::SalpRuntimeApi<Block, ParaId, AccountId> for Runtime {
		fn get_contribution(index: ParaId, who: AccountId) -> (Balance,RpcContributionStatus) {
			let rs = Salp::contribution_by_fund(index, &who);
			match rs {
				Ok((val,status)) => (val,status.to_rpc()),
				_ => (Zero::zero(),RpcContributionStatus::Idle),
			}
		}
	}

	impl bifrost_farming_rpc_runtime_api::FarmingRuntimeApi<Block, AccountId, PoolId, CurrencyId> for Runtime {
		fn get_farming_rewards(who: AccountId, pid: PoolId) -> Vec<(CurrencyId, Balance)> {
			Farming::get_farming_rewards(&who, pid).unwrap_or(Vec::new())
		}

		fn get_gauge_rewards(who: AccountId, pid: PoolId) -> Vec<(CurrencyId, Balance)> {
			Farming::get_gauge_rewards(&who, pid).unwrap_or(Vec::new())
		}
	}

	impl bifrost_stable_pool_rpc_runtime_api::StablePoolRuntimeApi<Block> for Runtime {
		fn get_swap_output(
			pool_id: u32,
			currency_id_in: u32,
			currency_id_out: u32,
			amount: Balance,
		) -> Balance {
			StablePool::get_swap_output(pool_id, currency_id_in, currency_id_out, amount).unwrap_or(Zero::zero())
		}

		fn add_liquidity_amount(
			pool_id: u32,
			amounts: Vec<Balance>,
		) -> Balance {
			StablePool::add_liquidity_amount(pool_id, amounts).unwrap_or(Zero::zero())
		}
	}

	impl lend_market_rpc_runtime_api::LendMarketApi<Block, AccountId, Balance> for Runtime {
		fn get_account_liquidity(account: AccountId) -> Result<(Liquidity, Shortfall, Liquidity, Shortfall), DispatchError> {
			LendMarket::get_account_liquidity(&account)
		}

		fn get_market_status(asset_id: CurrencyId) -> Result<(Rate, Rate, Rate, Ratio, Balance, Balance, sp_runtime::FixedU128), DispatchError> {
			LendMarket::get_market_status(asset_id)
		}

		fn get_liquidation_threshold_liquidity(account: AccountId) -> Result<(Liquidity, Shortfall, Liquidity, Shortfall), DispatchError> {
			LendMarket::get_account_liquidation_threshold_liquidity(&account)
		}
	}

	impl bifrost_vtoken_minting_rpc_runtime_api::VtokenMintingRuntimeApi<Block, CurrencyId> for Runtime {
		fn get_exchange_rate(token_id: Option<CurrencyId>) -> Vec<(CurrencyId, U256)> {
			VtokenMinting::get_exchange_rate(token_id).unwrap_or(Vec::new())
		}
	}

	#[cfg(feature = "runtime-benchmarks")]
	impl frame_benchmarking::Benchmark<Block> for Runtime {
		fn benchmark_metadata(extra: bool) -> (
			Vec<frame_benchmarking::BenchmarkList>,
			Vec<frame_support::traits::StorageInfo>,
		) {
			use frame_benchmarking::{Benchmarking, BenchmarkList};
			use frame_support::traits::StorageInfoTrait;

			let mut list = Vec::<BenchmarkList>::new();
			list_benchmarks!(list, extra);

			let storage_info = AllPalletsWithSystem::storage_info();
			return (list, storage_info)
		}

		fn dispatch_benchmark(
			config: frame_benchmarking::BenchmarkConfig
		) -> Result<Vec<frame_benchmarking::BenchmarkBatch>, sp_runtime::RuntimeString> {
			use frame_benchmarking::{Benchmarking, BenchmarkBatch};
			use frame_support::traits::TrackedStorageKey;

			impl frame_system_benchmarking::Config for Runtime {}

			let whitelist: Vec<TrackedStorageKey> = vec![
				// Block Number
				hex_literal::hex!("26aa394eea5630e07c48ae0c9558cef702a5c1b19ab7a04f536c519aca4983ac").to_vec().into(),
				// Total Issuance
				hex_literal::hex!("c2261276cc9d1f8598ea4b6a74b15c2f57c875e4cff74148e4628f264b974c80").to_vec().into(),
				// Execution Phase
				hex_literal::hex!("26aa394eea5630e07c48ae0c9558cef7ff553b5a9862a516939d82b3d3d8661a").to_vec().into(),
				// Event Count
				hex_literal::hex!("26aa394eea5630e07c48ae0c9558cef70a98fdbe9ce6c55837576c60c7af3850").to_vec().into(),
				// System Events
				hex_literal::hex!("26aa394eea5630e07c48ae0c9558cef780d41e5e16056765bc8461851072c9d7").to_vec().into(),
			];

			let mut batches = Vec::<BenchmarkBatch>::new();
			let params = (&config, &whitelist);
			add_benchmarks!(params, batches);

			if batches.is_empty() { return Err("Benchmark not found for this pallet.".into()) }
			Ok(batches)
		}
	}

	#[cfg(feature = "try-runtime")]
	impl frame_try_runtime::TryRuntime<Block> for Runtime {
		fn on_runtime_upgrade(checks: frame_try_runtime::UpgradeCheckSelect) -> (Weight, Weight) {
			log::info!("try-runtime::on_runtime_upgrade bifrost.");
			let weight = Executive::try_runtime_upgrade(checks).unwrap();
			(weight, RuntimeBlockWeights::get().max_block)
		}
		fn execute_block(
			block: Block,
			state_root_check: bool,
			signature_check: bool,
			select: frame_try_runtime::TryStateSelect
		) -> Weight {
			// NOTE: intentional unwrap: we don't want to propagate the error backwards, and want to
			// have a backtrace here.
			Executive::try_execute_block(block, state_root_check,signature_check, select).unwrap()
		}
	}

	impl sp_genesis_builder::GenesisBuilder<Block> for Runtime {
		fn build_state(config: Vec<u8>) -> sp_genesis_builder::Result {
			build_state::<RuntimeGenesisConfig>(config)
		}

		fn get_preset(id: &Option<sp_genesis_builder::PresetId>) -> Option<Vec<u8>> {
			get_preset::<RuntimeGenesisConfig>(id, |_| None)
		}

		fn preset_names() -> Vec<sp_genesis_builder::PresetId> {
			vec![]
		}
	}
}

struct CheckInherents;
#[allow(deprecated)]
impl cumulus_pallet_parachain_system::CheckInherents<Block> for CheckInherents {
	fn check_inherents(
		block: &Block,
		relay_state_proof: &cumulus_pallet_parachain_system::RelayChainStateProof,
	) -> sp_inherents::CheckInherentsResult {
		let relay_chain_slot = relay_state_proof
			.read_slot()
			.expect("Could not read the relay chain slot from the proof");

		let inherent_data =
			cumulus_primitives_timestamp::InherentDataProvider::from_relay_chain_slot_and_duration(
				relay_chain_slot,
				sp_std::time::Duration::from_secs(6),
			)
			.create_inherent_data()
			.expect("Could not create the timestamp inherent data");

		inherent_data.check_extrinsics(&block)
	}
}

cumulus_pallet_parachain_system::register_validate_block! {
	Runtime = Runtime,
	BlockExecutor = cumulus_pallet_aura_ext::BlockExecutor::<Runtime, Executive>,
	CheckInherents = CheckInherents,
}<|MERGE_RESOLUTION|>--- conflicted
+++ resolved
@@ -133,8 +133,6 @@
 };
 use xcm_executor::{traits::QueryHandler, XcmExecutor};
 
-use bifrost_primitives::currency::VBNC;
-
 impl_opaque_keys! {
 	pub struct SessionKeys {
 		pub aura: Aura,
@@ -147,11 +145,7 @@
 	spec_name: create_runtime_str!("bifrost"),
 	impl_name: create_runtime_str!("bifrost"),
 	authoring_version: 1,
-<<<<<<< HEAD
-	spec_version: 13000,
-=======
 	spec_version: 14000,
->>>>>>> 5a6927ae
 	impl_version: 0,
 	apis: RUNTIME_API_VERSIONS,
 	transaction_version: 1,
@@ -1027,46 +1021,6 @@
 
 // Bifrost modules start
 
-<<<<<<< HEAD
-pub struct ExtraFeeMatcher;
-impl FeeGetter<RuntimeCall> for ExtraFeeMatcher {
-	fn get_fee_info(c: &RuntimeCall) -> ExtraFeeInfo {
-		match *c {
-			RuntimeCall::Salp(bifrost_salp::Call::contribute { .. }) => ExtraFeeInfo {
-				extra_fee_name: ExtraFeeName::SalpContribute,
-				extra_fee_currency: RelayCurrencyId::get(),
-			},
-			RuntimeCall::XcmInterface(bifrost_xcm_interface::Call::transfer_statemine_assets {
-				..
-			}) => ExtraFeeInfo {
-				extra_fee_name: ExtraFeeName::StatemineTransfer,
-				extra_fee_currency: RelayCurrencyId::get(),
-			},
-			RuntimeCall::VtokenVoting(bifrost_vtoken_voting::Call::vote { vtoken, .. }) =>
-				match vtoken {
-					VBNC => ExtraFeeInfo::default(),
-					_ => ExtraFeeInfo {
-						extra_fee_name: ExtraFeeName::VoteVtoken,
-						extra_fee_currency: vtoken.to_token().unwrap_or(vtoken),
-					},
-				},
-			RuntimeCall::VtokenVoting(bifrost_vtoken_voting::Call::remove_delegator_vote {
-				vtoken,
-				..
-			}) => match vtoken {
-				VBNC => ExtraFeeInfo::default(),
-				_ => ExtraFeeInfo {
-					extra_fee_name: ExtraFeeName::VoteRemoveDelegatorVote,
-					extra_fee_currency: vtoken.to_token().unwrap_or(vtoken),
-				},
-			},
-			_ => ExtraFeeInfo::default(),
-		}
-	}
-}
-
-=======
->>>>>>> 5a6927ae
 parameter_types! {
 	pub MaxFeeCurrencyOrderListLen: u32 = 50;
 }
@@ -1426,13 +1380,8 @@
 	type DerivativeAccount = DerivativeAccountProvider<Runtime, DerivativeAccountTokenFilter>;
 	type RelaychainBlockNumberProvider = RelaychainDataProvider<Runtime>;
 	type VTokenSupplyProvider = VtokenMinting;
-<<<<<<< HEAD
-	type ParachainId = SelfParaChainId;
+	type ParachainId = ParachainInfo;
 	type NativeMaxVotes = ConstU32<256>;
-=======
-	type ParachainId = ParachainInfo;
-	type MaxVotes = ConstU32<256>;
->>>>>>> 5a6927ae
 	type QueryTimeout = QueryTimeout;
 	type ReferendumCheckInterval = ReferendumCheckInterval;
 	type WeightInfo = weights::bifrost_vtoken_voting::BifrostWeight<Runtime>;
