// This file is part of Bifrost.

// Copyright (C) Liebi Technologies PTE. LTD.
// SPDX-License-Identifier: GPL-3.0-or-later WITH Classpath-exception-2.0

// This program is free software: you can redistribute it and/or modify
// it under the terms of the GNU General Public License as published by
// the Free Software Foundation, either version 3 of the License, or
// (at your option) any later version.

// This program is distributed in the hope that it will be useful,
// but WITHOUT ANY WARRANTY; without even the implied warranty of
// MERCHANTABILITY or FITNESS FOR A PARTICULAR PURPOSE. See the
// GNU General Public License for more details.

// You should have received a copy of the GNU General Public License
// along with this program. If not, see <https://www.gnu.org/licenses/>.

//! The Bifrost Node runtime. This can be compiled with `#[no_std]`, ready for Wasm.

#![cfg_attr(not(feature = "std"), no_std)]
// `construct_runtime!` does a lot of recursion and requires us to increase the limit to 512.
#![recursion_limit = "512"]

// Make the WASM binary available.
#[cfg(feature = "std")]
include!(concat!(env!("OUT_DIR"), "/wasm_binary.rs"));

use bifrost_primitives::{
	BLP_BNC_VBNC, KUSAMA_VBNC_ASSET_INDEX, KUSAMA_VBNC_LP_ASSET_INDEX, LP_BNC_VBNC, VBNC,
};
use bifrost_slp::{DerivativeAccountProvider, QueryResponseManager};
use core::convert::TryInto;
// A few exports that help ease life for downstream crates.
pub use bifrost_parachain_staking::{InflationInfo, Range};
use bifrost_primitives::{
	BifrostCrowdloanId, BifrostVsbondAccount, BuybackPalletId, CommissionPalletId,
	FarmingBoostPalletId, FarmingGaugeRewardIssuerPalletId, FarmingKeeperPalletId,
	FarmingRewardIssuerPalletId, FeeSharePalletId, FlexibleFeePalletId, IncentivePoolAccount,
	LendMarketPalletId, LocalBncLocation, MerkleDirtributorPalletId, OraclePalletId,
	ParachainStakingPalletId, SlpEntrancePalletId, SlpExitPalletId, SystemMakerPalletId,
	SystemStakingPalletId, TreasuryPalletId, VBNCConvertPalletId,
};
pub use frame_support::{
	construct_runtime, match_types, parameter_types,
	traits::{
		ConstU128, ConstU32, ConstU64, ConstU8, Contains, EqualPrivilegeOnly, Everything,
		InstanceFilter, IsInVec, Nothing, Randomness, WithdrawReasons,
	},
	weights::{
		constants::{
			BlockExecutionWeight, ExtrinsicBaseWeight, RocksDbWeight, WEIGHT_REF_TIME_PER_SECOND,
		},
		ConstantMultiplier, IdentityFee, Weight,
	},
	PalletId, StorageValue,
};
use frame_system::limits::{BlockLength, BlockWeights};
pub use pallet_balances::Call as BalancesCall;
pub use pallet_timestamp::Call as TimestampCall;
use sp_api::impl_runtime_apis;
use sp_arithmetic::Percent;
use sp_core::{ConstBool, OpaqueMetadata, U256};
use sp_runtime::{
	create_runtime_str, generic, impl_opaque_keys,
	traits::{
		AccountIdConversion, AccountIdLookup, BlakeTwo256, Block as BlockT, StaticLookup, Zero,
	},
	transaction_validity::{TransactionSource, TransactionValidity},
	ApplyExtrinsicResult, DispatchError, DispatchResult, FixedU128, Perbill, Permill, RuntimeDebug,
	SaturatedConversion,
};
use sp_std::{marker::PhantomData, prelude::*};
#[cfg(feature = "std")]
use sp_version::NativeVersion;
use sp_version::RuntimeVersion;
use static_assertions::const_assert;
/// Constant values used within the runtime.
pub mod constants;
mod migration;
pub mod weights;
use bifrost_asset_registry::AssetIdMaps;

pub use bifrost_primitives::{
	traits::{
		CheckSubAccount, FarmingInfo, VtokenMintingInterface, VtokenMintingOperator,
		XcmDestWeightAndFeeHandler,
	},
	AccountId, Amount, AssetIds, Balance, BlockNumber, CurrencyId, CurrencyIdMapping,
	DistributionId, Liquidity, Moment, ParaId, PoolId, Price, Rate, Ratio, RpcContributionStatus,
	Shortfall, TimeUnit, TokenSymbol,
};
pub use bifrost_runtime_common::{
	cent, constants::time::*, dollar, micro, milli, millicent, AuraId, CouncilCollective,
	EnsureRootOrAllTechnicalCommittee, MoreThanHalfCouncil, SlowAdjustingFeeUpdate,
	TechnicalCollective,
};
use bifrost_slp::QueryId;
use constants::currency::*;
use cumulus_pallet_parachain_system::{RelayNumberStrictlyIncreases, RelaychainDataProvider};
use cumulus_primitives_core::AggregateMessageOrigin;
use frame_support::{
	dispatch::DispatchClass,
	genesis_builder_helper::{build_state, get_preset},
	sp_runtime::traits::{Convert, ConvertInto},
	traits::{
		fungible::HoldConsideration,
		tokens::{PayFromAccount, UnityAssetBalanceConversion},
		Currency, EitherOf, EitherOfDiverse, Get, Imbalance, InsideBoth, LinearStoragePrice,
		LockIdentifier, OnUnbalanced,
	},
	weights::WeightToFee as _,
};
use frame_system::{EnsureRoot, EnsureRootWithSuccess, EnsureSigned};
use hex_literal::hex;
use orml_oracle::{DataFeeder, DataProvider, DataProviderExtended};
use pallet_identity::legacy::IdentityInfo;
use parity_scale_codec::{Decode, Encode, MaxEncodedLen};
use polkadot_runtime_common::prod_or_fast;

// zenlink imports
use zenlink_protocol::{
	AssetBalance, AssetId as ZenlinkAssetId, LocalAssetHandler, MultiAssetsHandler, PairInfo,
	PairLpGenerate, ZenlinkMultiAssets,
};
use zenlink_stable_amm::traits::{StableAmmApi, StablePoolLpCurrencyIdGenerate, ValidateCurrency};

// Governance configurations.
pub mod governance;
use governance::{
	custom_origins, CoreAdmin, CoreAdminOrCouncil, LiquidStaking, SALPAdmin, Spender, TechAdmin,
	TechAdminOrCouncil,
};

// xcm config
pub mod xcm_config;
use bifrost_primitives::{MoonriverChainId, OraclePriceProvider};
use bifrost_runtime_common::currency_converter::CurrencyIdConvert;
use pallet_xcm::{EnsureResponse, QueryStatus};
use sp_runtime::traits::{IdentityLookup, Verify};
<<<<<<< HEAD
use xcm::{v3::MultiLocation, v4::prelude::*};
=======
use xcm::{
	v3::MultiLocation, v4::prelude::*, IntoVersion, VersionedAssetId, VersionedAssets,
	VersionedLocation, VersionedXcm,
};
>>>>>>> b60ba06f
pub use xcm_config::{
	AccountId32Aliases, BifrostTreasuryAccount, ExistentialDeposits, MultiCurrency, Sibling,
	SiblingParachainConvertsVia, XcmConfig, XcmRouter,
};
use xcm_executor::{traits::QueryHandler, XcmExecutor};
use xcm_fee_payment_runtime_api::{
	dry_run::{CallDryRunEffects, Error as XcmDryRunApiError, XcmDryRunEffects},
	fees::Error as XcmPaymentApiError,
};

impl_opaque_keys! {
	pub struct SessionKeys {
		pub aura: Aura,
	}
}

/// This runtime version.
#[sp_version::runtime_version]
pub const VERSION: RuntimeVersion = RuntimeVersion {
	spec_name: create_runtime_str!("bifrost"),
	impl_name: create_runtime_str!("bifrost"),
	authoring_version: 1,
<<<<<<< HEAD
	spec_version: 10001,
=======
	spec_version: 15000,
>>>>>>> b60ba06f
	impl_version: 0,
	apis: RUNTIME_API_VERSIONS,
	transaction_version: 1,
	state_version: 0,
};

/// The version information used to identify this runtime when compiled natively.
#[cfg(feature = "std")]
pub fn native_version() -> NativeVersion {
	NativeVersion { runtime_version: VERSION, can_author_with: Default::default() }
}

/// We assume that ~10% of the block weight is consumed by `on_initalize` handlers.
/// This is used to limit the maximal weight of a single extrinsic.
const AVERAGE_ON_INITIALIZE_RATIO: Perbill = Perbill::from_percent(10);
/// We allow `Normal` extrinsics to fill up the block up to 75%, the rest can be used
/// by  Operational  extrinsics.
const NORMAL_DISPATCH_RATIO: Perbill = Perbill::from_percent(75);
/// We allow for 0.5 of a second of compute with a 12 second average block time.
const MAXIMUM_BLOCK_WEIGHT: Weight = Weight::from_parts(
	WEIGHT_REF_TIME_PER_SECOND.saturating_div(2),
	cumulus_primitives_core::relay_chain::MAX_POV_SIZE as u64,
);

parameter_types! {
	pub const BlockHashCount: BlockNumber = 250;
	pub const Version: RuntimeVersion = VERSION;
	pub RuntimeBlockLength: BlockLength =
		BlockLength::max_with_normal_ratio(5 * 1024 * 1024, NORMAL_DISPATCH_RATIO);
	pub RuntimeBlockWeights: BlockWeights = BlockWeights::builder()
		.base_block(BlockExecutionWeight::get())
		.for_class(DispatchClass::all(), |weights| {
			weights.base_extrinsic = ExtrinsicBaseWeight::get();
		})
		.for_class(DispatchClass::Normal, |weights| {
			weights.max_total = Some(NORMAL_DISPATCH_RATIO * MAXIMUM_BLOCK_WEIGHT);
		})
		.for_class(DispatchClass::Operational, |weights| {
			weights.max_total = Some(MAXIMUM_BLOCK_WEIGHT);
			// Operational transactions have some extra reserved space, so that they
			// are included even if block reached `MAXIMUM_BLOCK_WEIGHT`.
			weights.reserved = Some(
				MAXIMUM_BLOCK_WEIGHT - NORMAL_DISPATCH_RATIO * MAXIMUM_BLOCK_WEIGHT
			);
		})
		.avg_block_initialization(AVERAGE_ON_INITIALIZE_RATIO)
		.build_or_panic();
	pub const SS58Prefix: u8 = 6;
}

parameter_types! {
	pub const NativeCurrencyId: CurrencyId = CurrencyId::Native(TokenSymbol::BNC);
	pub const RelayCurrencyId: CurrencyId = CurrencyId::Token(TokenSymbol::KSM);
	pub const StableCurrencyId: CurrencyId = CurrencyId::Stable(TokenSymbol::KUSD);
	pub SelfParaId: u32 = ParachainInfo::parachain_id().into();
	pub const PolkadotCurrencyId: CurrencyId = CurrencyId::Token(TokenSymbol::DOT);
}

parameter_types! {
	pub const LiquidityMiningPalletId: PalletId = PalletId(*b"bf/lm###");
	pub const LighteningRedeemPalletId: PalletId = PalletId(*b"bf/ltnrd");
	pub const StableAmmPalletId: PalletId = PalletId(*b"bf/stamm");
	pub CheckingAccount: AccountId = PolkadotXcm::check_account();
	pub const StableAssetPalletId: PalletId = PalletId(*b"bf/stabl");
}

pub struct CallFilter;
impl Contains<RuntimeCall> for CallFilter {
	fn contains(call: &RuntimeCall) -> bool {
		let is_core_call = matches!(
			call,
			RuntimeCall::System(_) | RuntimeCall::Timestamp(_) | RuntimeCall::ParachainSystem(_)
		);
		if is_core_call {
			// always allow core call
			return true;
		}

		// disable transfer
		let is_transfer = matches!(call, RuntimeCall::Tokens(_) | RuntimeCall::Balances(_));
		if is_transfer {
			let is_disabled = match call {
				RuntimeCall::Tokens(orml_tokens::Call::transfer {
					dest: _,
					currency_id,
					amount: _,
				}) =>
					VBNC == *currency_id ||
						BLP_BNC_VBNC == *currency_id ||
						LP_BNC_VBNC == *currency_id,
				RuntimeCall::Tokens(orml_tokens::Call::transfer_all {
					dest: _,
					currency_id,
					keep_alive: _,
				}) =>
					VBNC == *currency_id ||
						BLP_BNC_VBNC == *currency_id ||
						LP_BNC_VBNC == *currency_id,
				RuntimeCall::Tokens(orml_tokens::Call::transfer_keep_alive {
					dest: _,
					currency_id,
					amount: _,
				}) =>
					VBNC == *currency_id ||
						BLP_BNC_VBNC == *currency_id ||
						LP_BNC_VBNC == *currency_id,

				RuntimeCall::StablePool(bifrost_stable_pool::Call::add_liquidity {
					pool_id,
					amounts: _,
					min_mint_amount: _,
				}) => *pool_id == 2,
				RuntimeCall::StablePool(bifrost_stable_pool::Call::swap {
					pool_id,
					i: _,
					j: _,
					dx: _,
					min_dy: _,
				}) => *pool_id == 2,
				RuntimeCall::StablePool(bifrost_stable_pool::Call::redeem_proportion {
					pool_id,
					amount: _,
					min_redeem_amounts: _,
				}) => *pool_id == 2,
				RuntimeCall::StablePool(bifrost_stable_pool::Call::redeem_single {
					pool_id,
					amount: _,
					i: _,
					min_redeem_amount: _,
					asset_length: _,
				}) => *pool_id == 2,
				RuntimeCall::StablePool(bifrost_stable_pool::Call::redeem_multi {
					pool_id,
					amounts: _,
					max_redeem_amount: _,
				}) => *pool_id == 2,

				RuntimeCall::ZenlinkProtocol(zenlink_protocol::Call::transfer {
					asset_id,
					recipient: _,
					amount: _,
				}) => *asset_id == KUSAMA_VBNC_ASSET_INDEX || *asset_id == KUSAMA_VBNC_LP_ASSET_INDEX,
				RuntimeCall::ZenlinkProtocol(zenlink_protocol::Call::add_liquidity {
					asset_0,
					asset_1,
					amount_0_desired: _,
					amount_1_desired: _,
					amount_0_min: _,
					amount_1_min: _,
					deadline: _,
				}) => *asset_0 == KUSAMA_VBNC_ASSET_INDEX || *asset_1 == KUSAMA_VBNC_ASSET_INDEX,
				RuntimeCall::ZenlinkProtocol(zenlink_protocol::Call::remove_liquidity {
					asset_0,
					asset_1,
					liquidity: _,
					amount_0_min: _,
					amount_1_min: _,
					recipient: _,
					deadline: _,
				}) => *asset_0 == KUSAMA_VBNC_ASSET_INDEX || *asset_1 == KUSAMA_VBNC_ASSET_INDEX,
				RuntimeCall::ZenlinkProtocol(
					zenlink_protocol::Call::swap_exact_assets_for_assets {
						amount_in: _,
						amount_out_min: _,
						path,
						recipient: _,
						deadline: _,
					},
				) => path.contains(&KUSAMA_VBNC_ASSET_INDEX),
				RuntimeCall::ZenlinkProtocol(
					zenlink_protocol::Call::swap_assets_for_exact_assets {
						amount_out: _,
						amount_in_max: _,
						path,
						recipient: _,
						deadline: _,
					},
				) => path.contains(&KUSAMA_VBNC_ASSET_INDEX),
				RuntimeCall::ZenlinkProtocol(zenlink_protocol::Call::bootstrap_claim {
					recipient: _,
					asset_0,
					asset_1,
					deadline: _,
				}) => *asset_0 == KUSAMA_VBNC_ASSET_INDEX || *asset_1 == KUSAMA_VBNC_ASSET_INDEX,

				_ => false,
			};

			if is_disabled {
				// no switched off call
				return false;
			}
		}
		true
	}
}

impl frame_system::Config for Runtime {
	type AccountData = pallet_balances::AccountData<Balance>;
	/// The identifier used to distinguish between accounts.
	type AccountId = AccountId;
	type BaseCallFilter = InsideBoth<CallFilter, TxPause>;
	/// Maximum number of block number to block hash mappings to keep (oldest pruned first).
	type BlockHashCount = BlockHashCount;
	type BlockLength = RuntimeBlockLength;
	/// The index type for blocks.
	type Nonce = Nonce;
	type BlockWeights = RuntimeBlockWeights;
	type Block = Block;
	/// The aggregated dispatch type that is available for extrinsics.
	type RuntimeCall = RuntimeCall;
	type DbWeight = RocksDbWeight;
	/// The ubiquitous event type.
	type RuntimeEvent = RuntimeEvent;
	/// The type for hashing blocks and tries.
	type Hash = Hash;
	/// The hashing algorithm used.
	type Hashing = BlakeTwo256;
	/// The lookup mechanism to get account ID from whatever is passed in dispatchers.
	type Lookup = Indices;
	type OnKilledAccount = ();
	type OnNewAccount = ();
	type OnSetCode = cumulus_pallet_parachain_system::ParachainSetCode<Self>;
	/// The ubiquitous origin type.
	type RuntimeOrigin = RuntimeOrigin;
	/// Converts a module to an index of this module in the runtime.
	type PalletInfo = PalletInfo;
	type SS58Prefix = SS58Prefix;
	type SystemWeightInfo = frame_system::weights::SubstrateWeight<Runtime>;
	/// Runtime version.
	type Version = Version;
	type MaxConsumers = ConstU32<16>;
	type RuntimeTask = ();
	type SingleBlockMigrations = ();
	type MultiBlockMigrator = ();
	type PreInherents = ();
	type PostInherents = ();
	type PostTransactions = ();
}

impl pallet_timestamp::Config for Runtime {
	type MinimumPeriod = ConstU64<{ SLOT_DURATION / 2 }>;
	/// A timestamp: milliseconds since the unix epoch.
	type Moment = Moment;
	type OnTimestampSet = Aura;
	type WeightInfo = pallet_timestamp::weights::SubstrateWeight<Runtime>;
}

parameter_types! {
	pub ExistentialDeposit: Balance = 10 * MILLIBNC;
	pub TransferFee: Balance = 1 * MILLIBNC;
	pub CreationFee: Balance = 1 * MILLIBNC;
	pub TransactionByteFee: Balance = 16 * MICROBNC;
}

impl pallet_utility::Config for Runtime {
	type RuntimeCall = RuntimeCall;
	type RuntimeEvent = RuntimeEvent;
	type PalletsOrigin = OriginCaller;
	type WeightInfo = pallet_utility::weights::SubstrateWeight<Runtime>;
}

parameter_types! {
	// One storage item; key size 32, value size 8; .
	pub ProxyDepositBase: Balance = deposit::<Runtime>(1, 8);
	// Additional storage item size of 33 bytes.
	pub ProxyDepositFactor: Balance = deposit::<Runtime>(0, 33);
	pub const MaxProxies: u16 = 32;
	pub AnnouncementDepositBase: Balance = deposit::<Runtime>(1, 8);
	pub AnnouncementDepositFactor: Balance = deposit::<Runtime>(0, 66);
	pub const MaxPending: u16 = 32;
}

/// The type used to represent the kinds of proxying allowed.
#[derive(
	Copy,
	Clone,
	Eq,
	PartialEq,
	Ord,
	PartialOrd,
	Encode,
	Decode,
	RuntimeDebug,
	MaxEncodedLen,
	scale_info::TypeInfo,
)]
pub enum ProxyType {
	Any = 0,
	NonTransfer = 1,
	Governance = 2,
	CancelProxy = 3,
	IdentityJudgement = 4,
	Staking = 5,
}

impl Default for ProxyType {
	fn default() -> Self {
		Self::Any
	}
}
impl InstanceFilter<RuntimeCall> for ProxyType {
	fn filter(&self, c: &RuntimeCall) -> bool {
		match self {
			ProxyType::Any => true,
			ProxyType::NonTransfer => matches!(
				c,
				RuntimeCall::System(..) |
				RuntimeCall::Scheduler(..) |
				RuntimeCall::Preimage(_) |
				RuntimeCall::Timestamp(..) |
				RuntimeCall::Indices(pallet_indices::Call::claim{..}) |
				RuntimeCall::Indices(pallet_indices::Call::free{..}) |
				RuntimeCall::Indices(pallet_indices::Call::freeze{..}) |
				// Specifically omitting Indices `transfer`, `force_transfer`
				// Specifically omitting the entire Balances pallet
				RuntimeCall::Session(..) |
				RuntimeCall::Democracy(..) |
				RuntimeCall::Council(..) |
				RuntimeCall::TechnicalCommittee(..) |
				RuntimeCall::PhragmenElection(..) |
				RuntimeCall::TechnicalMembership(..) |
				RuntimeCall::Treasury(..) |
				RuntimeCall::ConvictionVoting(..) |
				RuntimeCall::Referenda(..) |
				RuntimeCall::FellowshipCollective(..) |
				RuntimeCall::FellowshipReferenda(..) |
				RuntimeCall::Whitelist(..) |
				RuntimeCall::Vesting(bifrost_vesting::Call::vest{..}) |
				RuntimeCall::Vesting(bifrost_vesting::Call::vest_other{..}) |
				// Specifically omitting Vesting `vested_transfer`, and `force_vested_transfer`
				RuntimeCall::Utility(..) |
				RuntimeCall::Proxy(..) |
				RuntimeCall::Multisig(..) |
				RuntimeCall::ParachainStaking(..)
			),
			ProxyType::Staking => {
				matches!(c, RuntimeCall::ParachainStaking(..) | RuntimeCall::Utility(..))
			},
			ProxyType::Governance => matches!(
				c,
				RuntimeCall::Democracy(..) |
						RuntimeCall::Council(..) | RuntimeCall::TechnicalCommittee(..) |
						RuntimeCall::PhragmenElection(..) |
						RuntimeCall::Treasury(..) |
						RuntimeCall::Utility(..) |
						// OpenGov calls
						RuntimeCall::ConvictionVoting(..) |
						RuntimeCall::Referenda(..) |
						RuntimeCall::FellowshipCollective(..) |
						RuntimeCall::FellowshipReferenda(..) |
						RuntimeCall::Whitelist(..)
			),
			ProxyType::CancelProxy => {
				matches!(c, RuntimeCall::Proxy(pallet_proxy::Call::reject_announcement { .. }))
			},
			ProxyType::IdentityJudgement => matches!(
				c,
				RuntimeCall::Identity(pallet_identity::Call::provide_judgement { .. }) |
					RuntimeCall::Utility(..)
			),
		}
	}

	fn is_superset(&self, o: &Self) -> bool {
		match (self, o) {
			(x, y) if x == y => true,
			(ProxyType::Any, _) => true,
			(_, ProxyType::Any) => false,
			(ProxyType::NonTransfer, _) => true,
			_ => false,
		}
	}
}

impl pallet_proxy::Config for Runtime {
	type AnnouncementDepositBase = AnnouncementDepositBase;
	type AnnouncementDepositFactor = AnnouncementDepositFactor;
	type RuntimeCall = RuntimeCall;
	type CallHasher = BlakeTwo256;
	type Currency = Balances;
	type RuntimeEvent = RuntimeEvent;
	type MaxPending = MaxPending;
	type MaxProxies = MaxProxies;
	type ProxyDepositBase = ProxyDepositBase;
	type ProxyDepositFactor = ProxyDepositFactor;
	type ProxyType = ProxyType;
	type WeightInfo = pallet_proxy::weights::SubstrateWeight<Runtime>;
}

parameter_types! {
	pub const PreimageMaxSize: u32 = 4096 * 1024;
	pub PreimageBaseDeposit: Balance = deposit::<Runtime>(2, 64);
	pub PreimageByteDeposit: Balance = deposit::<Runtime>(0, 1);
	pub const PreimageHoldReason: RuntimeHoldReason = RuntimeHoldReason::Preimage(pallet_preimage::HoldReason::Preimage);
}

impl pallet_preimage::Config for Runtime {
	type WeightInfo = pallet_preimage::weights::SubstrateWeight<Runtime>;
	type RuntimeEvent = RuntimeEvent;
	type Currency = Balances;
	type ManagerOrigin = EnsureRoot<AccountId>;
	type Consideration = HoldConsideration<
		AccountId,
		Balances,
		PreimageHoldReason,
		LinearStoragePrice<PreimageBaseDeposit, PreimageByteDeposit, Balance>,
	>;
}

parameter_types! {
	pub MaximumSchedulerWeight: Weight = Perbill::from_percent(80) *
		RuntimeBlockWeights::get().max_block;
	pub const MaxScheduledPerBlock: u32 = 50;
	pub const NoPreimagePostponement: Option<u32> = Some(10);
}

impl pallet_scheduler::Config for Runtime {
	type RuntimeCall = RuntimeCall;
	type RuntimeEvent = RuntimeEvent;
	type MaxScheduledPerBlock = MaxScheduledPerBlock;
	type MaximumWeight = MaximumSchedulerWeight;
	type RuntimeOrigin = RuntimeOrigin;
	type OriginPrivilegeCmp = EqualPrivilegeOnly;
	type PalletsOrigin = OriginCaller;
	type ScheduleOrigin = EnsureRoot<AccountId>;
	type WeightInfo = pallet_scheduler::weights::SubstrateWeight<Runtime>;
	type Preimages = Preimage;
}

parameter_types! {
	// One storage item; key size is 32; value is size 4+4+16+32 bytes = 56 bytes.
	pub DepositBase: Balance = deposit::<Runtime>(1, 88);
	// Additional storage item size of 32 bytes.
	pub DepositFactor: Balance = deposit::<Runtime>(0, 32);
	pub const MaxSignatories: u16 = 100;
}

impl pallet_multisig::Config for Runtime {
	type RuntimeCall = RuntimeCall;
	type Currency = Balances;
	type DepositBase = DepositBase;
	type DepositFactor = DepositFactor;
	type RuntimeEvent = RuntimeEvent;
	type MaxSignatories = MaxSignatories;
	type WeightInfo = pallet_multisig::weights::SubstrateWeight<Runtime>;
}

parameter_types! {
	// 1 entry, storing 258 bytes on-chain
	pub BasicDeposit: Balance = deposit::<Runtime>(1, 258);
	   // Additional bytes adds 0 entries, storing 1 byte on-chain
	pub ByteDeposit: Balance = deposit::<Runtime>(0, 1);
	// 1 entry, storing 53 bytes on-chain
	pub SubAccountDeposit: Balance = deposit::<Runtime>(1, 53);
	pub const MaxSubAccounts: u32 = 100;
	pub const MaxAdditionalFields: u32 = 100;
	pub const MaxRegistrars: u32 = 20;
}

impl pallet_identity::Config for Runtime {
	type RuntimeEvent = RuntimeEvent;
	type Currency = Balances;
	type BasicDeposit = BasicDeposit;
	type SubAccountDeposit = SubAccountDeposit;
	type MaxSubAccounts = MaxSubAccounts;
	type IdentityInformation = IdentityInfo<MaxAdditionalFields>;
	type MaxRegistrars = MaxRegistrars;
	type Slashed = Treasury;
	type ForceOrigin = MoreThanHalfCouncil;
	type RegistrarOrigin = MoreThanHalfCouncil;
	type WeightInfo = pallet_identity::weights::SubstrateWeight<Runtime>;
	type ByteDeposit = ByteDeposit;
	type OffchainSignature = Signature;
	type SigningPublicKey = <Signature as Verify>::Signer;
	type UsernameAuthorityOrigin = EnsureRoot<Self::AccountId>;
	type PendingUsernameExpiration = ConstU32<{ 7 * DAYS }>;
	type MaxSuffixLength = ConstU32<7>;
	type MaxUsernameLength = ConstU32<32>;
}

parameter_types! {
	pub IndexDeposit: Balance = 1 * BNCS;
}

impl pallet_indices::Config for Runtime {
	type AccountIndex = AccountIndex;
	type Currency = Balances;
	type Deposit = IndexDeposit;
	type RuntimeEvent = RuntimeEvent;
	type WeightInfo = pallet_indices::weights::SubstrateWeight<Runtime>;
}

// pallet-treasury did not impl OnUnbalanced<Credit>, need an adapter to handle dust.
type CreditOf =
	frame_support::traits::fungible::Credit<<Runtime as frame_system::Config>::AccountId, Balances>;
pub struct DustRemovalAdapter;
impl OnUnbalanced<CreditOf> for DustRemovalAdapter {
	fn on_nonzero_unbalanced(amount: CreditOf) {
		let _ = <Balances as Currency<AccountId>>::deposit_creating(
			&TreasuryPalletId::get().into_account_truncating(),
			amount.peek(),
		);
	}
}

impl pallet_balances::Config for Runtime {
	type AccountStore = System;
	/// The type for recording an account's balance.
	type Balance = Balance;
	type DustRemoval = DustRemovalAdapter;
	/// The ubiquitous event type.
	type RuntimeEvent = RuntimeEvent;
	type ExistentialDeposit = ExistentialDeposit;
	type MaxLocks = ConstU32<50>;
	type MaxReserves = ConstU32<50>;
	type ReserveIdentifier = [u8; 8];
	type FreezeIdentifier = ();
	type MaxFreezes = ConstU32<0>;
	type WeightInfo = pallet_balances::weights::SubstrateWeight<Runtime>;
	type RuntimeHoldReason = RuntimeHoldReason;
	type RuntimeFreezeReason = RuntimeFreezeReason;
}

parameter_types! {
	pub const CouncilMotionDuration: BlockNumber = 2 * DAYS;
	pub const CouncilMaxProposals: u32 = 100;
	pub const CouncilMaxMembers: u32 = 100;
}

impl pallet_collective::Config<CouncilCollective> for Runtime {
	type DefaultVote = pallet_collective::PrimeDefaultVote;
	type RuntimeEvent = RuntimeEvent;
	type MaxMembers = CouncilMaxMembers;
	type MaxProposals = CouncilMaxProposals;
	type MotionDuration = CouncilMotionDuration;
	type RuntimeOrigin = RuntimeOrigin;
	type Proposal = RuntimeCall;
	type WeightInfo = pallet_collective::weights::SubstrateWeight<Runtime>;
	type MaxProposalWeight = MaxProposalWeight;
	type SetMembersOrigin = EnsureRoot<AccountId>;
}

parameter_types! {
	pub const TechnicalMotionDuration: BlockNumber = 2 * DAYS;
	pub const TechnicalMaxProposals: u32 = 100;
	pub const TechnicalMaxMembers: u32 = 100;
	pub MaxProposalWeight: Weight = Perbill::from_percent(50) * RuntimeBlockWeights::get().max_block;
}

impl pallet_collective::Config<TechnicalCollective> for Runtime {
	type DefaultVote = pallet_collective::PrimeDefaultVote;
	type RuntimeEvent = RuntimeEvent;
	type MaxMembers = TechnicalMaxMembers;
	type MaxProposals = TechnicalMaxProposals;
	type MotionDuration = TechnicalMotionDuration;
	type RuntimeOrigin = RuntimeOrigin;
	type Proposal = RuntimeCall;
	type WeightInfo = pallet_collective::weights::SubstrateWeight<Runtime>;
	type MaxProposalWeight = MaxProposalWeight;
	type SetMembersOrigin = EnsureRoot<AccountId>;
}

impl pallet_membership::Config<pallet_membership::Instance1> for Runtime {
	type AddOrigin = MoreThanHalfCouncil;
	type RuntimeEvent = RuntimeEvent;
	type MaxMembers = CouncilMaxMembers;
	type MembershipChanged = Council;
	type MembershipInitialized = Council;
	type PrimeOrigin = MoreThanHalfCouncil;
	type RemoveOrigin = MoreThanHalfCouncil;
	type ResetOrigin = MoreThanHalfCouncil;
	type SwapOrigin = MoreThanHalfCouncil;
	type WeightInfo = pallet_membership::weights::SubstrateWeight<Runtime>;
}

impl pallet_membership::Config<pallet_membership::Instance2> for Runtime {
	type AddOrigin = MoreThanHalfCouncil;
	type RuntimeEvent = RuntimeEvent;
	type MaxMembers = TechnicalMaxMembers;
	type MembershipChanged = TechnicalCommittee;
	type MembershipInitialized = TechnicalCommittee;
	type PrimeOrigin = MoreThanHalfCouncil;
	type RemoveOrigin = MoreThanHalfCouncil;
	type ResetOrigin = MoreThanHalfCouncil;
	type SwapOrigin = MoreThanHalfCouncil;
	type WeightInfo = pallet_membership::weights::SubstrateWeight<Runtime>;
}

parameter_types! {
	pub CandidacyBond: Balance = 10_000 * BNCS;
	// 1 storage item created, key size is 32 bytes, value size is 16+16.
	pub VotingBondBase: Balance = deposit::<Runtime>(1, 64);
	// additional data per vote is 32 bytes (account id).
	pub VotingBondFactor: Balance = deposit::<Runtime>(0, 32);
	/// Daily council elections
	pub const TermDuration: BlockNumber = 24 * HOURS;
	pub const DesiredMembers: u32 = 3;
	pub const DesiredRunnersUp: u32 = 7;
	pub const PhragmenElectionPalletId: LockIdentifier = *b"phrelect";
	pub const MaxVoters: u32 = 512;
	 pub const MaxVotesPerVoter: u32 = 16;
	pub const MaxCandidates: u32 = 64;
}

// Make sure that there are no more than MaxMembers members elected via phragmen.
const_assert!(DesiredMembers::get() <= CouncilMaxMembers::get());

impl pallet_elections_phragmen::Config for Runtime {
	type CandidacyBond = CandidacyBond;
	type ChangeMembers = Council;
	type Currency = Balances;
	type CurrencyToVote = sp_staking::currency_to_vote::U128CurrencyToVote;
	type DesiredMembers = DesiredMembers;
	type DesiredRunnersUp = DesiredRunnersUp;
	type RuntimeEvent = RuntimeEvent;
	type InitializeMembers = Council;
	type KickedMember = Treasury;
	type LoserCandidate = Treasury;
	type PalletId = PhragmenElectionPalletId;
	type TermDuration = TermDuration;
	type VotingBondBase = VotingBondBase;
	type VotingBondFactor = VotingBondFactor;
	type MaxCandidates = MaxCandidates;
	type MaxVoters = MaxVoters;
	type MaxVotesPerVoter = MaxVotesPerVoter;
	type WeightInfo = pallet_elections_phragmen::weights::SubstrateWeight<Runtime>;
}

parameter_types! {
	pub const LaunchPeriod: BlockNumber = 7 * DAYS;
	pub const VotingPeriod: BlockNumber = 7 * DAYS;
	pub const FastTrackVotingPeriod: BlockNumber = 3 * HOURS;
	pub MinimumDeposit: Balance = 100 * BNCS;
	pub const EnactmentPeriod: BlockNumber = 2 * DAYS;
	pub const CooloffPeriod: BlockNumber = 7 * DAYS;
	pub const InstantAllowed: bool = true;
	pub const MaxVotes: u32 = 100;
	pub const MaxProposals: u32 = 100;
}

impl pallet_democracy::Config for Runtime {
	type BlacklistOrigin = EnsureRoot<AccountId>;
	// To cancel a proposal before it has been passed, the technical committee must be unanimous or
	// Root must agree.
	type CancelProposalOrigin = EitherOfDiverse<
		EnsureRoot<AccountId>,
		pallet_collective::EnsureProportionAtLeast<AccountId, TechnicalCollective, 1, 1>,
	>;
	// To cancel a proposal which has been passed, 2/3 of the council must agree to it.
	type CancellationOrigin =
		pallet_collective::EnsureProportionAtLeast<AccountId, CouncilCollective, 2, 3>;
	type CooloffPeriod = CooloffPeriod;
	type Currency = Balances;
	type EnactmentPeriod = EnactmentPeriod;
	type RuntimeEvent = RuntimeEvent;
	/// A unanimous council can have the next scheduled referendum be a straight default-carries
	/// (NTB) vote.
	type ExternalDefaultOrigin =
		pallet_collective::EnsureProportionAtLeast<AccountId, CouncilCollective, 1, 1>;
	/// A super-majority can have the next scheduled referendum be a straight majority-carries vote.
	type ExternalMajorityOrigin =
		pallet_collective::EnsureProportionAtLeast<AccountId, CouncilCollective, 3, 4>;
	/// A straight majority of the council can decide what their next motion is.
	type ExternalOrigin =
		pallet_collective::EnsureProportionAtLeast<AccountId, CouncilCollective, 1, 2>;
	/// Two thirds of the technical committee can have an ExternalMajority/ExternalDefault vote
	/// be tabled immediately and with a shorter voting/enactment period.
	type FastTrackOrigin =
		pallet_collective::EnsureProportionAtLeast<AccountId, TechnicalCollective, 2, 3>;
	type FastTrackVotingPeriod = FastTrackVotingPeriod;
	type InstantAllowed = InstantAllowed;
	type InstantOrigin =
		pallet_collective::EnsureProportionAtLeast<AccountId, TechnicalCollective, 1, 1>;
	type LaunchPeriod = LaunchPeriod;
	type MaxProposals = MaxProposals;
	type MaxVotes = MaxVotes;
	type MinimumDeposit = MinimumDeposit;
	type PalletsOrigin = OriginCaller;
	type Scheduler = Scheduler;
	type Slash = Treasury;
	// Any single technical committee member may veto a coming council proposal, however they can
	// only do it once and it lasts only for the cool-off period.
	type VetoOrigin = pallet_collective::EnsureMember<AccountId, TechnicalCollective>;
	type VoteLockingPeriod = EnactmentPeriod; // Same as EnactmentPeriod
	type VotingPeriod = VotingPeriod;
	type WeightInfo = pallet_democracy::weights::SubstrateWeight<Runtime>;
	type Preimages = Preimage;
	type MaxDeposits = ConstU32<100>;
	type MaxBlacklisted = ConstU32<100>;
	type SubmitOrigin = EnsureSigned<AccountId>;
}

parameter_types! {
	pub const ProposalBond: Permill = Permill::from_percent(5);
	pub ProposalBondMinimum: Balance = 100 * BNCS;
	pub ProposalBondMaximum: Balance = 500 * BNCS;
	pub const SpendPeriod: BlockNumber = 6 * DAYS;
	pub const Burn: Permill = Permill::from_perthousand(0);
	pub TipReportDepositBase: Balance = 1 * BNCS;
	pub DataDepositPerByte: Balance = 10 * cent::<Runtime>(NativeCurrencyId::get());
	pub const MaximumReasonLength: u32 = 16384;
	pub const PayoutSpendPeriod: BlockNumber = 30 * DAYS;
	pub const BountyCuratorDeposit: Permill = Permill::from_percent(50);
	pub const MaxApprovals: u32 = 100;

	pub const MaxBalance: Balance = 800_000 * BNCS;
}

type ApproveOrigin = EitherOfDiverse<
	EnsureRoot<AccountId>,
	pallet_collective::EnsureProportionAtLeast<AccountId, CouncilCollective, 3, 5>,
>;

impl pallet_treasury::Config for Runtime {
	type ApproveOrigin = ApproveOrigin;
	type SpendOrigin = EitherOf<EnsureRootWithSuccess<AccountId, MaxBalance>, Spender>;
	type Burn = Burn;
	type BurnDestination = ();
	type Currency = Balances;
	type RuntimeEvent = RuntimeEvent;
	type MaxApprovals = MaxApprovals;
	type AssetKind = ();
	type Beneficiary = AccountId;
	type BeneficiaryLookup = IdentityLookup<Self::Beneficiary>;
	type Paymaster = PayFromAccount<Balances, BifrostFeeAccount>;
	type BalanceConverter = UnityAssetBalanceConversion;
	type PayoutPeriod = PayoutSpendPeriod;
	#[cfg(feature = "runtime-benchmarks")]
	type BenchmarkHelper = ();
	type OnSlash = Treasury;
	type PalletId = TreasuryPalletId;
	type ProposalBond = ProposalBond;
	type ProposalBondMinimum = ProposalBondMinimum;
	type ProposalBondMaximum = ProposalBondMaximum;
	type RejectOrigin = MoreThanHalfCouncil;
	type SpendFunds = ();
	type SpendPeriod = SpendPeriod;
	type WeightInfo = pallet_treasury::weights::SubstrateWeight<Runtime>;
}

impl pallet_transaction_payment::Config for Runtime {
	type FeeMultiplierUpdate = SlowAdjustingFeeUpdate<Self>;
	type LengthToFee = ConstantMultiplier<Balance, TransactionByteFee>;
	type OnChargeTransaction = FlexibleFee;
	type OperationalFeeMultiplier = ConstU8<5>;
	type WeightToFee = WeightToFee;
	type RuntimeEvent = RuntimeEvent;
}

/// Calls that can bypass the tx-pause pallet.
/// We always allow system calls and timestamp since it is required for block production
pub struct TxPauseWhitelistedCalls;
impl Contains<pallet_tx_pause::RuntimeCallNameOf<Runtime>> for TxPauseWhitelistedCalls {
	fn contains(full_name: &pallet_tx_pause::RuntimeCallNameOf<Runtime>) -> bool {
		matches!(full_name.0.as_slice(), b"System" | b"Timestamp" | b"TxPause")
	}
}

impl pallet_tx_pause::Config for Runtime {
	type RuntimeEvent = RuntimeEvent;
	type RuntimeCall = RuntimeCall;
	type PauseOrigin = TechAdminOrCouncil;
	type UnpauseOrigin = TechAdminOrCouncil;
	type WhitelistedCalls = TxPauseWhitelistedCalls;
	type MaxNameLen = ConstU32<256>;
	type WeightInfo = pallet_tx_pause::weights::SubstrateWeight<Runtime>;
}

impl<LocalCall> frame_system::offchain::CreateSignedTransaction<LocalCall> for Runtime
where
	RuntimeCall: From<LocalCall>,
{
	fn create_transaction<C: frame_system::offchain::AppCrypto<Self::Public, Self::Signature>>(
		call: RuntimeCall,
		public: <Signature as sp_runtime::traits::Verify>::Signer,
		account: AccountId,
		nonce: Nonce,
	) -> Option<(
		RuntimeCall,
		<UncheckedExtrinsic as sp_runtime::traits::Extrinsic>::SignaturePayload,
	)> {
		// take the biggest period possible.
		let period =
			BlockHashCount::get().checked_next_power_of_two().map(|c| c / 2).unwrap_or(2) as u64;
		let current_block = System::block_number()
			.saturated_into::<u64>()
			// The `System::block_number` is initialized with `n+1`,
			// so the actual block number is `n`.
			.saturating_sub(1);
		let tip = 0;
		let extra: SignedExtra = (
			frame_system::CheckNonZeroSender::<Runtime>::new(),
			frame_system::CheckSpecVersion::<Runtime>::new(),
			frame_system::CheckTxVersion::<Runtime>::new(),
			frame_system::CheckGenesis::<Runtime>::new(),
			frame_system::CheckEra::<Runtime>::from(generic::Era::mortal(period, current_block)),
			frame_system::CheckNonce::<Runtime>::from(nonce),
			frame_system::CheckWeight::<Runtime>::new(),
			pallet_transaction_payment::ChargeTransactionPayment::<Runtime>::from(tip),
<<<<<<< HEAD
			frame_metadata_hash_extension::CheckMetadataHash::<Runtime>::new(true),
=======
			frame_metadata_hash_extension::CheckMetadataHash::<Runtime>::new(false),
>>>>>>> b60ba06f
		);
		let raw_payload = SignedPayload::new(call, extra)
			.map_err(|e| {
				log::warn!("Unable to create signed payload: {:?}", e);
			})
			.ok()?;
		let signature = raw_payload.using_encoded(|payload| C::sign(payload, public))?;
		let address = AccountIdLookup::unlookup(account);
		let (call, extra, _) = raw_payload.deconstruct();
		Some((call, (address, signature, extra)))
	}
}

impl frame_system::offchain::SigningTypes for Runtime {
	type Public = <Signature as sp_runtime::traits::Verify>::Signer;
	type Signature = Signature;
}

impl<C> frame_system::offchain::SendTransactionTypes<C> for Runtime
where
	RuntimeCall: From<C>,
{
	type OverarchingCall = RuntimeCall;
	type Extrinsic = UncheckedExtrinsic;
}

// culumus runtime start
parameter_types! {
	pub const ReservedXcmpWeight: Weight = MAXIMUM_BLOCK_WEIGHT.saturating_div(4);
	pub const ReservedDmpWeight: Weight = MAXIMUM_BLOCK_WEIGHT.saturating_div(4);
	pub const RelayOrigin: AggregateMessageOrigin = AggregateMessageOrigin::Parent;
}

impl cumulus_pallet_parachain_system::Config for Runtime {
	type DmpQueue = frame_support::traits::EnqueueWithOrigin<MessageQueue, RelayOrigin>;
	type RuntimeEvent = RuntimeEvent;
	type OnSystemEvent = ();
	type OutboundXcmpMessageSource = XcmpQueue;
	type ReservedDmpWeight = ReservedDmpWeight;
	type ReservedXcmpWeight = ReservedXcmpWeight;
	type SelfParaId = parachain_info::Pallet<Runtime>;
	type XcmpMessageHandler = XcmpQueue;
	type CheckAssociatedRelayNumber = RelayNumberStrictlyIncreases;
	type ConsensusHook = cumulus_pallet_parachain_system::ExpectParentIncluded;
	type WeightInfo = cumulus_pallet_parachain_system::weights::SubstrateWeight<Runtime>;
}

impl parachain_info::Config for Runtime {}

impl cumulus_pallet_aura_ext::Config for Runtime {}

parameter_types! {
	/// Minimum round length is 2 minutes (10 * 12 second block times)
	pub const MinBlocksPerRound: u32 = 10;
	/// Rounds before the collator leaving the candidates request can be executed
	pub const LeaveCandidatesDelay: u32 = 84;
	/// Rounds before the candidate bond increase/decrease can be executed
	pub const CandidateBondLessDelay: u32 = 84;
	/// Rounds before the delegator exit can be executed
	pub const LeaveDelegatorsDelay: u32 = 84;
	/// Rounds before the delegator revocation can be executed
	pub const RevokeDelegationDelay: u32 = 84;
	/// Rounds before the delegator bond increase/decrease can be executed
	pub const DelegationBondLessDelay: u32 = 84;
	/// Rounds before the reward is paid
	pub const RewardPaymentDelay: u32 = 2;
	/// Minimum collators selected per round, default at genesis and minimum forever after
	pub const MinSelectedCandidates: u32 = prod_or_fast!(16,6);
	/// Maximum top delegations per candidate
	pub const MaxTopDelegationsPerCandidate: u32 = 300;
	/// Maximum bottom delegations per candidate
	pub const MaxBottomDelegationsPerCandidate: u32 = 50;
	/// Maximum delegations per delegator
	pub const MaxDelegationsPerDelegator: u32 = 100;
	/// Minimum stake required to become a collator
	pub MinCollatorStk: u128 = 5000 * BNCS;
	/// Minimum stake required to be reserved to be a candidate
	pub MinCandidateStk: u128 = 5000 * BNCS;
	/// Minimum stake required to be reserved to be a delegator
	pub MinDelegatorStk: u128 = 50 * BNCS;
	pub AllowInflation: bool = false;
	pub ToMigrateInvulnables: Vec<AccountId> = prod_or_fast!(vec![
		hex!["8cf80f0bafcd0a3d80ca61cb688e4400e275b39d3411b4299b47e712e9dab809"].into(),
		hex!["40ac4effe39181731a8feb8a8ee0780e177bdd0d752b09c8fd71047e67189022"].into(),
		hex!["624d6a004c72a1abcf93131e185515ebe1410e43a301fe1f25d20d8da345376e"].into(),
		hex!["985d2738e512909c81289e6055e60a6824818964535ecfbf10e4d69017084756"].into(),
	],vec![
		hex!["d43593c715fdd31c61141abd04a99fd6822c8558854ccde39a5684e7a56da27d"].into(),
		hex!["8eaf04151687736326c9fea17e25fc5287613693c912909cb226aa4794f26a48"].into(),
	]);
	pub PaymentInRound: u128 = 180 * BNCS;
	pub InitSeedStk: u128 = 5000 * BNCS;
}
impl bifrost_parachain_staking::Config for Runtime {
	type RuntimeEvent = RuntimeEvent;
	type Currency = Balances;
	type MonetaryGovernanceOrigin = TechAdminOrCouncil;
	type MinBlocksPerRound = MinBlocksPerRound;
	type LeaveCandidatesDelay = LeaveCandidatesDelay;
	type CandidateBondLessDelay = CandidateBondLessDelay;
	type LeaveDelegatorsDelay = LeaveDelegatorsDelay;
	type RevokeDelegationDelay = RevokeDelegationDelay;
	type DelegationBondLessDelay = DelegationBondLessDelay;
	type RewardPaymentDelay = RewardPaymentDelay;
	type MinSelectedCandidates = MinSelectedCandidates;
	type MaxTopDelegationsPerCandidate = MaxTopDelegationsPerCandidate;
	type MaxBottomDelegationsPerCandidate = MaxBottomDelegationsPerCandidate;
	type MaxDelegationsPerDelegator = MaxDelegationsPerDelegator;
	type MinCollatorStk = MinCollatorStk;
	type MinCandidateStk = MinCandidateStk;
	type MinDelegation = MinDelegatorStk;
	type MinDelegatorStk = MinDelegatorStk;
	type AllowInflation = AllowInflation;
	type PaymentInRound = PaymentInRound;
	type ToMigrateInvulnables = ToMigrateInvulnables;
	type PalletId = ParachainStakingPalletId;
	type InitSeedStk = InitSeedStk;
	type OnCollatorPayout = ();
	type OnNewRound = ();
	type WeightInfo = bifrost_parachain_staking::weights::SubstrateWeight<Runtime>;
}

parameter_types! {
	pub const Period: u32 = 6 * HOURS;
	pub const Offset: u32 = 0;
}

impl pallet_session::Config for Runtime {
	type RuntimeEvent = RuntimeEvent;
	type Keys = SessionKeys;
	type NextSessionRotation = ParachainStaking;
	// Essentially just Aura, but lets be pedantic.
	type SessionHandler = <SessionKeys as sp_runtime::traits::OpaqueKeys>::KeyTypeIdProviders;
	type SessionManager = ParachainStaking;
	type ShouldEndSession = ParachainStaking;
	type ValidatorId = <Self as frame_system::Config>::AccountId;
	// we don't have stash and controller, thus we don't need the convert as well.
	type ValidatorIdOf = ConvertInto;
	type WeightInfo = pallet_session::weights::SubstrateWeight<Runtime>;
}

impl pallet_authorship::Config for Runtime {
	type EventHandler = ParachainStaking;
	type FindAuthor = pallet_session::FindAccountFromAuthorIndex<Self, Aura>;
}

impl pallet_aura::Config for Runtime {
	type AuthorityId = AuraId;
	type DisabledValidators = ();
	type MaxAuthorities = ConstU32<100_000>;
	type AllowMultipleBlocksPerSlot = ConstBool<false>;
	type SlotDuration = ConstU64<SLOT_DURATION>;
}

// culumus runtime end
parameter_types! {
	pub UnvestedFundsAllowedWithdrawReasons: WithdrawReasons =
		WithdrawReasons::except(WithdrawReasons::TRANSFER | WithdrawReasons::RESERVE);
}

impl bifrost_vesting::Config for Runtime {
	type BlockNumberToBalance = ConvertInto;
	type Currency = Balances;
	type RuntimeEvent = RuntimeEvent;
	type MinVestedTransfer = ExistentialDeposit;
	type WeightInfo = weights::bifrost_vesting::BifrostWeight<Runtime>;
	type UnvestedFundsAllowedWithdrawReasons = UnvestedFundsAllowedWithdrawReasons;
	const MAX_VESTING_SCHEDULES: u32 = 28;
}

// Bifrost modules start

parameter_types! {
	pub MaxFeeCurrencyOrderListLen: u32 = 50;
}

impl bifrost_flexible_fee::Config for Runtime {
	type DexOperator = ZenlinkProtocol;
	type RuntimeEvent = RuntimeEvent;
	type MultiCurrency = Currencies;
	type TreasuryAccount = BifrostTreasuryAccount;
	type MaxFeeCurrencyOrderListLen = MaxFeeCurrencyOrderListLen;
	type WeightInfo = weights::bifrost_flexible_fee::BifrostWeight<Runtime>;
	type ParachainId = ParachainInfo;
	type ControlOrigin = TechAdminOrCouncil;
	type XcmWeightAndFeeHandler = XcmInterface;
	type MinAssetHubExecutionFee = ConstU128<{ 3 * DOLLARS }>;
	type MinRelaychainExecutionFee = ConstU128<{ 3 * DOLLARS }>;
	type RelaychainCurrencyId = RelayCurrencyId;
	type XcmRouter = XcmRouter;
	type PalletId = FlexibleFeePalletId;
	type OraclePriceProvider = Prices;
}

parameter_types! {
	pub BifrostParachainAccountId20: [u8; 20] = cumulus_primitives_core::ParaId::from(ParachainInfo::get()).into_account_truncating();
}

pub fn create_x2_multilocation(index: u16, currency_id: CurrencyId) -> xcm::v3::Location {
	match currency_id {
		// AccountKey20 format of Bifrost sibling para account
		CurrencyId::Token(TokenSymbol::MOVR) => xcm::v3::Location::new(
			1,
			xcm::v3::Junctions::X2(
<<<<<<< HEAD
				xcm::v3::Junction::Parachain(parachains::moonriver::ID.into()),
=======
				xcm::v3::Junction::Parachain(MoonriverChainId::get()),
>>>>>>> b60ba06f
				xcm::v3::Junction::AccountKey20 {
					network: None,
					key: Slp::derivative_account_id_20(
						polkadot_parachain_primitives::primitives::Sibling::from(
							ParachainInfo::get(),
						)
						.into_account_truncating(),
						index,
					)
					.into(),
				},
			),
		),
		// Only relay chain use the Bifrost para account with "para"
		CurrencyId::Token(TokenSymbol::KSM) => xcm::v3::Location::new(
			1,
			xcm::v3::Junctions::X1(xcm::v3::Junction::AccountId32 {
				network: None,
				id: Utility::derivative_account_id(
					ParachainInfo::get().into_account_truncating(),
					index,
				)
				.into(),
			}),
		),
		// Bifrost Kusama Native token
		CurrencyId::Native(TokenSymbol::BNC) => xcm::v3::Location::new(
			0,
			xcm::v3::Junctions::X1(xcm::v3::Junction::AccountId32 {
				network: None,
				id: Utility::derivative_account_id(
					polkadot_parachain_primitives::primitives::Sibling::from(ParachainInfo::get())
						.into_account_truncating(),
					index,
				)
				.into(),
			}),
		),
		// Other sibling chains use the Bifrost para account with "sibl"
		_ => {
			// get parachain id
			if let Some(location) =
				CurrencyIdConvert::<ParachainInfo, Runtime>::convert(currency_id)
			{
				if let Some(Parachain(para_id)) = location.interior().first() {
					xcm::v3::Location::new(
						1,
						xcm::v3::Junctions::X2(
							xcm::v3::Junction::Parachain(*para_id),
							xcm::v3::Junction::AccountId32 {
								network: None,
								id: Utility::derivative_account_id(
									polkadot_parachain_primitives::primitives::Sibling::from(
										ParachainInfo::get(),
									)
									.into_account_truncating(),
									index,
								)
								.into(),
							},
						),
					)
				} else {
					xcm::v3::Location::default()
				}
			} else {
				xcm::v3::Location::default()
			}
		},
	}
}

pub struct SubAccountIndexMultiLocationConvertor;
impl Convert<(u16, CurrencyId), MultiLocation> for SubAccountIndexMultiLocationConvertor {
	fn convert((sub_account_index, currency_id): (u16, CurrencyId)) -> MultiLocation {
		create_x2_multilocation(sub_account_index, currency_id)
	}
}

parameter_types! {
	pub MinContribution: Balance = dollar::<Runtime>(RelayCurrencyId::get()) / 10;
	pub const RemoveKeysLimit: u32 = 500;
	pub const VSBondValidPeriod: BlockNumber = 30 * DAYS;
	pub const ReleaseCycle: BlockNumber = 1 * DAYS;
	pub const LeasePeriod: BlockNumber = KUSAMA_LEASE_PERIOD;
	pub const ReleaseRatio: Percent = Percent::from_percent(50);
	pub const SlotLength: BlockNumber = 8u32 as BlockNumber;
	pub ConfirmMuitiSigAccount: AccountId = hex!["e4da05f08e89bf6c43260d96f26fffcfc7deae5b465da08669a9d008e64c2c63"].into();
	pub const SalpLockId: LockIdentifier = *b"salplock";
	pub const BatchLimit: u32 = 50;
}

impl bifrost_salp::Config for Runtime {
	type RuntimeEvent = RuntimeEvent;
	type RuntimeOrigin = RuntimeOrigin;
	type RuntimeCall = RuntimeCall;
	type LeasePeriod = LeasePeriod;
	type MinContribution = MinContribution;
	type MultiCurrency = Currencies;
	type PalletId = BifrostCrowdloanId;
	type RelayChainToken = RelayCurrencyId;
	type ReleaseCycle = ReleaseCycle;
	type ReleaseRatio = ReleaseRatio;
	type RemoveKeysLimit = RemoveKeysLimit;
	type SlotLength = SlotLength;
	type VSBondValidPeriod = VSBondValidPeriod;
	type WeightInfo = weights::bifrost_salp::BifrostWeight<Runtime>;
	type EnsureConfirmAsGovernance = EitherOfDiverse<TechAdminOrCouncil, SALPAdmin>;
	type TreasuryAccount = BifrostTreasuryAccount;
	type BuybackPalletId = BuybackPalletId;
	type CurrencyIdConversion = AssetIdMaps<Runtime>;
	type CurrencyIdRegister = AssetIdMaps<Runtime>;
	type StablePool = StablePool;
	type VtokenMinting = VtokenMinting;
}

parameter_types! {
	pub const MaximumOrderInTrade: u32 = 1_000;
	pub const MinimumSupply: Balance = 0;
}

impl bifrost_token_issuer::Config for Runtime {
	type RuntimeEvent = RuntimeEvent;
	type MultiCurrency = Currencies;
	type ControlOrigin = TechAdminOrCouncil;
	type WeightInfo = weights::bifrost_token_issuer::BifrostWeight<Runtime>;
	type MaxLengthLimit = MaxLengthLimit;
}

impl bifrost_asset_registry::Config for Runtime {
	type RuntimeEvent = RuntimeEvent;
	type Currency = Balances;
	type RegisterOrigin = EitherOfDiverse<MoreThanHalfCouncil, TechAdmin>;
	type WeightInfo = weights::bifrost_asset_registry::BifrostWeight<Runtime>;
}

parameter_types! {
	pub const MaxTypeEntryPerBlock: u32 = 10;
	pub const MaxRefundPerBlock: u32 = 10;
	pub const MaxLengthLimit: u32 = 500;
}

pub struct SubstrateResponseManager;
impl QueryResponseManager<QueryId, Location, BlockNumber, RuntimeCall>
	for SubstrateResponseManager
{
	fn get_query_response_record(query_id: QueryId) -> bool {
		if let Some(QueryStatus::Ready { .. }) = PolkadotXcm::query(query_id) {
			true
		} else {
			false
		}
	}

	fn create_query_record(
		responder: Location,
		call_back: Option<RuntimeCall>,
		timeout: BlockNumber,
	) -> u64 {
		// for xcm v3 version see the following
		// PolkadotXcm::new_query(responder, timeout, Here)
		if let Some(call_back) = call_back {
			PolkadotXcm::new_notify_query(responder.clone(), call_back, timeout, Here)
		} else {
			PolkadotXcm::new_query(responder, timeout, Here)
		}
	}

	fn remove_query_record(query_id: QueryId) -> bool {
		// Temporarily banned. Querries from pallet_xcm cannot be removed unless it is in ready
		// status. And we are not allowed to mannually change query status.
		// So in the manual mode, it is not possible to remove the query at all.
		// PolkadotXcm::take_response(query_id).is_some()

		PolkadotXcm::take_response(query_id);
		true
	}
}

impl bifrost_slp::Config for Runtime {
	type RuntimeEvent = RuntimeEvent;
	type RuntimeOrigin = RuntimeOrigin;
	type RuntimeCall = RuntimeCall;
	type MultiCurrency = Currencies;
	type ControlOrigin = EitherOfDiverse<TechAdminOrCouncil, LiquidStaking>;
	type WeightInfo = weights::bifrost_slp::BifrostWeight<Runtime>;
	type VtokenMinting = VtokenMinting;
	type AccountConverter = SubAccountIndexMultiLocationConvertor;
	type ParachainId = ParachainInfo;
	type SubstrateResponseManager = SubstrateResponseManager;
	type MaxTypeEntryPerBlock = MaxTypeEntryPerBlock;
	type MaxRefundPerBlock = MaxRefundPerBlock;
	type ParachainStaking = ParachainStaking;
	type XcmTransfer = XTokens;
	type MaxLengthLimit = MaxLengthLimit;
	type XcmWeightAndFeeHandler = XcmInterface;
	type ChannelCommission = ChannelCommission;
	type StablePoolHandler = StablePool;
	type AssetIdMaps = AssetIdMaps<Runtime>;
	type TreasuryAccount = BifrostTreasuryAccount;
}

impl bifrost_vstoken_conversion::Config for Runtime {
	type RuntimeEvent = RuntimeEvent;
	type MultiCurrency = Currencies;
	type RelayCurrencyId = RelayCurrencyId;
	type TreasuryAccount = BifrostTreasuryAccount;
	type ControlOrigin = CoreAdminOrCouncil;
	type VsbondAccount = BifrostVsbondAccount;
	type CurrencyIdConversion = AssetIdMaps<Runtime>;
	type WeightInfo = weights::bifrost_vstoken_conversion::BifrostWeight<Runtime>;
}

parameter_types! {
	pub const WhitelistMaximumLimit: u32 = 10;
}

impl bifrost_farming::Config for Runtime {
	type RuntimeEvent = RuntimeEvent;
	type MultiCurrency = Currencies;
	type CurrencyId = CurrencyId;
	type ControlOrigin = TechAdminOrCouncil;
	type TreasuryAccount = BifrostTreasuryAccount;
	type Keeper = FarmingKeeperPalletId;
	type RewardIssuer = FarmingRewardIssuerPalletId;
	type WeightInfo = weights::bifrost_farming::BifrostWeight<Runtime>;
	type FarmingBoost = FarmingBoostPalletId;
	type BbBNC = ();
	type BlockNumberToBalance = ConvertInto;
	type WhitelistMaximumLimit = WhitelistMaximumLimit;
	type GaugeRewardIssuer = FarmingGaugeRewardIssuerPalletId;
}

parameter_types! {
	pub const BlocksPerRound: u32 = prod_or_fast!(1500, 50);
	pub const MaxTokenLen: u32 = 500;
	pub const MaxFarmingPoolIdLen: u32 = 100;
}

impl bifrost_system_staking::Config for Runtime {
	type RuntimeEvent = RuntimeEvent;
	type MultiCurrency = Currencies;
	type EnsureConfirmAsGovernance = CoreAdminOrCouncil;
	type WeightInfo = weights::bifrost_system_staking::BifrostWeight<Runtime>;
	type FarmingInfo = Farming;
	type VtokenMintingInterface = VtokenMinting;
	type TreasuryAccount = BifrostTreasuryAccount;
	type PalletId = SystemStakingPalletId;
	type BlocksPerRound = BlocksPerRound;
	type MaxTokenLen = MaxTokenLen;
	type MaxFarmingPoolIdLen = MaxFarmingPoolIdLen;
}

impl bifrost_fee_share::Config for Runtime {
	type RuntimeEvent = RuntimeEvent;
	type MultiCurrency = Currencies;
	type ControlOrigin = CoreAdminOrCouncil;
	type WeightInfo = weights::bifrost_fee_share::BifrostWeight<Runtime>;
	type FeeSharePalletId = FeeSharePalletId;
	type OraclePriceProvider = Prices;
}

impl bifrost_cross_in_out::Config for Runtime {
	type RuntimeEvent = RuntimeEvent;
	type MultiCurrency = Currencies;
	type ControlOrigin = TechAdminOrCouncil;
	type EntrancePalletId = SlpEntrancePalletId;
	type WeightInfo = weights::bifrost_cross_in_out::BifrostWeight<Runtime>;
	type MaxLengthLimit = MaxLengthLimit;
}

parameter_types! {
	pub const QueryTimeout: BlockNumber = 100;
	pub const ReferendumCheckInterval: BlockNumber = 300;
}

pub struct DerivativeAccountTokenFilter;
impl Contains<CurrencyId> for DerivativeAccountTokenFilter {
	fn contains(token: &CurrencyId) -> bool {
		*token == RelayCurrencyId::get()
	}
}

impl bifrost_vtoken_voting::Config for Runtime {
	type RuntimeEvent = RuntimeEvent;
	type RuntimeOrigin = RuntimeOrigin;
	type RuntimeCall = RuntimeCall;
	type MultiCurrency = Currencies;
	type ControlOrigin = EitherOfDiverse<CoreAdmin, MoreThanHalfCouncil>;
	type ResponseOrigin = EnsureResponse<Everything>;
	type XcmDestWeightAndFee = XcmInterface;
	type DerivativeAccount = DerivativeAccountProvider<Runtime, DerivativeAccountTokenFilter>;
	type RelaychainBlockNumberProvider = RelaychainDataProvider<Runtime>;
	type VTokenSupplyProvider = VtokenMinting;
	type ParachainId = ParachainInfo;
	type MaxVotes = ConstU32<256>;
	type QueryTimeout = QueryTimeout;
	type ReferendumCheckInterval = ReferendumCheckInterval;
	type WeightInfo = weights::bifrost_vtoken_voting::BifrostWeight<Runtime>;
	type PalletsOrigin = OriginCaller;
}

// Bifrost modules end

// zenlink runtime start

parameter_types! {
	pub const StringLimit: u32 = 50;
}

impl zenlink_stable_amm::Config for Runtime {
	type RuntimeEvent = RuntimeEvent;
	type CurrencyId = CurrencyId;
	type MultiCurrency = Currencies;
	type PoolId = u32;
	type TimeProvider = Timestamp;
	type EnsurePoolAsset = StableAmmVerifyPoolAsset;
	type LpGenerate = PoolLpGenerate;
	type PoolCurrencySymbolLimit = StringLimit;
	type PalletId = StableAmmPalletId;
	type WeightInfo = ();
}

impl zenlink_swap_router::Config for Runtime {
	type RuntimeEvent = RuntimeEvent;
	type StablePoolId = u32;
	type Balance = u128;
	type StableCurrencyId = CurrencyId;
	type NormalCurrencyId = ZenlinkAssetId;
	type NormalAmm = ZenlinkProtocol;
	type StableAMM = ZenlinkStableAMM;
	type WeightInfo = zenlink_swap_router::weights::SubstrateWeight<Runtime>;
}

impl merkle_distributor::Config for Runtime {
	type RuntimeEvent = RuntimeEvent;
	type CurrencyId = CurrencyId;
	type MultiCurrency = Currencies;
	type Balance = Balance;
	type MerkleDistributorId = u32;
	type PalletId = MerkleDirtributorPalletId;
	type StringLimit = StringLimit;
	type WeightInfo = ();
}

pub struct StableAmmVerifyPoolAsset;

impl ValidateCurrency<CurrencyId> for StableAmmVerifyPoolAsset {
	fn validate_pooled_currency(_currencies: &[CurrencyId]) -> bool {
		true
	}

	fn validate_pool_lp_currency(_currency_id: CurrencyId) -> bool {
		if Currencies::total_issuance(_currency_id) > 0 {
			return false;
		}
		true
	}
}

pub struct PoolLpGenerate;

impl StablePoolLpCurrencyIdGenerate<CurrencyId, PoolId> for PoolLpGenerate {
	fn generate_by_pool_id(pool_id: PoolId) -> CurrencyId {
		CurrencyId::StableLpToken(pool_id)
	}
}

parameter_types! {
	pub const ZenlinkPalletId: PalletId = PalletId(*b"/zenlink");
	pub const GetExchangeFee: (u32, u32) = (3, 1000);   // 0.3%
}

impl zenlink_protocol::Config for Runtime {
	type RuntimeEvent = RuntimeEvent;
	type MultiAssetsHandler = MultiAssets;
	type PalletId = ZenlinkPalletId;
	type SelfParaId = SelfParaId;
	type TargetChains = ();
	type WeightInfo = ();
	type AssetId = ZenlinkAssetId;
	type LpGenerate = PairLpGenerate<Self>;
}

type MultiAssets = ZenlinkMultiAssets<ZenlinkProtocol, Balances, LocalAssetAdaptor<Currencies>>;

pub struct OnRedeemSuccess;
impl bifrost_vtoken_minting::OnRedeemSuccess<AccountId, CurrencyId, Balance> for OnRedeemSuccess {
	fn on_redeem_success(token_id: CurrencyId, to: AccountId, token_amount: Balance) -> Weight {
		SystemStaking::on_redeem_success(token_id, to, token_amount)
	}

	fn on_redeemed(
		address: AccountId,
		token_id: CurrencyId,
		token_amount: Balance,
		vtoken_amount: Balance,
		fee: Balance,
	) -> Weight {
		SystemStaking::on_redeemed(address, token_id, token_amount, vtoken_amount, fee)
	}
}

parameter_types! {
	pub const MaximumUnlockIdOfUser: u32 = 10;
	pub const MaximumUnlockIdOfTimeUnit: u32 = 50;
	pub BifrostFeeAccount: AccountId = TreasuryPalletId::get().into_account_truncating();
}

impl bifrost_vtoken_minting::Config for Runtime {
	type RuntimeEvent = RuntimeEvent;
	type MultiCurrency = Currencies;
	type ControlOrigin = TechAdminOrCouncil;
	type MaximumUnlockIdOfUser = MaximumUnlockIdOfUser;
	type MaximumUnlockIdOfTimeUnit = MaximumUnlockIdOfTimeUnit;
	type EntranceAccount = SlpEntrancePalletId;
	type ExitAccount = SlpExitPalletId;
	type FeeAccount = BifrostFeeAccount;
	type RedeemFeeAccount = BifrostFeeAccount;
	type BifrostSlpx = Slpx;
	type WeightInfo = weights::bifrost_vtoken_minting::BifrostWeight<Runtime>;
	type OnRedeemSuccess = OnRedeemSuccess;
	type RelayChainToken = RelayCurrencyId;
	type XcmTransfer = XTokens;
	type MoonbeamChainId = MoonriverChainId;
	type ChannelCommission = ChannelCommission;
	type MaxLockRecords = ConstU32<100>;
	type IncentivePoolAccount = IncentivePoolAccount;
<<<<<<< HEAD
	type VeMinting = ();
	type AssetIdMaps = AssetIdMaps<Runtime>;
=======
	type BbBNC = ();
>>>>>>> b60ba06f
}

impl bifrost_slpx::Config for Runtime {
	type RuntimeEvent = RuntimeEvent;
	type RuntimeOrigin = RuntimeOrigin;
	type ControlOrigin = TechAdminOrCouncil;
	type MultiCurrency = Currencies;
	type VtokenMintingInterface = VtokenMinting;
	type XcmTransfer = XTokens;
	type XcmSender = XcmRouter;
	type CurrencyIdConvert = AssetIdMaps<Runtime>;
	type TreasuryAccount = BifrostTreasuryAccount;
	type ParachainId = ParachainInfo;
	type WeightInfo = weights::bifrost_slpx::BifrostWeight<Runtime>;
	type MaxOrderSize = ConstU32<500>;
}

pub struct EnsurePoolAssetId;
impl bifrost_stable_asset::traits::ValidateAssetId<CurrencyId> for EnsurePoolAssetId {
	fn validate(_: CurrencyId) -> bool {
		true
	}
}

/// Configure the pallet bifrost_stable_asset in pallets/bifrost_stable_asset.
impl bifrost_stable_asset::Config for Runtime {
	type RuntimeEvent = RuntimeEvent;
	type AssetId = CurrencyId;
	type Balance = Balance;
	type Assets = Currencies;
	type PalletId = StableAssetPalletId;
	type AtLeast64BitUnsigned = u128;
	type FeePrecision = ConstU128<10_000_000_000>;
	type APrecision = ConstU128<100>;
	type PoolAssetLimit = ConstU32<5>;
	type SwapExactOverAmount = ConstU128<100>;
	type WeightInfo = ();
	type ListingOrigin = TechAdminOrCouncil;
	type EnsurePoolAssetId = EnsurePoolAssetId;
}

impl bifrost_stable_pool::Config for Runtime {
	type WeightInfo = weights::bifrost_stable_pool::BifrostWeight<Runtime>;
	type ControlOrigin = TechAdminOrCouncil;
	type CurrencyId = CurrencyId;
	type MultiCurrency = Currencies;
	type StableAsset = StableAsset;
	type VtokenMinting = VtokenMinting;
	type CurrencyIdConversion = AssetIdMaps<Runtime>;
	type CurrencyIdRegister = AssetIdMaps<Runtime>;
}

parameter_types! {
	pub const MinimumCount: u32 = 3;
	pub const ExpiresIn: Moment = 1000 * 60 * 60; // 60 mins
	pub const MaxHasDispatchedSize: u32 = 100;
	pub OracleRootOperatorAccountId: AccountId = OraclePalletId::get().into_account_truncating();
	pub const MinimumTimestampInterval: Moment = 1000 * 60 * 10; // 10 mins
	pub const MaximumValueInterval: Price = FixedU128::from_inner(200_000_000_000_000_000); // 20%
	pub const MinimumValueInterval: Price = FixedU128::from_inner(3_000_000_000_000_000); // 0.3%
}

type BifrostDataProvider = orml_oracle::Instance1;
impl orml_oracle::Config<BifrostDataProvider> for Runtime {
	type RuntimeEvent = RuntimeEvent;
	type OnNewData = ();
	type CombineData = orml_oracle::DefaultCombineData<
		Runtime,
		MinimumCount,
		ExpiresIn,
		MinimumTimestampInterval,
		MaximumValueInterval,
		MinimumValueInterval,
		BifrostDataProvider,
	>;
	type Time = Timestamp;
	type OracleKey = CurrencyId;
	type OracleValue = Price;
	type RootOperatorAccountId = OracleRootOperatorAccountId;
	type MaxHasDispatchedSize = MaxHasDispatchedSize;
	type WeightInfo = weights::orml_oracle::WeightInfo<Runtime>;
	type Members = OracleMembership;
	type MaxFeedValues = ConstU32<100>;
	type ControlOrigin = TechAdminOrCouncil;
}

pub type TimeStampedPrice = orml_oracle::TimestampedValue<Price, Moment>;
pub struct AggregatedDataProvider;
impl DataProvider<CurrencyId, TimeStampedPrice> for AggregatedDataProvider {
	fn get(key: &CurrencyId) -> Option<TimeStampedPrice> {
		Oracle::get(key)
	}
}

impl DataProviderExtended<CurrencyId, TimeStampedPrice> for AggregatedDataProvider {
	fn get_no_op(key: &CurrencyId) -> Option<TimeStampedPrice> {
		Oracle::get_no_op(key)
	}

	fn get_all_values() -> Vec<(CurrencyId, Option<TimeStampedPrice>)> {
		Oracle::get_all_values()
	}
}

impl DataFeeder<CurrencyId, TimeStampedPrice, AccountId> for AggregatedDataProvider {
	fn feed_value(_: Option<AccountId>, _: CurrencyId, _: TimeStampedPrice) -> DispatchResult {
		Err("Not supported".into())
	}
}

impl pallet_prices::Config for Runtime {
	type RuntimeEvent = RuntimeEvent;
	type Source = AggregatedDataProvider;
	type FeederOrigin = TechAdminOrCouncil;
	type UpdateOrigin = TechAdminOrCouncil;
	type RelayCurrency = RelayCurrencyId;
	type CurrencyIdConvert = AssetIdMaps<Runtime>;
	type Assets = Currencies;
	type WeightInfo = pallet_prices::weights::SubstrateWeight<Runtime>;
}

impl lend_market::Config for Runtime {
	type RuntimeEvent = RuntimeEvent;
	type PalletId = LendMarketPalletId;
	type OraclePriceProvider = Prices;
	type ReserveOrigin = TechAdminOrCouncil;
	type UpdateOrigin = TechAdminOrCouncil;
	type WeightInfo = lend_market::weights::BifrostWeight<Runtime>;
	type UnixTime = Timestamp;
	type Assets = Currencies;
	type RewardAssetId = NativeCurrencyId;
	type LiquidationFreeAssetId = RelayCurrencyId;
	type MaxLengthLimit = MaxLengthLimit;
}

parameter_types! {
	pub const OracleMaxMembers: u32 = 100;
}

impl pallet_membership::Config<pallet_membership::Instance3> for Runtime {
	type AddOrigin = CoreAdminOrCouncil;
	type RuntimeEvent = RuntimeEvent;
	type MaxMembers = OracleMaxMembers;
	type MembershipInitialized = ();
	type MembershipChanged = ();
	type PrimeOrigin = CoreAdminOrCouncil;
	type RemoveOrigin = CoreAdminOrCouncil;
	type ResetOrigin = CoreAdminOrCouncil;
	type SwapOrigin = CoreAdminOrCouncil;
	type WeightInfo = pallet_membership::weights::SubstrateWeight<Runtime>;
}

impl leverage_staking::Config for Runtime {
	type RuntimeEvent = RuntimeEvent;
	type WeightInfo = leverage_staking::weights::SubstrateWeight<Runtime>;
	type ControlOrigin = EnsureRoot<AccountId>;
	type VtokenMinting = VtokenMinting;
	type LendMarket = LendMarket;
	type StablePoolHandler = StablePool;
	type CurrencyIdConversion = AssetIdMaps<Runtime>;
}

parameter_types! {
	pub const ClearingDuration: u32 = prod_or_fast!(1 * DAYS, 10 * MINUTES);
	pub const NameLengthLimit: u32 = 20;
	pub BifrostCommissionReceiver: AccountId = TreasuryPalletId::get().into_account_truncating();
}

impl bifrost_channel_commission::Config for Runtime {
	type RuntimeEvent = RuntimeEvent;
	type MultiCurrency = Currencies;
	type ControlOrigin = EitherOfDiverse<CoreAdminOrCouncil, LiquidStaking>;
	type CommissionPalletId = CommissionPalletId;
	type BifrostCommissionReceiver = BifrostCommissionReceiver;
	type WeightInfo = weights::bifrost_channel_commission::BifrostWeight<Runtime>;
	type ClearingDuration = ClearingDuration;
	type NameLengthLimit = NameLengthLimit;
}

impl bifrost_vbnc_convert::Config for Runtime {
	type RuntimeEvent = RuntimeEvent;
	type MultiCurrency = Currencies;
	type VBNCConvertPalletId = VBNCConvertPalletId;
	type WeightInfo = weights::bifrost_vbnc_convert::BifrostWeight<Runtime>;
}

// Below is the implementation of tokens manipulation functions other than native token.
pub struct LocalAssetAdaptor<Local>(PhantomData<Local>);

impl<Local, AccountId> LocalAssetHandler<AccountId> for LocalAssetAdaptor<Local>
where
	Local: MultiCurrency<AccountId, CurrencyId = CurrencyId>,
{
	fn local_balance_of(asset_id: ZenlinkAssetId, who: &AccountId) -> AssetBalance {
		if let Ok(currency_id) = asset_id.try_into() {
			return TryInto::<AssetBalance>::try_into(Local::free_balance(currency_id, &who))
				.unwrap_or_default();
		}
		AssetBalance::default()
	}

	fn local_total_supply(asset_id: ZenlinkAssetId) -> AssetBalance {
		if let Ok(currency_id) = asset_id.try_into() {
			return TryInto::<AssetBalance>::try_into(Local::total_issuance(currency_id))
				.unwrap_or_default();
		}
		AssetBalance::default()
	}

	fn local_is_exists(asset_id: ZenlinkAssetId) -> bool {
		let currency_id: Result<CurrencyId, ()> = asset_id.try_into();
		match currency_id {
			Ok(_) => true,
			Err(_) => false,
		}
	}

	fn local_transfer(
		asset_id: ZenlinkAssetId,
		origin: &AccountId,
		target: &AccountId,
		amount: AssetBalance,
	) -> DispatchResult {
		if let Ok(currency_id) = asset_id.try_into() {
			Local::transfer(
				currency_id,
				&origin,
				&target,
				amount
					.try_into()
					.map_err(|_| DispatchError::Other("convert amount in local transfer"))?,
			)
		} else {
			Err(DispatchError::Other("unknown asset in local transfer"))
		}
	}

	fn local_deposit(
		asset_id: ZenlinkAssetId,
		origin: &AccountId,
		amount: AssetBalance,
	) -> Result<AssetBalance, DispatchError> {
		if let Ok(currency_id) = asset_id.try_into() {
			Local::deposit(
				currency_id,
				&origin,
				amount
					.try_into()
					.map_err(|_| DispatchError::Other("convert amount in local deposit"))?,
			)?;
		} else {
			return Err(DispatchError::Other("unknown asset in local transfer"));
		}

		Ok(amount)
	}

	fn local_withdraw(
		asset_id: ZenlinkAssetId,
		origin: &AccountId,
		amount: AssetBalance,
	) -> Result<AssetBalance, DispatchError> {
		if let Ok(currency_id) = asset_id.try_into() {
			Local::withdraw(
				currency_id,
				&origin,
				amount
					.try_into()
					.map_err(|_| DispatchError::Other("convert amount in local withdraw"))?,
			)?;
		} else {
			return Err(DispatchError::Other("unknown asset in local transfer"));
		}

		Ok(amount)
	}
}

// zenlink runtime end

construct_runtime! {
	pub enum Runtime {
		// Basic stuff
		System: frame_system = 0,
		Timestamp: pallet_timestamp = 1,
		Indices: pallet_indices = 2,
		ParachainSystem: cumulus_pallet_parachain_system = 5,
		ParachainInfo: parachain_info = 6,
		TxPause: pallet_tx_pause = 7,

		// Monetary stuff
		Balances: pallet_balances = 10,
		TransactionPayment: pallet_transaction_payment = 11,

		// Collator support. the order of these 4 are important and shall not change.
		Authorship: pallet_authorship = 20,
		Session: pallet_session = 22,
		Aura: pallet_aura = 23,
		AuraExt: cumulus_pallet_aura_ext = 24,
		ParachainStaking: bifrost_parachain_staking = 25,

		// Governance stuff
		Democracy: pallet_democracy = 30,
		Council: pallet_collective::<Instance1> = 31,
		TechnicalCommittee: pallet_collective::<Instance2> = 32,
		PhragmenElection: pallet_elections_phragmen = 33,
		CouncilMembership: pallet_membership::<Instance1> = 34,
		TechnicalMembership: pallet_membership::<Instance2> = 35,
		ConvictionVoting: pallet_conviction_voting = 36,
		Referenda: pallet_referenda = 37,
		Origins: custom_origins = 38,
		Whitelist: pallet_whitelist = 39,

		// XCM helpers.
		XcmpQueue: cumulus_pallet_xcmp_queue = 40,
		PolkadotXcm: pallet_xcm = 41,
		CumulusXcm: cumulus_pallet_xcm = 42,
		MessageQueue: pallet_message_queue = 44,

		// utilities
		Utility: pallet_utility = 50,
		Scheduler: pallet_scheduler = 51,
		Proxy: pallet_proxy = 52,
		Multisig: pallet_multisig = 53,
		Identity: pallet_identity = 54,

		// Vesting. Usable initially, but removed once all vesting is finished.
		Vesting: bifrost_vesting = 60,

		// Treasury stuff
		Treasury: pallet_treasury = 61,
		Preimage: pallet_preimage = 64,

		// Third party modules
		XTokens: orml_xtokens = 70,
		Tokens: orml_tokens = 71,
		Currencies: bifrost_currencies exclude_parts { Call } = 72,
		UnknownTokens: orml_unknown_tokens = 73,
		OrmlXcm: orml_xcm = 74,
		ZenlinkProtocol: zenlink_protocol = 80,
		MerkleDistributor: merkle_distributor = 81,
		ZenlinkStableAMM: zenlink_stable_amm = 82,
		ZenlinkSwapRouter: zenlink_swap_router = 83,

		// Bifrost modules
		FlexibleFee: bifrost_flexible_fee = 100,
		Salp: bifrost_salp = 105,
		TokenIssuer: bifrost_token_issuer = 109,
		AssetRegistry: bifrost_asset_registry = 114,
		VtokenMinting: bifrost_vtoken_minting = 115,
		Slp: bifrost_slp = 116,
		XcmInterface: bifrost_xcm_interface = 117,
		VstokenConversion: bifrost_vstoken_conversion = 118,
		Farming: bifrost_farming = 119,
		SystemStaking: bifrost_system_staking = 120,
		FeeShare: bifrost_fee_share = 122,
		CrossInOut: bifrost_cross_in_out = 123,
		Slpx: bifrost_slpx = 125,
		FellowshipCollective: pallet_ranked_collective::<Instance1> = 126,
		FellowshipReferenda: pallet_referenda::<Instance2> = 127,
		StableAsset: bifrost_stable_asset exclude_parts { Call } = 128,
		StablePool: bifrost_stable_pool = 129,
		VtokenVoting: bifrost_vtoken_voting = 130,
		LendMarket: lend_market = 131,
		Prices: pallet_prices = 132,
		Oracle: orml_oracle::<Instance1> = 133,
		OracleMembership: pallet_membership::<Instance3> = 134,
		LeverageStaking: leverage_staking = 135,
		ChannelCommission: bifrost_channel_commission = 136,
		VBNCConvert: bifrost_vbnc_convert = 140,
	}
}

/// The type for looking up accounts. We don't expect more than 4 billion of them.
pub type AccountIndex = u32;
/// Alias to 512-bit hash when used in the context of a transaction signature on the chain.
pub type Signature = sp_runtime::MultiSignature;
/// Index of a transaction in the chain.
pub type Nonce = u32;
/// A hash of some data used by the chain.
pub type Hash = sp_core::H256;
/// The address format for describing accounts.
pub type Address = sp_runtime::MultiAddress<AccountId, AccountIndex>;
/// Block header type as expected by this runtime.
pub type Header = generic::Header<BlockNumber, BlakeTwo256>;
/// Block type as expected by this runtime.
pub type Block = generic::Block<Header, UncheckedExtrinsic>;
/// A Block signed with a Justification
pub type SignedBlock = generic::SignedBlock<Block>;
/// BlockId type as expected by this runtime.
pub type BlockId = generic::BlockId<Block>;
/// The SignedExtension to the basic transaction logic.
pub type SignedExtra = (
	frame_system::CheckNonZeroSender<Runtime>,
	frame_system::CheckSpecVersion<Runtime>,
	frame_system::CheckTxVersion<Runtime>,
	frame_system::CheckGenesis<Runtime>,
	frame_system::CheckEra<Runtime>,
	frame_system::CheckNonce<Runtime>,
	frame_system::CheckWeight<Runtime>,
	pallet_transaction_payment::ChargeTransactionPayment<Runtime>,
	frame_metadata_hash_extension::CheckMetadataHash<Runtime>,
);
/// Unchecked extrinsic type as expected by this runtime.
pub type UncheckedExtrinsic =
	generic::UncheckedExtrinsic<Address, RuntimeCall, Signature, SignedExtra>;
/// Extrinsic type that has already been checked.
pub type CheckedExtrinsic = generic::CheckedExtrinsic<AccountId, RuntimeCall, SignedExtra>;
/// The payload being signed in transactions.
pub type SignedPayload = generic::SignedPayload<RuntimeCall, SignedExtra>;

impl cumulus_pallet_xcmp_queue::migration::v5::V5Config for Runtime {
	// This must be the same as the `ChannelInfo` from the `Config`:
	type ChannelList = ParachainSystem;
}

/// All migrations that will run on the next runtime upgrade.
///
/// This contains the combined migrations of the last 10 releases. It allows to skip runtime
/// upgrades in case governance decides to do so. THE ORDER IS IMPORTANT.
pub type Migrations = migrations::Unreleased;

<<<<<<< HEAD
=======
parameter_types! {
	pub const SystemMakerName: &'static str = "SystemMaker";
	pub const VSBondAuctionName: &'static str = "VSBondAuction";
}

>>>>>>> b60ba06f
/// The runtime migrations per release.
pub mod migrations {
	#![allow(unused_imports)]
	use super::*;
	use migration::{
		system_maker::SystemMakerClearPalletId, vsbond_auction::VSBondAuctionClearPalletId,
	};

	/// Unreleased migrations. Add new ones here:
<<<<<<< HEAD
	pub type Unreleased = ();
=======
	pub type Unreleased = (
		bifrost_parachain_staking::migrations::RemoveDelegatorReserveToLockAndCollatorReserveToLock<
			Runtime,
		>,
		// permanent migration, do not remove
		pallet_xcm::migration::MigrateToLatestXcmVersion<Runtime>,
		bifrost_flexible_fee::migrations::v3::MigrateToV3<Runtime>,
	);
>>>>>>> b60ba06f
}

/// Executive: handles dispatch to the various modules.
pub type Executive = frame_executive::Executive<
	Runtime,
	Block,
	frame_system::ChainContext<Runtime>,
	Runtime,
	AllPalletsWithSystem,
	Migrations,
>;

#[cfg(feature = "runtime-benchmarks")]
#[macro_use]
extern crate frame_benchmarking;

#[cfg(feature = "runtime-benchmarks")]
mod benches {
	define_benchmarks!(
		[bifrost_asset_registry, AssetRegistry]
		[bifrost_cross_in_out, CrossInOut]
		[bifrost_farming, Farming]
		[bifrost_fee_share, FeeShare]
		[bifrost_flexible_fee, FlexibleFee]
		[bifrost_slp, Slp]
		[bifrost_slpx, Slpx]
		[bifrost_stable_pool, StablePool]
		[bifrost_system_staking, SystemStaking]
		[bifrost_token_issuer, TokenIssuer]
		[bifrost_vstoken_conversion, VstokenConversion]
		[bifrost_vtoken_minting, VtokenMinting]
		[bifrost_vtoken_voting, VtokenVoting]
		[lend_market, LendMarket]
		[leverage_staking, LeverageStaking]
		[bifrost_vbnc_convert, VBNCConvert]
		[bifrost_xcm_interface, XcmInterface]
		// [bifrost_channel_commission, ChannelCommission]
	);
}

impl_runtime_apis! {
	impl sp_transaction_pool::runtime_api::TaggedTransactionQueue<Block> for Runtime {
		fn validate_transaction(
			source: TransactionSource,
			tx: <Block as BlockT>::Extrinsic,
			block_hash: <Block as BlockT>::Hash,
		) -> TransactionValidity {
			Executive::validate_transaction(source, tx, block_hash)
		}
	}

	impl sp_api::Core<Block> for Runtime {
		fn version() -> RuntimeVersion {
			VERSION
		}

		fn execute_block(block: Block) {
			Executive::execute_block(block);
		}

		fn initialize_block(header: &<Block as BlockT>::Header) -> sp_runtime::ExtrinsicInclusionMode {
			Executive::initialize_block(header)
		}
	}

	impl sp_block_builder::BlockBuilder<Block> for Runtime {
		fn apply_extrinsic(
			extrinsic: <Block as BlockT>::Extrinsic,
		) -> ApplyExtrinsicResult {
			Executive::apply_extrinsic(extrinsic)
		}

		fn finalize_block() -> <Block as BlockT>::Header {
			Executive::finalize_block()
		}

		fn inherent_extrinsics(data: sp_inherents::InherentData) -> Vec<<Block as BlockT>::Extrinsic> {
			data.create_extrinsics()
		}

		fn check_inherents(block: Block, data: sp_inherents::InherentData) -> sp_inherents::CheckInherentsResult {
			data.check_extrinsics(&block)
		}
	}

	impl frame_system_rpc_runtime_api::AccountNonceApi<Block, AccountId, Nonce> for Runtime {
		fn account_nonce(account: AccountId) -> Nonce {
			System::account_nonce(account)
		}
	}

	impl pallet_transaction_payment_rpc_runtime_api::TransactionPaymentApi<
		Block,
		Balance,
	> for Runtime {
		fn query_info(
			uxt: <Block as BlockT>::Extrinsic,
			len: u32,
		) -> pallet_transaction_payment_rpc_runtime_api::RuntimeDispatchInfo<Balance> {
			TransactionPayment::query_info(uxt, len)
		}
		fn query_fee_details(
			uxt: <Block as BlockT>::Extrinsic,
			len: u32,
		) -> pallet_transaction_payment::FeeDetails<Balance> {
			TransactionPayment::query_fee_details(uxt, len)
		}
		fn query_weight_to_fee(weight: Weight) -> Balance {
			TransactionPayment::weight_to_fee(weight)
		}
		fn query_length_to_fee(length: u32) -> Balance {
			TransactionPayment::length_to_fee(length)
		}
	}

	impl sp_api::Metadata<Block> for Runtime {
		fn metadata() -> OpaqueMetadata {
			OpaqueMetadata::new(Runtime::metadata().into())
		}
		fn metadata_at_version(version: u32) -> Option<OpaqueMetadata> {
			Runtime::metadata_at_version(version)
		}
		fn metadata_versions() -> sp_std::vec::Vec<u32> {
			Runtime::metadata_versions()
		}
	}

	impl sp_offchain::OffchainWorkerApi<Block> for Runtime {
		fn offchain_worker(header: &<Block as BlockT>::Header) {
			Executive::offchain_worker(header)
		}
	}

	impl sp_session::SessionKeys<Block> for Runtime {
		fn decode_session_keys(
			encoded: Vec<u8>,
		) -> Option<Vec<(Vec<u8>, sp_core::crypto::KeyTypeId)>> {
			SessionKeys::decode_into_raw_public_keys(&encoded)
		}

		fn generate_session_keys(seed: Option<Vec<u8>>) -> Vec<u8> {
			SessionKeys::generate(seed)
		}
	}

	impl cumulus_primitives_core::CollectCollationInfo<Block> for Runtime {
		fn collect_collation_info(header: &<Block as BlockT>::Header) -> cumulus_primitives_core::CollationInfo {
			ParachainSystem::collect_collation_info(header)
		}
	}

	impl sp_consensus_aura::AuraApi<Block, AuraId> for Runtime {
		fn slot_duration() -> sp_consensus_aura::SlotDuration {
			sp_consensus_aura::SlotDuration::from_millis(Aura::slot_duration())
		}

		fn authorities() -> Vec<AuraId> {
			pallet_aura::Authorities::<Runtime>::get().into_inner()
		}
	}

	impl xcm_fee_payment_runtime_api::fees::XcmPaymentApi<Block> for Runtime {
		fn query_acceptable_payment_assets(xcm_version: xcm::Version) -> Result<Vec<VersionedAssetId>, XcmPaymentApiError> {
			let acceptable_assets = AssetRegistry::asset_ids();
			PolkadotXcm::query_acceptable_payment_assets(xcm_version, acceptable_assets)
		}

		fn query_weight_to_asset_fee(weight: Weight, asset: VersionedAssetId) -> Result<u128, XcmPaymentApiError> {
			let asset = asset
				.into_version(4)
				.map_err(|_| XcmPaymentApiError::VersionedConversionFailed)?;
			let bnc_asset = VersionedAssetId::V4(LocalBncLocation::get().into());

			if asset == bnc_asset {
				// for native token
				Ok(WeightToFee::weight_to_fee(&weight))
			} else {
				let native_fee = WeightToFee::weight_to_fee(&weight);
				let asset_location = &asset.try_as::<AssetId>().map_err(|_| XcmPaymentApiError::VersionedConversionFailed)?.0;
				let asset_currency = AssetIdMaps::<Runtime>::get_currency_id(&asset_location).ok_or(XcmPaymentApiError::AssetNotFound)?;
				let asset_fee = Prices::get_oracle_amount_by_currency_and_amount_in(&bifrost_primitives::BNC, native_fee, &asset_currency).ok_or(XcmPaymentApiError::AssetNotFound)?.0;
				Ok(asset_fee)
			}
		}

		fn query_xcm_weight(message: VersionedXcm<()>) -> Result<Weight, XcmPaymentApiError> {
			PolkadotXcm::query_xcm_weight(message)
		}

		fn query_delivery_fees(destination: VersionedLocation, message: VersionedXcm<()>) -> Result<VersionedAssets, XcmPaymentApiError> {
			PolkadotXcm::query_delivery_fees(destination, message)
		}
	}

	impl xcm_fee_payment_runtime_api::dry_run::DryRunApi<Block, RuntimeCall, RuntimeEvent, OriginCaller> for Runtime {
		fn dry_run_call(origin: OriginCaller, call: RuntimeCall) -> Result<CallDryRunEffects<RuntimeEvent>, XcmDryRunApiError> {
			PolkadotXcm::dry_run_call::<Runtime, XcmRouter, OriginCaller, RuntimeCall>(origin, call)
		}

		fn dry_run_xcm(origin_location: VersionedLocation, xcm: VersionedXcm<RuntimeCall>) -> Result<XcmDryRunEffects<RuntimeEvent>, XcmDryRunApiError> {
			PolkadotXcm::dry_run_xcm::<Runtime, XcmRouter, RuntimeCall, XcmConfig>(origin_location, xcm)
		}
	}

	impl bifrost_flexible_fee_rpc_runtime_api::FlexibleFeeRuntimeApi<Block, AccountId> for Runtime {
		fn get_fee_token_and_amount(who: AccountId, fee: Balance,utx: <Block as BlockT>::Extrinsic) -> (CurrencyId, Balance) {
			let call = utx.function;

			let rs = FlexibleFee::cal_fee_token_and_amount(&who, fee, &call);

			match rs {
				Ok(val) => val,
				_ => (CurrencyId::Native(TokenSymbol::BNC), Zero::zero()),
			}
		}
	}

	// zenlink runtime outer apis
	impl zenlink_protocol_runtime_api::ZenlinkProtocolApi<Block, AccountId, ZenlinkAssetId> for Runtime {

		fn get_balance(
			asset_id: ZenlinkAssetId,
			owner: AccountId
		) -> AssetBalance {
			<Runtime as zenlink_protocol::Config>::MultiAssetsHandler::balance_of(asset_id, &owner)
		}

		fn get_pair_by_asset_id(
			asset_0: ZenlinkAssetId,
			asset_1: ZenlinkAssetId
		) -> Option<PairInfo<AccountId, AssetBalance, ZenlinkAssetId>> {
			ZenlinkProtocol::get_pair_by_asset_id(asset_0, asset_1)
		}

		fn get_amount_in_price(
			supply: AssetBalance,
			path: Vec<ZenlinkAssetId>
		) -> AssetBalance {
			ZenlinkProtocol::desired_in_amount(supply, path)
		}

		fn get_amount_out_price(
			supply: AssetBalance,
			path: Vec<ZenlinkAssetId>
		) -> AssetBalance {
			ZenlinkProtocol::supply_out_amount(supply, path)
		}

		fn get_estimate_lptoken(
			token_0: ZenlinkAssetId,
			token_1: ZenlinkAssetId,
			amount_0_desired: AssetBalance,
			amount_1_desired: AssetBalance,
			amount_0_min: AssetBalance,
			amount_1_min: AssetBalance,
		) -> AssetBalance{
			ZenlinkProtocol::get_estimate_lptoken(
				token_0,
				token_1,
				amount_0_desired,
				amount_1_desired,
				amount_0_min,
				amount_1_min
			)
		}
		fn calculate_remove_liquidity(
			asset_0: ZenlinkAssetId,
			asset_1: ZenlinkAssetId,
			amount: AssetBalance,
		) -> Option<(AssetBalance, AssetBalance)>{
			ZenlinkProtocol::calculate_remove_liquidity(
				asset_0,
				asset_1,
				amount,
			)
		}
	}

	impl zenlink_stable_amm_runtime_api::StableAmmApi<Block, CurrencyId, u128, AccountId, u32> for Runtime{
		fn get_virtual_price(pool_id: PoolId)->Balance{
			ZenlinkStableAMM::get_virtual_price(pool_id)
		}

		fn get_a(pool_id: PoolId)->Balance{
			ZenlinkStableAMM::get_a(pool_id)
		}

		fn get_a_precise(pool_id: PoolId)->Balance{
			ZenlinkStableAMM::get_a(pool_id) * 100
		}

		fn get_currencies(pool_id: PoolId)->Vec<CurrencyId>{
			ZenlinkStableAMM::get_currencies(pool_id)
		}

		fn get_currency(pool_id: PoolId, index: u32)->Option<CurrencyId>{
			ZenlinkStableAMM::get_currency(pool_id, index)
		}

		fn get_lp_currency(pool_id: PoolId)->Option<CurrencyId>{
			ZenlinkStableAMM::get_lp_currency(pool_id)
		}

		fn get_currency_precision_multipliers(pool_id: PoolId)->Vec<Balance>{
			ZenlinkStableAMM::get_currency_precision_multipliers(pool_id)
		}

		fn get_currency_balances(pool_id: PoolId)->Vec<Balance>{
			ZenlinkStableAMM::get_currency_balances(pool_id)
		}

		fn get_number_of_currencies(pool_id: PoolId)->u32{
			ZenlinkStableAMM::get_number_of_currencies(pool_id)
		}

		fn get_admin_balances(pool_id: PoolId)->Vec<Balance>{
			ZenlinkStableAMM::get_admin_balances(pool_id)
		}

		fn calculate_currency_amount(pool_id: PoolId, amounts:Vec<Balance>, deposit: bool)->Balance{
			ZenlinkStableAMM::stable_amm_calculate_currency_amount(pool_id, &amounts, deposit).unwrap_or_default()
		}

		fn calculate_swap(pool_id: PoolId, in_index: u32, out_index: u32, in_amount: Balance)->Balance{
			ZenlinkStableAMM::stable_amm_calculate_swap_amount(pool_id, in_index as usize, out_index as usize, in_amount).unwrap_or_default()
		}

		fn calculate_remove_liquidity(pool_id: PoolId, amount: Balance)->Vec<Balance>{
			ZenlinkStableAMM::stable_amm_calculate_remove_liquidity(pool_id, amount).unwrap_or_default()
		}

		fn calculate_remove_liquidity_one_currency(pool_id: PoolId, amount:Balance, index: u32)->Balance{
			ZenlinkStableAMM::stable_amm_calculate_remove_liquidity_one_currency(pool_id, amount, index).unwrap_or_default()
		}
	}

	impl bifrost_salp_rpc_runtime_api::SalpRuntimeApi<Block, ParaId, AccountId> for Runtime {
		fn get_contribution(index: ParaId, who: AccountId) -> (Balance,RpcContributionStatus) {
			let rs = Salp::contribution_by_fund(index, &who);
			match rs {
				Ok((val,status)) => (val,status.to_rpc()),
				_ => (Zero::zero(),RpcContributionStatus::Idle),
			}
		}
	}

	impl bifrost_farming_rpc_runtime_api::FarmingRuntimeApi<Block, AccountId, PoolId, CurrencyId> for Runtime {
		fn get_farming_rewards(who: AccountId, pid: PoolId) -> Vec<(CurrencyId, Balance)> {
			Farming::get_farming_rewards(&who, pid).unwrap_or(Vec::new())
		}

		fn get_gauge_rewards(who: AccountId, pid: PoolId) -> Vec<(CurrencyId, Balance)> {
			Farming::get_gauge_rewards(&who, pid).unwrap_or(Vec::new())
		}
	}

	impl bifrost_stable_pool_rpc_runtime_api::StablePoolRuntimeApi<Block> for Runtime {
		fn get_swap_output(
			pool_id: u32,
			currency_id_in: u32,
			currency_id_out: u32,
			amount: Balance,
		) -> Balance {
			StablePool::get_swap_output(pool_id, currency_id_in, currency_id_out, amount).unwrap_or(Zero::zero())
		}

		fn add_liquidity_amount(
			pool_id: u32,
			amounts: Vec<Balance>,
		) -> Balance {
			StablePool::add_liquidity_amount(pool_id, amounts).unwrap_or(Zero::zero())
		}
	}

	impl lend_market_rpc_runtime_api::LendMarketApi<Block, AccountId, Balance> for Runtime {
		fn get_account_liquidity(account: AccountId) -> Result<(Liquidity, Shortfall, Liquidity, Shortfall), DispatchError> {
			LendMarket::get_account_liquidity(&account)
		}

		fn get_market_status(asset_id: CurrencyId) -> Result<(Rate, Rate, Rate, Ratio, Balance, Balance, sp_runtime::FixedU128), DispatchError> {
			LendMarket::get_market_status(asset_id)
		}

		fn get_liquidation_threshold_liquidity(account: AccountId) -> Result<(Liquidity, Shortfall, Liquidity, Shortfall), DispatchError> {
			LendMarket::get_account_liquidation_threshold_liquidity(&account)
		}
	}

<<<<<<< HEAD
	impl bifrost_vtoken_minting_rpc_runtime_api::VtokenMintingRuntimeApi<Block, CurrencyId> for Runtime {
		fn get_exchange_rate(token_id: Option<CurrencyId>) -> Vec<(CurrencyId, U256)> {
			VtokenMinting::get_exchange_rate(token_id).unwrap_or(Vec::new())
=======
	impl bifrost_vtoken_minting_rpc_runtime_api::VtokenMintingRuntimeApi<Block, CurrencyId, Balance> for Runtime {
		fn get_currency_amount_by_v_currency_amount(currnecy_id: CurrencyId, v_currency_id: CurrencyId, v_currency_amount: Balance) -> Balance {
			VtokenMinting::get_currency_amount_by_v_currency_amount(currnecy_id, v_currency_id, v_currency_amount).unwrap_or(0)
		}

		fn get_v_currency_amount_by_currency_amount(currnecy_id: CurrencyId, v_currency_id: CurrencyId, currency_amount: Balance) -> Balance {
			VtokenMinting::get_v_currency_amount_by_currency_amount(currnecy_id, v_currency_id, currency_amount).unwrap_or(0)
>>>>>>> b60ba06f
		}
	}

	#[cfg(feature = "runtime-benchmarks")]
	impl frame_benchmarking::Benchmark<Block> for Runtime {
		fn benchmark_metadata(extra: bool) -> (
			Vec<frame_benchmarking::BenchmarkList>,
			Vec<frame_support::traits::StorageInfo>,
		) {
			use frame_benchmarking::{Benchmarking, BenchmarkList};
			use frame_support::traits::StorageInfoTrait;

			let mut list = Vec::<BenchmarkList>::new();
			list_benchmarks!(list, extra);

			let storage_info = AllPalletsWithSystem::storage_info();
			return (list, storage_info)
		}

		fn dispatch_benchmark(
			config: frame_benchmarking::BenchmarkConfig
		) -> Result<Vec<frame_benchmarking::BenchmarkBatch>, sp_runtime::RuntimeString> {
			use frame_benchmarking::{Benchmarking, BenchmarkBatch};
			use frame_support::traits::TrackedStorageKey;

			impl frame_system_benchmarking::Config for Runtime {}

			let whitelist: Vec<TrackedStorageKey> = vec![
				// Block Number
				hex_literal::hex!("26aa394eea5630e07c48ae0c9558cef702a5c1b19ab7a04f536c519aca4983ac").to_vec().into(),
				// Total Issuance
				hex_literal::hex!("c2261276cc9d1f8598ea4b6a74b15c2f57c875e4cff74148e4628f264b974c80").to_vec().into(),
				// Execution Phase
				hex_literal::hex!("26aa394eea5630e07c48ae0c9558cef7ff553b5a9862a516939d82b3d3d8661a").to_vec().into(),
				// Event Count
				hex_literal::hex!("26aa394eea5630e07c48ae0c9558cef70a98fdbe9ce6c55837576c60c7af3850").to_vec().into(),
				// System Events
				hex_literal::hex!("26aa394eea5630e07c48ae0c9558cef780d41e5e16056765bc8461851072c9d7").to_vec().into(),
			];

			let mut batches = Vec::<BenchmarkBatch>::new();
			let params = (&config, &whitelist);
			add_benchmarks!(params, batches);

			if batches.is_empty() { return Err("Benchmark not found for this pallet.".into()) }
			Ok(batches)
		}
	}

	#[cfg(feature = "try-runtime")]
	impl frame_try_runtime::TryRuntime<Block> for Runtime {
		fn on_runtime_upgrade(checks: frame_try_runtime::UpgradeCheckSelect) -> (Weight, Weight) {
			log::info!("try-runtime::on_runtime_upgrade bifrost.");
			let weight = Executive::try_runtime_upgrade(checks).unwrap();
			(weight, RuntimeBlockWeights::get().max_block)
		}
		fn execute_block(
			block: Block,
			state_root_check: bool,
			signature_check: bool,
			select: frame_try_runtime::TryStateSelect
		) -> Weight {
			// NOTE: intentional unwrap: we don't want to propagate the error backwards, and want to
			// have a backtrace here.
			Executive::try_execute_block(block, state_root_check,signature_check, select).unwrap()
		}
	}

	impl sp_genesis_builder::GenesisBuilder<Block> for Runtime {
		fn build_state(config: Vec<u8>) -> sp_genesis_builder::Result {
			build_state::<RuntimeGenesisConfig>(config)
		}

		fn get_preset(id: &Option<sp_genesis_builder::PresetId>) -> Option<Vec<u8>> {
			get_preset::<RuntimeGenesisConfig>(id, |_| None)
		}

		fn preset_names() -> Vec<sp_genesis_builder::PresetId> {
			vec![]
		}
	}
}

struct CheckInherents;
#[allow(deprecated)]
impl cumulus_pallet_parachain_system::CheckInherents<Block> for CheckInherents {
	fn check_inherents(
		block: &Block,
		relay_state_proof: &cumulus_pallet_parachain_system::RelayChainStateProof,
	) -> sp_inherents::CheckInherentsResult {
		let relay_chain_slot = relay_state_proof
			.read_slot()
			.expect("Could not read the relay chain slot from the proof");

		let inherent_data =
			cumulus_primitives_timestamp::InherentDataProvider::from_relay_chain_slot_and_duration(
				relay_chain_slot,
				sp_std::time::Duration::from_secs(6),
			)
			.create_inherent_data()
			.expect("Could not create the timestamp inherent data");

		inherent_data.check_extrinsics(&block)
	}
}

cumulus_pallet_parachain_system::register_validate_block! {
	Runtime = Runtime,
	BlockExecutor = cumulus_pallet_aura_ext::BlockExecutor::<Runtime, Executive>,
	CheckInherents = CheckInherents,
}<|MERGE_RESOLUTION|>--- conflicted
+++ resolved
@@ -60,7 +60,7 @@
 pub use pallet_timestamp::Call as TimestampCall;
 use sp_api::impl_runtime_apis;
 use sp_arithmetic::Percent;
-use sp_core::{ConstBool, OpaqueMetadata, U256};
+use sp_core::{ConstBool, OpaqueMetadata};
 use sp_runtime::{
 	create_runtime_str, generic, impl_opaque_keys,
 	traits::{
@@ -138,14 +138,10 @@
 use bifrost_runtime_common::currency_converter::CurrencyIdConvert;
 use pallet_xcm::{EnsureResponse, QueryStatus};
 use sp_runtime::traits::{IdentityLookup, Verify};
-<<<<<<< HEAD
-use xcm::{v3::MultiLocation, v4::prelude::*};
-=======
 use xcm::{
 	v3::MultiLocation, v4::prelude::*, IntoVersion, VersionedAssetId, VersionedAssets,
 	VersionedLocation, VersionedXcm,
 };
->>>>>>> b60ba06f
 pub use xcm_config::{
 	AccountId32Aliases, BifrostTreasuryAccount, ExistentialDeposits, MultiCurrency, Sibling,
 	SiblingParachainConvertsVia, XcmConfig, XcmRouter,
@@ -168,11 +164,7 @@
 	spec_name: create_runtime_str!("bifrost"),
 	impl_name: create_runtime_str!("bifrost"),
 	authoring_version: 1,
-<<<<<<< HEAD
-	spec_version: 10001,
-=======
 	spec_version: 15000,
->>>>>>> b60ba06f
 	impl_version: 0,
 	apis: RUNTIME_API_VERSIONS,
 	transaction_version: 1,
@@ -973,11 +965,7 @@
 			frame_system::CheckNonce::<Runtime>::from(nonce),
 			frame_system::CheckWeight::<Runtime>::new(),
 			pallet_transaction_payment::ChargeTransactionPayment::<Runtime>::from(tip),
-<<<<<<< HEAD
-			frame_metadata_hash_extension::CheckMetadataHash::<Runtime>::new(true),
-=======
 			frame_metadata_hash_extension::CheckMetadataHash::<Runtime>::new(false),
->>>>>>> b60ba06f
 		);
 		let raw_payload = SignedPayload::new(call, extra)
 			.map_err(|e| {
@@ -1182,11 +1170,7 @@
 		CurrencyId::Token(TokenSymbol::MOVR) => xcm::v3::Location::new(
 			1,
 			xcm::v3::Junctions::X2(
-<<<<<<< HEAD
-				xcm::v3::Junction::Parachain(parachains::moonriver::ID.into()),
-=======
 				xcm::v3::Junction::Parachain(MoonriverChainId::get()),
->>>>>>> b60ba06f
 				xcm::v3::Junction::AccountKey20 {
 					network: None,
 					key: Slp::derivative_account_id_20(
@@ -1615,12 +1599,7 @@
 	type ChannelCommission = ChannelCommission;
 	type MaxLockRecords = ConstU32<100>;
 	type IncentivePoolAccount = IncentivePoolAccount;
-<<<<<<< HEAD
-	type VeMinting = ();
-	type AssetIdMaps = AssetIdMaps<Runtime>;
-=======
 	type BbBNC = ();
->>>>>>> b60ba06f
 }
 
 impl bifrost_slpx::Config for Runtime {
@@ -2043,14 +2022,11 @@
 /// upgrades in case governance decides to do so. THE ORDER IS IMPORTANT.
 pub type Migrations = migrations::Unreleased;
 
-<<<<<<< HEAD
-=======
 parameter_types! {
 	pub const SystemMakerName: &'static str = "SystemMaker";
 	pub const VSBondAuctionName: &'static str = "VSBondAuction";
 }
 
->>>>>>> b60ba06f
 /// The runtime migrations per release.
 pub mod migrations {
 	#![allow(unused_imports)]
@@ -2060,9 +2036,6 @@
 	};
 
 	/// Unreleased migrations. Add new ones here:
-<<<<<<< HEAD
-	pub type Unreleased = ();
-=======
 	pub type Unreleased = (
 		bifrost_parachain_staking::migrations::RemoveDelegatorReserveToLockAndCollatorReserveToLock<
 			Runtime,
@@ -2071,7 +2044,6 @@
 		pallet_xcm::migration::MigrateToLatestXcmVersion<Runtime>,
 		bifrost_flexible_fee::migrations::v3::MigrateToV3<Runtime>,
 	);
->>>>>>> b60ba06f
 }
 
 /// Executive: handles dispatch to the various modules.
@@ -2460,11 +2432,6 @@
 		}
 	}
 
-<<<<<<< HEAD
-	impl bifrost_vtoken_minting_rpc_runtime_api::VtokenMintingRuntimeApi<Block, CurrencyId> for Runtime {
-		fn get_exchange_rate(token_id: Option<CurrencyId>) -> Vec<(CurrencyId, U256)> {
-			VtokenMinting::get_exchange_rate(token_id).unwrap_or(Vec::new())
-=======
 	impl bifrost_vtoken_minting_rpc_runtime_api::VtokenMintingRuntimeApi<Block, CurrencyId, Balance> for Runtime {
 		fn get_currency_amount_by_v_currency_amount(currnecy_id: CurrencyId, v_currency_id: CurrencyId, v_currency_amount: Balance) -> Balance {
 			VtokenMinting::get_currency_amount_by_v_currency_amount(currnecy_id, v_currency_id, v_currency_amount).unwrap_or(0)
@@ -2472,7 +2439,6 @@
 
 		fn get_v_currency_amount_by_currency_amount(currnecy_id: CurrencyId, v_currency_id: CurrencyId, currency_amount: Balance) -> Balance {
 			VtokenMinting::get_v_currency_amount_by_currency_amount(currnecy_id, v_currency_id, currency_amount).unwrap_or(0)
->>>>>>> b60ba06f
 		}
 	}
 
