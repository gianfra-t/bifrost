// This file is part of Bifrost.

// Copyright (C) Liebi Technologies PTE. LTD.
// SPDX-License-Identifier: GPL-3.0-or-later WITH Classpath-exception-2.0

// This program is free software: you can redistribute it and/or modify
// it under the terms of the GNU General Public License as published by
// the Free Software Foundation, either version 3 of the License, or
// (at your option) any later version.

// This program is distributed in the hope that it will be useful,
// but WITHOUT ANY WARRANTY; without even the implied warranty of
// MERCHANTABILITY or FITNESS FOR A PARTICULAR PURPOSE. See the
// GNU General Public License for more details.

// You should have received a copy of the GNU General Public License
// along with this program. If not, see <https://www.gnu.org/licenses/>.

//! The Bifrost Node runtime. This can be compiled with `#[no_std]`, ready for Wasm.

#![cfg_attr(not(feature = "std"), no_std)]
// `construct_runtime!` does a lot of recursion and requires us to increase the limit to 512.
#![recursion_limit = "512"]

// Make the WASM binary available.
#[cfg(feature = "std")]
include!(concat!(env!("OUT_DIR"), "/wasm_binary.rs"));

use bifrost_slp::{DerivativeAccountProvider, QueryResponseManager};
use core::convert::TryInto;
// A few exports that help ease life for downstream crates.
pub use frame_support::{
	construct_runtime, match_types, parameter_types,
	traits::{
		ConstU128, ConstU32, ConstU64, ConstU8, Contains, EqualPrivilegeOnly, Everything,
		InstanceFilter, IsInVec, Nothing, Randomness,
	},
	weights::{
		constants::{
			BlockExecutionWeight, ExtrinsicBaseWeight, RocksDbWeight, WEIGHT_REF_TIME_PER_SECOND,
		},
		ConstantMultiplier, IdentityFee, Weight,
	},
	PalletId, StorageValue,
};
use frame_system::limits::{BlockLength, BlockWeights};
pub use pallet_balances::Call as BalancesCall;
pub use pallet_timestamp::Call as TimestampCall;
pub use parachain_staking::{InflationInfo, Range};
use sp_api::impl_runtime_apis;
use sp_arithmetic::Percent;
use sp_core::{ConstBool, OpaqueMetadata};
use sp_runtime::{
	create_runtime_str, generic, impl_opaque_keys,
	traits::{
		AccountIdConversion, AccountIdLookup, BlakeTwo256, Block as BlockT, StaticLookup, Zero,
	},
	transaction_validity::{TransactionSource, TransactionValidity},
	ApplyExtrinsicResult, DispatchError, DispatchResult, Perbill, Permill, RuntimeDebug,
	SaturatedConversion,
};
use sp_std::{marker::PhantomData, prelude::*};
#[cfg(feature = "std")]
use sp_version::NativeVersion;
use sp_version::RuntimeVersion;
use static_assertions::const_assert;
/// Constant values used within the runtime.
pub mod constants;
pub mod weights;
use bifrost_asset_registry::AssetIdMaps;

pub use bifrost_primitives::{
	traits::{
		CheckSubAccount, FarmingInfo, FeeGetter, VtokenMintingInterface, VtokenMintingOperator,
		XcmDestWeightAndFeeHandler,
	},
	AccountId, Amount, AssetIds, Balance, BlockNumber, CurrencyId, CurrencyIdMapping,
	DistributionId, ExtraFeeInfo, ExtraFeeName, Liquidity, Moment, ParaId, PoolId, Price, Rate,
	Ratio, RpcContributionStatus, Shortfall, TimeUnit, TokenSymbol,
};
pub use bifrost_runtime_common::{
	cent, constants::time::*, dollar, micro, milli, millicent, prod_or_test, AuraId,
	CouncilCollective, EnsureRootOrAllTechnicalCommittee, MoreThanHalfCouncil,
	SlowAdjustingFeeUpdate, TechnicalCollective,
};
use bifrost_slp::QueryId;
use codec::{Decode, Encode, MaxEncodedLen};
use constants::currency::*;
use cumulus_pallet_parachain_system::{RelayNumberStrictlyIncreases, RelaychainDataProvider};
use frame_support::{
	dispatch::DispatchClass,
	sp_runtime::traits::{Convert, ConvertInto},
	traits::{Currency, EitherOfDiverse, Get, Imbalance, LockIdentifier, OnUnbalanced},
};
use frame_system::{EnsureRoot, EnsureSigned, EnsureWithSuccess};
use hex_literal::hex;

// zenlink imports
use zenlink_protocol::{
	AssetBalance, AssetId as ZenlinkAssetId, LocalAssetHandler, MultiAssetsHandler, PairInfo,
	PairLpGenerate, ZenlinkMultiAssets,
};
use zenlink_stable_amm::traits::{StableAmmApi, StablePoolLpCurrencyIdGenerate, ValidateCurrency};

// Governance configurations.
pub mod governance;
use governance::{
	custom_origins, CoreAdmin, CoreAdminOrCouncil, SALPAdmin, SystemStakingAdmin, TechAdmin,
	TechAdminOrCouncil, ValidatorElection,
};

// xcm config
pub mod xcm_config;
use pallet_xcm::{EnsureResponse, QueryStatus};
use xcm::v3::prelude::*;
pub use xcm_config::{
	parachains, AccountId32Aliases, BifrostCurrencyIdConvert, BifrostTreasuryAccount,
	ExistentialDeposits, MultiCurrency, SelfParaChainId, Sibling, SiblingParachainConvertsVia,
	XcmConfig, XcmRouter,
};
use xcm_executor::{traits::QueryHandler, XcmExecutor};

impl_opaque_keys! {
	pub struct SessionKeys {
		pub aura: Aura,
	}
}

/// This runtime version.
#[sp_version::runtime_version]
pub const VERSION: RuntimeVersion = RuntimeVersion {
	spec_name: create_runtime_str!("bifrost"),
	impl_name: create_runtime_str!("bifrost"),
	authoring_version: 1,
<<<<<<< HEAD
	spec_version: 987,
=======
	spec_version: 986,
>>>>>>> 1475fe30
	impl_version: 0,
	apis: RUNTIME_API_VERSIONS,
	transaction_version: 1,
	state_version: 0,
};

/// The version information used to identify this runtime when compiled natively.
#[cfg(feature = "std")]
pub fn native_version() -> NativeVersion {
	NativeVersion { runtime_version: VERSION, can_author_with: Default::default() }
}

/// We assume that ~10% of the block weight is consumed by `on_initalize` handlers.
/// This is used to limit the maximal weight of a single extrinsic.
const AVERAGE_ON_INITIALIZE_RATIO: Perbill = Perbill::from_percent(10);
/// We allow `Normal` extrinsics to fill up the block up to 75%, the rest can be used
/// by  Operational  extrinsics.
const NORMAL_DISPATCH_RATIO: Perbill = Perbill::from_percent(75);
/// We allow for 0.5 of a second of compute with a 12 second average block time.
const MAXIMUM_BLOCK_WEIGHT: Weight = Weight::from_parts(
	WEIGHT_REF_TIME_PER_SECOND.saturating_div(2),
	cumulus_primitives_core::relay_chain::MAX_POV_SIZE as u64,
);

parameter_types! {
	pub const BlockHashCount: BlockNumber = 250;
	pub const Version: RuntimeVersion = VERSION;
	pub RuntimeBlockLength: BlockLength =
		BlockLength::max_with_normal_ratio(5 * 1024 * 1024, NORMAL_DISPATCH_RATIO);
	pub RuntimeBlockWeights: BlockWeights = BlockWeights::builder()
		.base_block(BlockExecutionWeight::get())
		.for_class(DispatchClass::all(), |weights| {
			weights.base_extrinsic = ExtrinsicBaseWeight::get();
		})
		.for_class(DispatchClass::Normal, |weights| {
			weights.max_total = Some(NORMAL_DISPATCH_RATIO * MAXIMUM_BLOCK_WEIGHT);
		})
		.for_class(DispatchClass::Operational, |weights| {
			weights.max_total = Some(MAXIMUM_BLOCK_WEIGHT);
			// Operational transactions have some extra reserved space, so that they
			// are included even if block reached `MAXIMUM_BLOCK_WEIGHT`.
			weights.reserved = Some(
				MAXIMUM_BLOCK_WEIGHT - NORMAL_DISPATCH_RATIO * MAXIMUM_BLOCK_WEIGHT
			);
		})
		.avg_block_initialization(AVERAGE_ON_INITIALIZE_RATIO)
		.build_or_panic();
	pub const SS58Prefix: u8 = 6;
}

pub struct CallFilter;
impl Contains<RuntimeCall> for CallFilter {
	fn contains(call: &RuntimeCall) -> bool {
		let is_core_call = matches!(
			call,
			RuntimeCall::System(_) | RuntimeCall::Timestamp(_) | RuntimeCall::ParachainSystem(_)
		);
		if is_core_call {
			// always allow core call
			return true;
		}

		if bifrost_call_switchgear::OverallToggleFilter::<Runtime>::get_overall_toggle_status() {
			return false;
		}

		// temporarily ban PhragmenElection
		let is_temporarily_banned = matches!(call, RuntimeCall::PhragmenElection(_));

		if is_temporarily_banned {
			return false;
		}

		let is_switched_off =
			bifrost_call_switchgear::SwitchOffTransactionFilter::<Runtime>::contains(call);
		if is_switched_off {
			// no switched off call
			return false;
		}

		// disable transfer
		let is_transfer = matches!(
			call,
			RuntimeCall::Currencies(_) | RuntimeCall::Tokens(_) | RuntimeCall::Balances(_)
		);
		if is_transfer {
			let is_disabled = match *call {
				// bifrost-currencies module
				RuntimeCall::Currencies(bifrost_currencies::Call::transfer {
					dest: _,
					currency_id,
					amount: _,
				}) => bifrost_call_switchgear::DisableTransfersFilter::<Runtime>::contains(
					&currency_id,
				),
				RuntimeCall::Currencies(bifrost_currencies::Call::transfer_native_currency {
					dest: _,
					amount: _,
				}) => bifrost_call_switchgear::DisableTransfersFilter::<Runtime>::contains(
					&NativeCurrencyId::get(),
				),
				// orml-tokens module
				RuntimeCall::Tokens(orml_tokens::Call::transfer {
					dest: _,
					currency_id,
					amount: _,
				}) => bifrost_call_switchgear::DisableTransfersFilter::<Runtime>::contains(
					&currency_id,
				),
				RuntimeCall::Tokens(orml_tokens::Call::transfer_all {
					dest: _,
					currency_id,
					keep_alive: _,
				}) => bifrost_call_switchgear::DisableTransfersFilter::<Runtime>::contains(
					&currency_id,
				),
				RuntimeCall::Tokens(orml_tokens::Call::transfer_keep_alive {
					dest: _,
					currency_id,
					amount: _,
				}) => bifrost_call_switchgear::DisableTransfersFilter::<Runtime>::contains(
					&currency_id,
				),
				// Balances module
				RuntimeCall::Balances(pallet_balances::Call::transfer { dest: _, value: _ }) =>
					bifrost_call_switchgear::DisableTransfersFilter::<Runtime>::contains(
						&NativeCurrencyId::get(),
					),
				RuntimeCall::Balances(pallet_balances::Call::transfer_keep_alive {
					dest: _,
					value: _,
				}) => bifrost_call_switchgear::DisableTransfersFilter::<Runtime>::contains(
					&NativeCurrencyId::get(),
				),
				RuntimeCall::Balances(pallet_balances::Call::transfer_all {
					dest: _,
					keep_alive: _,
				}) => bifrost_call_switchgear::DisableTransfersFilter::<Runtime>::contains(
					&NativeCurrencyId::get(),
				),
				_ => false,
			};

			if is_disabled {
				// no switched off call
				return false;
			}
		}

		true
	}
}

pub struct BaseFilter;
impl Contains<RuntimeCall> for BaseFilter {
	fn contains(_c: &RuntimeCall) -> bool {
		true
	}
}

parameter_types! {
	pub const NativeCurrencyId: CurrencyId = CurrencyId::Native(TokenSymbol::BNC);
	pub const RelayCurrencyId: CurrencyId = CurrencyId::Token(TokenSymbol::KSM);
	pub const StableCurrencyId: CurrencyId = CurrencyId::Stable(TokenSymbol::KUSD);
	pub SelfParaId: u32 = ParachainInfo::parachain_id().into();
	pub const PolkadotCurrencyId: CurrencyId = CurrencyId::Token(TokenSymbol::DOT);
}

parameter_types! {
	pub const TreasuryPalletId: PalletId = PalletId(*b"bf/trsry");
	pub const BifrostCrowdloanId: PalletId = PalletId(*b"bf/salp#");
	pub const BifrostSalpLiteCrowdloanId: PalletId = PalletId(*b"bf/salpl");
	pub const LiquidityMiningPalletId: PalletId = PalletId(*b"bf/lm###");
	pub const LiquidityMiningDOTPalletId: PalletId = PalletId(*b"bf/lmdot");
	pub const LighteningRedeemPalletId: PalletId = PalletId(*b"bf/ltnrd");
	pub const MerkleDirtributorPalletId: PalletId = PalletId(*b"bf/mklds");
	pub const VsbondAuctionPalletId: PalletId = PalletId(*b"bf/vsbnd");
	pub const ParachainStakingPalletId: PalletId = PalletId(*b"bf/stake");
	pub const BifrostVsbondPalletId: PalletId = PalletId(*b"bf/salpb");
	pub const SlpEntrancePalletId: PalletId = PalletId(*b"bf/vtkin");
	pub const SlpExitPalletId: PalletId = PalletId(*b"bf/vtout");
	pub const StableAmmPalletId: PalletId = PalletId(*b"bf/stamm");
	pub const FarmingKeeperPalletId: PalletId = PalletId(*b"bf/fmkpr");
	pub const FarmingRewardIssuerPalletId: PalletId = PalletId(*b"bf/fmrir");
	pub const SystemStakingPalletId: PalletId = PalletId(*b"bf/sysst");
	pub const BuybackPalletId: PalletId = PalletId(*b"bf/salpc");
	pub const SystemMakerPalletId: PalletId = PalletId(*b"bf/sysmk");
	pub const FeeSharePalletId: PalletId = PalletId(*b"bf/feesh");
	pub CheckingAccount: AccountId = PolkadotXcm::check_account();
	pub const FarmingBoostPalletId: PalletId = PalletId(*b"bf/fmbst");
	pub const LendMarketPalletId: PalletId = PalletId(*b"bf/ldmkt");
	pub const OraclePalletId: PalletId = PalletId(*b"bf/oracl");
}

impl frame_system::Config for Runtime {
	type AccountData = pallet_balances::AccountData<Balance>;
	/// The identifier used to distinguish between accounts.
	type AccountId = AccountId;
	type BaseCallFilter = CallFilter;
	/// Maximum number of block number to block hash mappings to keep (oldest pruned first).
	type BlockHashCount = BlockHashCount;
	type BlockLength = RuntimeBlockLength;
	/// The index type for blocks.
	type Nonce = Nonce;
	type BlockWeights = RuntimeBlockWeights;
	type Block = Block;
	/// The aggregated dispatch type that is available for extrinsics.
	type RuntimeCall = RuntimeCall;
	type DbWeight = RocksDbWeight;
	/// The ubiquitous event type.
	type RuntimeEvent = RuntimeEvent;
	/// The type for hashing blocks and tries.
	type Hash = Hash;
	/// The hashing algorithm used.
	type Hashing = BlakeTwo256;
	/// The lookup mechanism to get account ID from whatever is passed in dispatchers.
	type Lookup = Indices;
	type OnKilledAccount = ();
	type OnNewAccount = ();
	type OnSetCode = cumulus_pallet_parachain_system::ParachainSetCode<Self>;
	/// The ubiquitous origin type.
	type RuntimeOrigin = RuntimeOrigin;
	/// Converts a module to an index of this module in the runtime.
	type PalletInfo = PalletInfo;
	type SS58Prefix = SS58Prefix;
	type SystemWeightInfo = frame_system::weights::SubstrateWeight<Runtime>;
	/// Runtime version.
	type Version = Version;
	type MaxConsumers = ConstU32<16>;
}

impl pallet_timestamp::Config for Runtime {
	type MinimumPeriod = ConstU64<{ SLOT_DURATION / 2 }>;
	/// A timestamp: milliseconds since the unix epoch.
	type Moment = Moment;
	type OnTimestampSet = Aura;
	type WeightInfo = pallet_timestamp::weights::SubstrateWeight<Runtime>;
}

parameter_types! {
	pub ExistentialDeposit: Balance = 10 * MILLIBNC;
	pub TransferFee: Balance = 1 * MILLIBNC;
	pub CreationFee: Balance = 1 * MILLIBNC;
	pub TransactionByteFee: Balance = 16 * MICROBNC;
}

impl pallet_utility::Config for Runtime {
	type RuntimeCall = RuntimeCall;
	type RuntimeEvent = RuntimeEvent;
	type PalletsOrigin = OriginCaller;
	type WeightInfo = pallet_utility::weights::SubstrateWeight<Runtime>;
}

parameter_types! {
	// One storage item; key size 32, value size 8; .
	pub ProxyDepositBase: Balance = deposit::<Runtime>(1, 8);
	// Additional storage item size of 33 bytes.
	pub ProxyDepositFactor: Balance = deposit::<Runtime>(0, 33);
	pub const MaxProxies: u16 = 32;
	pub AnnouncementDepositBase: Balance = deposit::<Runtime>(1, 8);
	pub AnnouncementDepositFactor: Balance = deposit::<Runtime>(0, 66);
	pub const MaxPending: u16 = 32;
}

/// The type used to represent the kinds of proxying allowed.
#[derive(
	Copy,
	Clone,
	Eq,
	PartialEq,
	Ord,
	PartialOrd,
	Encode,
	Decode,
	RuntimeDebug,
	MaxEncodedLen,
	scale_info::TypeInfo,
)]
pub enum ProxyType {
	Any = 0,
	NonTransfer = 1,
	Governance = 2,
	CancelProxy = 3,
	IdentityJudgement = 4,
	Staking = 5,
}

impl Default for ProxyType {
	fn default() -> Self {
		Self::Any
	}
}
impl InstanceFilter<RuntimeCall> for ProxyType {
	fn filter(&self, c: &RuntimeCall) -> bool {
		match self {
			ProxyType::Any => true,
			ProxyType::NonTransfer => matches!(
				c,
				RuntimeCall::System(..) |
				RuntimeCall::Scheduler(..) |
				RuntimeCall::Preimage(_) |
				RuntimeCall::Timestamp(..) |
				RuntimeCall::Indices(pallet_indices::Call::claim{..}) |
				RuntimeCall::Indices(pallet_indices::Call::free{..}) |
				RuntimeCall::Indices(pallet_indices::Call::freeze{..}) |
				// Specifically omitting Indices `transfer`, `force_transfer`
				// Specifically omitting the entire Balances pallet
				RuntimeCall::Session(..) |
				RuntimeCall::Democracy(..) |
				RuntimeCall::Council(..) |
				RuntimeCall::TechnicalCommittee(..) |
				RuntimeCall::PhragmenElection(..) |
				RuntimeCall::TechnicalMembership(..) |
				RuntimeCall::Treasury(..) |
				RuntimeCall::Bounties(..) |
				RuntimeCall::Tips(..) |
				RuntimeCall::ConvictionVoting(..) |
				RuntimeCall::Referenda(..) |
				RuntimeCall::FellowshipCollective(..) |
				RuntimeCall::FellowshipReferenda(..) |
				RuntimeCall::Whitelist(..) |
				RuntimeCall::Vesting(bifrost_vesting::Call::vest{..}) |
				RuntimeCall::Vesting(bifrost_vesting::Call::vest_other{..}) |
				// Specifically omitting Vesting `vested_transfer`, and `force_vested_transfer`
				RuntimeCall::Utility(..) |
				RuntimeCall::Proxy(..) |
				RuntimeCall::Multisig(..) |
				RuntimeCall::ParachainStaking(..)
			),
			ProxyType::Staking => {
				matches!(c, RuntimeCall::ParachainStaking(..) | RuntimeCall::Utility(..))
			},
			ProxyType::Governance => matches!(
				c,
				RuntimeCall::Democracy(..) |
						RuntimeCall::Council(..) | RuntimeCall::TechnicalCommittee(..) |
						RuntimeCall::PhragmenElection(..) |
						RuntimeCall::Treasury(..) |
						RuntimeCall::Bounties(..) |
						RuntimeCall::Tips(..) | RuntimeCall::Utility(..) |
						// OpenGov calls
						RuntimeCall::ConvictionVoting(..) |
						RuntimeCall::Referenda(..) |
						RuntimeCall::FellowshipCollective(..) |
						RuntimeCall::FellowshipReferenda(..) |
						RuntimeCall::Whitelist(..)
			),
			ProxyType::CancelProxy => {
				matches!(c, RuntimeCall::Proxy(pallet_proxy::Call::reject_announcement { .. }))
			},
			ProxyType::IdentityJudgement => matches!(
				c,
				RuntimeCall::Identity(pallet_identity::Call::provide_judgement { .. }) |
					RuntimeCall::Utility(..)
			),
		}
	}

	fn is_superset(&self, o: &Self) -> bool {
		match (self, o) {
			(x, y) if x == y => true,
			(ProxyType::Any, _) => true,
			(_, ProxyType::Any) => false,
			(ProxyType::NonTransfer, _) => true,
			_ => false,
		}
	}
}

impl pallet_proxy::Config for Runtime {
	type AnnouncementDepositBase = AnnouncementDepositBase;
	type AnnouncementDepositFactor = AnnouncementDepositFactor;
	type RuntimeCall = RuntimeCall;
	type CallHasher = BlakeTwo256;
	type Currency = Balances;
	type RuntimeEvent = RuntimeEvent;
	type MaxPending = MaxPending;
	type MaxProxies = MaxProxies;
	type ProxyDepositBase = ProxyDepositBase;
	type ProxyDepositFactor = ProxyDepositFactor;
	type ProxyType = ProxyType;
	type WeightInfo = pallet_proxy::weights::SubstrateWeight<Runtime>;
}

parameter_types! {
	pub const PreimageMaxSize: u32 = 4096 * 1024;
	pub PreimageBaseDeposit: Balance = deposit::<Runtime>(2, 64);
	pub PreimageByteDeposit: Balance = deposit::<Runtime>(0, 1);
}

impl pallet_preimage::Config for Runtime {
	type WeightInfo = pallet_preimage::weights::SubstrateWeight<Runtime>;
	type RuntimeEvent = RuntimeEvent;
	type Currency = Balances;
	type ManagerOrigin = EnsureRoot<AccountId>;
	type BaseDeposit = PreimageBaseDeposit;
	type ByteDeposit = PreimageByteDeposit;
}

parameter_types! {
	pub MaximumSchedulerWeight: Weight = Perbill::from_percent(80) *
		RuntimeBlockWeights::get().max_block;
	pub const MaxScheduledPerBlock: u32 = 50;
	pub const NoPreimagePostponement: Option<u32> = Some(10);
}

impl pallet_scheduler::Config for Runtime {
	type RuntimeCall = RuntimeCall;
	type RuntimeEvent = RuntimeEvent;
	type MaxScheduledPerBlock = MaxScheduledPerBlock;
	type MaximumWeight = MaximumSchedulerWeight;
	type RuntimeOrigin = RuntimeOrigin;
	type OriginPrivilegeCmp = EqualPrivilegeOnly;
	type PalletsOrigin = OriginCaller;
	type ScheduleOrigin = EnsureRoot<AccountId>;
	type WeightInfo = pallet_scheduler::weights::SubstrateWeight<Runtime>;
	type Preimages = Preimage;
}

parameter_types! {
	// One storage item; key size is 32; value is size 4+4+16+32 bytes = 56 bytes.
	pub DepositBase: Balance = deposit::<Runtime>(1, 88);
	// Additional storage item size of 32 bytes.
	pub DepositFactor: Balance = deposit::<Runtime>(0, 32);
	pub const MaxSignatories: u16 = 100;
}

impl pallet_multisig::Config for Runtime {
	type RuntimeCall = RuntimeCall;
	type Currency = Balances;
	type DepositBase = DepositBase;
	type DepositFactor = DepositFactor;
	type RuntimeEvent = RuntimeEvent;
	type MaxSignatories = MaxSignatories;
	type WeightInfo = pallet_multisig::weights::SubstrateWeight<Runtime>;
}

parameter_types! {
	// Minimum 4 CENTS/byte
	pub BasicDeposit: Balance = deposit::<Runtime>(1, 258);
	pub FieldDeposit: Balance = deposit::<Runtime>(0, 66);
	pub SubAccountDeposit: Balance = deposit::<Runtime>(1, 53);
	pub const MaxSubAccounts: u32 = 100;
	pub const MaxAdditionalFields: u32 = 100;
	pub const MaxRegistrars: u32 = 20;
}

impl pallet_identity::Config for Runtime {
	type RuntimeEvent = RuntimeEvent;
	type Currency = Balances;
	type BasicDeposit = BasicDeposit;
	type FieldDeposit = FieldDeposit;
	type SubAccountDeposit = SubAccountDeposit;
	type MaxSubAccounts = MaxSubAccounts;
	type MaxAdditionalFields = MaxAdditionalFields;
	type MaxRegistrars = MaxRegistrars;
	type Slashed = Treasury;
	type ForceOrigin = MoreThanHalfCouncil;
	type RegistrarOrigin = MoreThanHalfCouncil;
	type WeightInfo = pallet_identity::weights::SubstrateWeight<Runtime>;
}

parameter_types! {
	pub IndexDeposit: Balance = 1 * BNCS;
}

impl pallet_indices::Config for Runtime {
	type AccountIndex = AccountIndex;
	type Currency = Balances;
	type Deposit = IndexDeposit;
	type RuntimeEvent = RuntimeEvent;
	type WeightInfo = pallet_indices::weights::SubstrateWeight<Runtime>;
}

// pallet-treasury did not impl OnUnbalanced<Credit>, need an adapter to handle dust.
type CreditOf =
	frame_support::traits::fungible::Credit<<Runtime as frame_system::Config>::AccountId, Balances>;
pub struct DustRemovalAdapter;
impl OnUnbalanced<CreditOf> for DustRemovalAdapter {
	fn on_nonzero_unbalanced(amount: CreditOf) {
		let _ = <Balances as Currency<AccountId>>::deposit_creating(
			&TreasuryPalletId::get().into_account_truncating(),
			amount.peek(),
		);
	}
}

impl pallet_balances::Config for Runtime {
	type AccountStore = System;
	/// The type for recording an account's balance.
	type Balance = Balance;
	type DustRemoval = DustRemovalAdapter;
	/// The ubiquitous event type.
	type RuntimeEvent = RuntimeEvent;
	type ExistentialDeposit = ExistentialDeposit;
	type MaxLocks = ConstU32<50>;
	type MaxReserves = ConstU32<50>;
	type ReserveIdentifier = [u8; 8];
	type FreezeIdentifier = ();
	type MaxHolds = ConstU32<0>;
	type MaxFreezes = ConstU32<0>;
	type WeightInfo = pallet_balances::weights::SubstrateWeight<Runtime>;
	type RuntimeHoldReason = ();
}

parameter_types! {
	pub const CouncilMotionDuration: BlockNumber = 2 * DAYS;
	pub const CouncilMaxProposals: u32 = 100;
	pub const CouncilMaxMembers: u32 = 100;
}

impl pallet_collective::Config<CouncilCollective> for Runtime {
	type DefaultVote = pallet_collective::PrimeDefaultVote;
	type RuntimeEvent = RuntimeEvent;
	type MaxMembers = CouncilMaxMembers;
	type MaxProposals = CouncilMaxProposals;
	type MotionDuration = CouncilMotionDuration;
	type RuntimeOrigin = RuntimeOrigin;
	type Proposal = RuntimeCall;
	type WeightInfo = pallet_collective::weights::SubstrateWeight<Runtime>;
	type MaxProposalWeight = MaxProposalWeight;
	type SetMembersOrigin = EnsureRoot<AccountId>;
}

parameter_types! {
	pub const TechnicalMotionDuration: BlockNumber = 2 * DAYS;
	pub const TechnicalMaxProposals: u32 = 100;
	pub const TechnicalMaxMembers: u32 = 100;
	pub MaxProposalWeight: Weight = Perbill::from_percent(50) * RuntimeBlockWeights::get().max_block;
}

impl pallet_collective::Config<TechnicalCollective> for Runtime {
	type DefaultVote = pallet_collective::PrimeDefaultVote;
	type RuntimeEvent = RuntimeEvent;
	type MaxMembers = TechnicalMaxMembers;
	type MaxProposals = TechnicalMaxProposals;
	type MotionDuration = TechnicalMotionDuration;
	type RuntimeOrigin = RuntimeOrigin;
	type Proposal = RuntimeCall;
	type WeightInfo = pallet_collective::weights::SubstrateWeight<Runtime>;
	type MaxProposalWeight = MaxProposalWeight;
	type SetMembersOrigin = EnsureRoot<AccountId>;
}

impl pallet_membership::Config<pallet_membership::Instance1> for Runtime {
	type AddOrigin = MoreThanHalfCouncil;
	type RuntimeEvent = RuntimeEvent;
	type MaxMembers = CouncilMaxMembers;
	type MembershipChanged = Council;
	type MembershipInitialized = Council;
	type PrimeOrigin = MoreThanHalfCouncil;
	type RemoveOrigin = MoreThanHalfCouncil;
	type ResetOrigin = MoreThanHalfCouncil;
	type SwapOrigin = MoreThanHalfCouncil;
	type WeightInfo = pallet_membership::weights::SubstrateWeight<Runtime>;
}

impl pallet_membership::Config<pallet_membership::Instance2> for Runtime {
	type AddOrigin = MoreThanHalfCouncil;
	type RuntimeEvent = RuntimeEvent;
	type MaxMembers = TechnicalMaxMembers;
	type MembershipChanged = TechnicalCommittee;
	type MembershipInitialized = TechnicalCommittee;
	type PrimeOrigin = MoreThanHalfCouncil;
	type RemoveOrigin = MoreThanHalfCouncil;
	type ResetOrigin = MoreThanHalfCouncil;
	type SwapOrigin = MoreThanHalfCouncil;
	type WeightInfo = pallet_membership::weights::SubstrateWeight<Runtime>;
}

parameter_types! {
	pub CandidacyBond: Balance = 10_000 * BNCS;
	// 1 storage item created, key size is 32 bytes, value size is 16+16.
	pub VotingBondBase: Balance = deposit::<Runtime>(1, 64);
	// additional data per vote is 32 bytes (account id).
	pub VotingBondFactor: Balance = deposit::<Runtime>(0, 32);
	/// Daily council elections
	pub const TermDuration: BlockNumber = 24 * HOURS;
	pub const DesiredMembers: u32 = 3;
	pub const DesiredRunnersUp: u32 = 7;
	pub const PhragmenElectionPalletId: LockIdentifier = *b"phrelect";
	pub const MaxVoters: u32 = 512;
	 pub const MaxVotesPerVoter: u32 = 16;
	pub const MaxCandidates: u32 = 64;
}

// Make sure that there are no more than MaxMembers members elected via phragmen.
const_assert!(DesiredMembers::get() <= CouncilMaxMembers::get());

impl pallet_elections_phragmen::Config for Runtime {
	type CandidacyBond = CandidacyBond;
	type ChangeMembers = Council;
	type Currency = Balances;
	type CurrencyToVote = sp_staking::currency_to_vote::U128CurrencyToVote;
	type DesiredMembers = DesiredMembers;
	type DesiredRunnersUp = DesiredRunnersUp;
	type RuntimeEvent = RuntimeEvent;
	type InitializeMembers = Council;
	type KickedMember = Treasury;
	type LoserCandidate = Treasury;
	type PalletId = PhragmenElectionPalletId;
	type TermDuration = TermDuration;
	type VotingBondBase = VotingBondBase;
	type VotingBondFactor = VotingBondFactor;
	type MaxCandidates = MaxCandidates;
	type MaxVoters = MaxVoters;
	type MaxVotesPerVoter = MaxVotesPerVoter;
	type WeightInfo = pallet_elections_phragmen::weights::SubstrateWeight<Runtime>;
}

parameter_types! {
	pub const LaunchPeriod: BlockNumber = 7 * DAYS;
	pub const VotingPeriod: BlockNumber = 7 * DAYS;
	pub const FastTrackVotingPeriod: BlockNumber = 3 * HOURS;
	pub MinimumDeposit: Balance = 100 * BNCS;
	pub const EnactmentPeriod: BlockNumber = 2 * DAYS;
	pub const CooloffPeriod: BlockNumber = 7 * DAYS;
	pub const InstantAllowed: bool = true;
	pub const MaxVotes: u32 = 100;
	pub const MaxProposals: u32 = 100;
}

impl pallet_democracy::Config for Runtime {
	type BlacklistOrigin = EnsureRoot<AccountId>;
	// To cancel a proposal before it has been passed, the technical committee must be unanimous or
	// Root must agree.
	type CancelProposalOrigin = EitherOfDiverse<
		EnsureRoot<AccountId>,
		pallet_collective::EnsureProportionAtLeast<AccountId, TechnicalCollective, 1, 1>,
	>;
	// To cancel a proposal which has been passed, 2/3 of the council must agree to it.
	type CancellationOrigin =
		pallet_collective::EnsureProportionAtLeast<AccountId, CouncilCollective, 2, 3>;
	type CooloffPeriod = CooloffPeriod;
	type Currency = Balances;
	type EnactmentPeriod = EnactmentPeriod;
	type RuntimeEvent = RuntimeEvent;
	/// A unanimous council can have the next scheduled referendum be a straight default-carries
	/// (NTB) vote.
	type ExternalDefaultOrigin =
		pallet_collective::EnsureProportionAtLeast<AccountId, CouncilCollective, 1, 1>;
	/// A super-majority can have the next scheduled referendum be a straight majority-carries vote.
	type ExternalMajorityOrigin =
		pallet_collective::EnsureProportionAtLeast<AccountId, CouncilCollective, 3, 4>;
	/// A straight majority of the council can decide what their next motion is.
	type ExternalOrigin =
		pallet_collective::EnsureProportionAtLeast<AccountId, CouncilCollective, 1, 2>;
	/// Two thirds of the technical committee can have an ExternalMajority/ExternalDefault vote
	/// be tabled immediately and with a shorter voting/enactment period.
	type FastTrackOrigin =
		pallet_collective::EnsureProportionAtLeast<AccountId, TechnicalCollective, 2, 3>;
	type FastTrackVotingPeriod = FastTrackVotingPeriod;
	type InstantAllowed = InstantAllowed;
	type InstantOrigin =
		pallet_collective::EnsureProportionAtLeast<AccountId, TechnicalCollective, 1, 1>;
	type LaunchPeriod = LaunchPeriod;
	type MaxProposals = MaxProposals;
	type MaxVotes = MaxVotes;
	type MinimumDeposit = MinimumDeposit;
	type PalletsOrigin = OriginCaller;
	type Scheduler = Scheduler;
	type Slash = Treasury;
	// Any single technical committee member may veto a coming council proposal, however they can
	// only do it once and it lasts only for the cool-off period.
	type VetoOrigin = pallet_collective::EnsureMember<AccountId, TechnicalCollective>;
	type VoteLockingPeriod = EnactmentPeriod; // Same as EnactmentPeriod
	type VotingPeriod = VotingPeriod;
	type WeightInfo = pallet_democracy::weights::SubstrateWeight<Runtime>;
	type Preimages = Preimage;
	type MaxDeposits = ConstU32<100>;
	type MaxBlacklisted = ConstU32<100>;
	type SubmitOrigin = EnsureSigned<AccountId>;
}

parameter_types! {
	pub const ProposalBond: Permill = Permill::from_percent(5);
	pub ProposalBondMinimum: Balance = 100 * BNCS;
	pub ProposalBondMaximum: Balance = 500 * BNCS;
	pub const SpendPeriod: BlockNumber = 6 * DAYS;
	pub const Burn: Permill = Permill::from_perthousand(0);
	pub const TipCountdown: BlockNumber = 1 * DAYS;
	pub const TipFindersFee: Percent = Percent::from_percent(20);
	pub TipReportDepositBase: Balance = 1 * BNCS;
	pub DataDepositPerByte: Balance = 10 * cent::<Runtime>(NativeCurrencyId::get());
	pub BountyDepositBase: Balance = 1 * BNCS;
	pub const BountyDepositPayoutDelay: BlockNumber = 4 * DAYS;
	pub const BountyUpdatePeriod: BlockNumber = 90 * DAYS;
	pub const MaximumReasonLength: u32 = 16384;
	pub const BountyCuratorDeposit: Permill = Permill::from_percent(50);
	pub BountyValueMinimum: Balance = 10 * BNCS;
	pub const MaxApprovals: u32 = 100;

	pub const CuratorDepositMultiplier: Permill = Permill::from_percent(50);
	pub CuratorDepositMin: Balance = 1 * BNCS;
	pub CuratorDepositMax: Balance = 100 * BNCS;
	pub const MaxBalance: Balance = 800_000 * BNCS;
}

type ApproveOrigin = EitherOfDiverse<
	EnsureRoot<AccountId>,
	pallet_collective::EnsureProportionAtLeast<AccountId, CouncilCollective, 3, 5>,
>;

impl pallet_treasury::Config for Runtime {
	type ApproveOrigin = ApproveOrigin;
	type SpendOrigin = EnsureWithSuccess<EnsureRoot<AccountId>, AccountId, MaxBalance>;
	type Burn = Burn;
	type BurnDestination = ();
	type Currency = Balances;
	type RuntimeEvent = RuntimeEvent;
	type MaxApprovals = MaxApprovals;
	type OnSlash = Treasury;
	type PalletId = TreasuryPalletId;
	type ProposalBond = ProposalBond;
	type ProposalBondMinimum = ProposalBondMinimum;
	type ProposalBondMaximum = ProposalBondMaximum;
	type RejectOrigin = MoreThanHalfCouncil;
	type SpendFunds = Bounties;
	type SpendPeriod = SpendPeriod;
	type WeightInfo = pallet_treasury::weights::SubstrateWeight<Runtime>;
}

impl pallet_bounties::Config for Runtime {
	type BountyDepositBase = BountyDepositBase;
	type BountyDepositPayoutDelay = BountyDepositPayoutDelay;
	type BountyUpdatePeriod = BountyUpdatePeriod;
	type BountyValueMinimum = BountyValueMinimum;
	type CuratorDepositMultiplier = CuratorDepositMultiplier;
	type CuratorDepositMin = CuratorDepositMin;
	type CuratorDepositMax = CuratorDepositMax;
	type DataDepositPerByte = DataDepositPerByte;
	type RuntimeEvent = RuntimeEvent;
	type MaximumReasonLength = MaximumReasonLength;
	type WeightInfo = pallet_bounties::weights::SubstrateWeight<Runtime>;
	type ChildBountyManager = ();
}

impl pallet_tips::Config for Runtime {
	type DataDepositPerByte = DataDepositPerByte;
	type RuntimeEvent = RuntimeEvent;
	type MaximumReasonLength = MaximumReasonLength;
	type TipCountdown = TipCountdown;
	type TipFindersFee = TipFindersFee;
	type TipReportDepositBase = TipReportDepositBase;
	type Tippers = PhragmenElection;
	type WeightInfo = pallet_tips::weights::SubstrateWeight<Runtime>;
}

impl pallet_transaction_payment::Config for Runtime {
	type FeeMultiplierUpdate = SlowAdjustingFeeUpdate<Self>;
	type LengthToFee = ConstantMultiplier<Balance, TransactionByteFee>;
	type OnChargeTransaction = FlexibleFee;
	type OperationalFeeMultiplier = ConstU8<5>;
	type WeightToFee = WeightToFee;
	type RuntimeEvent = RuntimeEvent;
}

impl<LocalCall> frame_system::offchain::CreateSignedTransaction<LocalCall> for Runtime
where
	RuntimeCall: From<LocalCall>,
{
	fn create_transaction<C: frame_system::offchain::AppCrypto<Self::Public, Self::Signature>>(
		call: RuntimeCall,
		public: <Signature as sp_runtime::traits::Verify>::Signer,
		account: AccountId,
		nonce: Nonce,
	) -> Option<(
		RuntimeCall,
		<UncheckedExtrinsic as sp_runtime::traits::Extrinsic>::SignaturePayload,
	)> {
		// take the biggest period possible.
		let period =
			BlockHashCount::get().checked_next_power_of_two().map(|c| c / 2).unwrap_or(2) as u64;
		let current_block = System::block_number()
			.saturated_into::<u64>()
			// The `System::block_number` is initialized with `n+1`,
			// so the actual block number is `n`.
			.saturating_sub(1);
		let tip = 0;
		let extra: SignedExtra = (
			frame_system::CheckNonZeroSender::<Runtime>::new(),
			frame_system::CheckSpecVersion::<Runtime>::new(),
			frame_system::CheckTxVersion::<Runtime>::new(),
			frame_system::CheckGenesis::<Runtime>::new(),
			frame_system::CheckEra::<Runtime>::from(generic::Era::mortal(period, current_block)),
			frame_system::CheckNonce::<Runtime>::from(nonce),
			frame_system::CheckWeight::<Runtime>::new(),
			pallet_transaction_payment::ChargeTransactionPayment::<Runtime>::from(tip),
		);
		let raw_payload = SignedPayload::new(call, extra)
			.map_err(|e| {
				log::warn!("Unable to create signed payload: {:?}", e);
			})
			.ok()?;
		let signature = raw_payload.using_encoded(|payload| C::sign(payload, public))?;
		let address = AccountIdLookup::unlookup(account);
		let (call, extra, _) = raw_payload.deconstruct();
		Some((call, (address, signature, extra)))
	}
}

impl frame_system::offchain::SigningTypes for Runtime {
	type Public = <Signature as sp_runtime::traits::Verify>::Signer;
	type Signature = Signature;
}

impl<C> frame_system::offchain::SendTransactionTypes<C> for Runtime
where
	RuntimeCall: From<C>,
{
	type OverarchingCall = RuntimeCall;
	type Extrinsic = UncheckedExtrinsic;
}

// culumus runtime start
parameter_types! {
	pub const ReservedXcmpWeight: Weight = MAXIMUM_BLOCK_WEIGHT.saturating_div(4);
	pub const ReservedDmpWeight: Weight = MAXIMUM_BLOCK_WEIGHT.saturating_div(4);
}

impl cumulus_pallet_parachain_system::Config for Runtime {
	type DmpMessageHandler = DmpQueue;
	type RuntimeEvent = RuntimeEvent;
	type OnSystemEvent = ();
	type OutboundXcmpMessageSource = XcmpQueue;
	type ReservedDmpWeight = ReservedDmpWeight;
	type ReservedXcmpWeight = ReservedXcmpWeight;
	type SelfParaId = parachain_info::Pallet<Runtime>;
	type XcmpMessageHandler = XcmpQueue;
	type CheckAssociatedRelayNumber = RelayNumberStrictlyIncreases;
}

impl parachain_info::Config for Runtime {}

impl cumulus_pallet_aura_ext::Config for Runtime {}

parameter_types! {
	/// Minimum round length is 2 minutes (10 * 12 second block times)
	pub const MinBlocksPerRound: u32 = 10;
	/// Blocks per round
	pub const DefaultBlocksPerRound: u32 = prod_or_test!(2 * HOURS, 10);
	/// Rounds before the collator leaving the candidates request can be executed
	pub const LeaveCandidatesDelay: u32 = 84;
	/// Rounds before the candidate bond increase/decrease can be executed
	pub const CandidateBondLessDelay: u32 = 84;
	/// Rounds before the delegator exit can be executed
	pub const LeaveDelegatorsDelay: u32 = 84;
	/// Rounds before the delegator revocation can be executed
	pub const RevokeDelegationDelay: u32 = 84;
	/// Rounds before the delegator bond increase/decrease can be executed
	pub const DelegationBondLessDelay: u32 = 84;
	/// Rounds before the reward is paid
	pub const RewardPaymentDelay: u32 = 2;
	/// Minimum collators selected per round, default at genesis and minimum forever after
	pub const MinSelectedCandidates: u32 = prod_or_test!(16,6);
	/// Maximum top delegations per candidate
	pub const MaxTopDelegationsPerCandidate: u32 = 300;
	/// Maximum bottom delegations per candidate
	pub const MaxBottomDelegationsPerCandidate: u32 = 50;
	/// Maximum delegations per delegator
	pub const MaxDelegationsPerDelegator: u32 = 100;
	/// Default fixed percent a collator takes off the top of due rewards
	pub const DefaultCollatorCommission: Perbill = Perbill::from_percent(10);
	/// Default percent of inflation set aside for parachain bond every round
	pub const DefaultParachainBondReservePercent: Percent = Percent::from_percent(0);
	/// Minimum stake required to become a collator
	pub MinCollatorStk: u128 = 5000 * BNCS;
	/// Minimum stake required to be reserved to be a candidate
	pub MinCandidateStk: u128 = 5000 * BNCS;
	/// Minimum stake required to be reserved to be a delegator
	pub MinDelegatorStk: u128 = 50 * BNCS;
	pub AllowInflation: bool = false;
	pub ToMigrateInvulnables: Vec<AccountId> = prod_or_test!(vec![
		hex!["8cf80f0bafcd0a3d80ca61cb688e4400e275b39d3411b4299b47e712e9dab809"].into(),
		hex!["40ac4effe39181731a8feb8a8ee0780e177bdd0d752b09c8fd71047e67189022"].into(),
		hex!["624d6a004c72a1abcf93131e185515ebe1410e43a301fe1f25d20d8da345376e"].into(),
		hex!["985d2738e512909c81289e6055e60a6824818964535ecfbf10e4d69017084756"].into(),
	],vec![
		hex!["d43593c715fdd31c61141abd04a99fd6822c8558854ccde39a5684e7a56da27d"].into(),
		hex!["8eaf04151687736326c9fea17e25fc5287613693c912909cb226aa4794f26a48"].into(),
	]);
	pub PaymentInRound: u128 = 180 * BNCS;
	pub InitSeedStk: u128 = 5000 * BNCS;
}
impl parachain_staking::Config for Runtime {
	type RuntimeEvent = RuntimeEvent;
	type Currency = Balances;
	type MonetaryGovernanceOrigin =
		EitherOfDiverse<MoreThanHalfCouncil, EnsureRootOrAllTechnicalCommittee>;
	type MinBlocksPerRound = MinBlocksPerRound;
	type DefaultBlocksPerRound = DefaultBlocksPerRound;
	type LeaveCandidatesDelay = LeaveCandidatesDelay;
	type CandidateBondLessDelay = CandidateBondLessDelay;
	type LeaveDelegatorsDelay = LeaveDelegatorsDelay;
	type RevokeDelegationDelay = RevokeDelegationDelay;
	type DelegationBondLessDelay = DelegationBondLessDelay;
	type RewardPaymentDelay = RewardPaymentDelay;
	type MinSelectedCandidates = MinSelectedCandidates;
	type MaxTopDelegationsPerCandidate = MaxTopDelegationsPerCandidate;
	type MaxBottomDelegationsPerCandidate = MaxBottomDelegationsPerCandidate;
	type MaxDelegationsPerDelegator = MaxDelegationsPerDelegator;
	type DefaultCollatorCommission = DefaultCollatorCommission;
	type DefaultParachainBondReservePercent = DefaultParachainBondReservePercent;
	type MinCollatorStk = MinCollatorStk;
	type MinCandidateStk = MinCandidateStk;
	type MinDelegation = MinDelegatorStk;
	type MinDelegatorStk = MinDelegatorStk;
	type AllowInflation = AllowInflation;
	type PaymentInRound = PaymentInRound;
	type ToMigrateInvulnables = ToMigrateInvulnables;
	type PalletId = ParachainStakingPalletId;
	type InitSeedStk = InitSeedStk;
	type OnCollatorPayout = ();
	type OnNewRound = ();
	type WeightInfo = parachain_staking::weights::SubstrateWeight<Runtime>;
}

parameter_types! {
	pub const Period: u32 = 6 * HOURS;
	pub const Offset: u32 = 0;
}

impl pallet_session::Config for Runtime {
	type RuntimeEvent = RuntimeEvent;
	type Keys = SessionKeys;
	type NextSessionRotation = ParachainStaking;
	// Essentially just Aura, but lets be pedantic.
	type SessionHandler = <SessionKeys as sp_runtime::traits::OpaqueKeys>::KeyTypeIdProviders;
	type SessionManager = ParachainStaking;
	type ShouldEndSession = ParachainStaking;
	type ValidatorId = <Self as frame_system::Config>::AccountId;
	// we don't have stash and controller, thus we don't need the convert as well.
	type ValidatorIdOf = ConvertInto;
	type WeightInfo = pallet_session::weights::SubstrateWeight<Runtime>;
}

impl pallet_authorship::Config for Runtime {
	type EventHandler = ParachainStaking;
	type FindAuthor = pallet_session::FindAccountFromAuthorIndex<Self, Aura>;
}

impl pallet_aura::Config for Runtime {
	type AuthorityId = AuraId;
	type DisabledValidators = ();
	type MaxAuthorities = ConstU32<100_000>;
	type AllowMultipleBlocksPerSlot = ConstBool<false>;
}

// culumus runtime end

impl bifrost_vesting::Config for Runtime {
	type BlockNumberToBalance = ConvertInto;
	type Currency = Balances;
	type RuntimeEvent = RuntimeEvent;
	type MinVestedTransfer = ExistentialDeposit;
	type WeightInfo = bifrost_vesting::weights::SubstrateWeight<Runtime>;
}

// Bifrost modules start

pub struct ExtraFeeMatcher;
impl FeeGetter<RuntimeCall> for ExtraFeeMatcher {
	fn get_fee_info(c: &RuntimeCall) -> ExtraFeeInfo {
		match *c {
			RuntimeCall::Salp(bifrost_salp::Call::contribute { .. }) => ExtraFeeInfo {
				extra_fee_name: ExtraFeeName::SalpContribute,
				extra_fee_currency: RelayCurrencyId::get(),
			},
			RuntimeCall::XcmInterface(bifrost_xcm_interface::Call::transfer_statemine_assets {
				..
			}) => ExtraFeeInfo {
				extra_fee_name: ExtraFeeName::StatemineTransfer,
				extra_fee_currency: RelayCurrencyId::get(),
			},
			RuntimeCall::VtokenVoting(bifrost_vtoken_voting::Call::vote { vtoken, .. }) =>
				ExtraFeeInfo {
					extra_fee_name: ExtraFeeName::VoteVtoken,
					extra_fee_currency: vtoken.to_token().unwrap_or(vtoken),
				},
			RuntimeCall::VtokenVoting(bifrost_vtoken_voting::Call::remove_delegator_vote {
				vtoken,
				..
			}) => ExtraFeeInfo {
				extra_fee_name: ExtraFeeName::VoteRemoveDelegatorVote,
				extra_fee_currency: vtoken.to_token().unwrap_or(vtoken),
			},
			_ => ExtraFeeInfo::default(),
		}
	}
}

parameter_types! {
	pub MaxFeeCurrencyOrderListLen: u32 = 50;
}

impl bifrost_flexible_fee::Config for Runtime {
	type Currency = Balances;
	type DexOperator = ZenlinkProtocol;
	type RuntimeEvent = RuntimeEvent;
	type MultiCurrency = Currencies;
	type TreasuryAccount = BifrostTreasuryAccount;
	type MaxFeeCurrencyOrderListLen = MaxFeeCurrencyOrderListLen;
	type OnUnbalanced = Treasury;
	type WeightInfo = weights::bifrost_flexible_fee::BifrostWeight<Runtime>;
	type ExtraFeeMatcher = ExtraFeeMatcher;
	type ParachainId = ParachainInfo;
	type ControlOrigin = TechAdminOrCouncil;
	type XcmWeightAndFeeHandler = XcmInterface;
}

parameter_types! {
	pub BifrostParachainAccountId20: [u8; 20] = cumulus_primitives_core::ParaId::from(ParachainInfo::get()).into_account_truncating();
}

pub fn create_x2_multilocation(index: u16, currency_id: CurrencyId) -> MultiLocation {
	match currency_id {
		// AccountKey20 format of Bifrost sibling para account
		CurrencyId::Token(TokenSymbol::MOVR) => MultiLocation::new(
			1,
			X2(
				Parachain(parachains::moonriver::ID.into()),
				AccountKey20 {
					network: None,
					key: Slp::derivative_account_id_20(
						polkadot_parachain::primitives::Sibling::from(ParachainInfo::get())
							.into_account_truncating(),
						index,
					)
					.into(),
				},
			),
		),
		// Only relay chain use the Bifrost para account with "para"
		CurrencyId::Token(TokenSymbol::KSM) => MultiLocation::new(
			1,
			X1(AccountId32 {
				network: None,
				id: Utility::derivative_account_id(
					ParachainInfo::get().into_account_truncating(),
					index,
				)
				.into(),
			}),
		),
		// Bifrost Kusama Native token
		CurrencyId::Native(TokenSymbol::BNC) => MultiLocation::new(
			0,
			X1(AccountId32 {
				network: None,
				id: Utility::derivative_account_id(
					polkadot_parachain::primitives::Sibling::from(ParachainInfo::get())
						.into_account_truncating(),
					index,
				)
				.into(),
			}),
		),
		// Other sibling chains use the Bifrost para account with "sibl"
		_ => {
			// get parachain id
			if let Some(location) =
				BifrostCurrencyIdConvert::<SelfParaChainId>::convert(currency_id)
			{
				if let Some(Parachain(para_id)) = location.interior().first() {
					MultiLocation::new(
						1,
						X2(
							Parachain(*para_id),
							AccountId32 {
								network: None,
								id: Utility::derivative_account_id(
									polkadot_parachain::primitives::Sibling::from(
										ParachainInfo::get(),
									)
									.into_account_truncating(),
									index,
								)
								.into(),
							},
						),
					)
				} else {
					MultiLocation::default()
				}
			} else {
				MultiLocation::default()
			}
		},
	}
}

pub struct SubAccountIndexMultiLocationConvertor;
impl Convert<(u16, CurrencyId), MultiLocation> for SubAccountIndexMultiLocationConvertor {
	fn convert((sub_account_index, currency_id): (u16, CurrencyId)) -> MultiLocation {
		create_x2_multilocation(sub_account_index, currency_id)
	}
}

parameter_types! {
	pub MinContribution: Balance = dollar::<Runtime>(RelayCurrencyId::get()) / 10;
	pub const RemoveKeysLimit: u32 = 500;
	pub const VSBondValidPeriod: BlockNumber = 30 * DAYS;
	pub const ReleaseCycle: BlockNumber = 1 * DAYS;
	pub const LeasePeriod: BlockNumber = KUSAMA_LEASE_PERIOD;
	pub const ReleaseRatio: Percent = Percent::from_percent(50);
	pub const SlotLength: BlockNumber = 8u32 as BlockNumber;
	pub ConfirmMuitiSigAccount: AccountId = hex!["e4da05f08e89bf6c43260d96f26fffcfc7deae5b465da08669a9d008e64c2c63"].into();
}

impl bifrost_salp::Config for Runtime {
	type BancorPool = ();
	type RuntimeEvent = RuntimeEvent;
	type RuntimeOrigin = RuntimeOrigin;
	type RuntimeCall = RuntimeCall;
	type LeasePeriod = LeasePeriod;
	type MinContribution = MinContribution;
	type MultiCurrency = Currencies;
	type PalletId = BifrostCrowdloanId;
	type RelayChainToken = RelayCurrencyId;
	type ReleaseCycle = ReleaseCycle;
	type ReleaseRatio = ReleaseRatio;
	type RemoveKeysLimit = RemoveKeysLimit;
	type SlotLength = SlotLength;
	type VSBondValidPeriod = VSBondValidPeriod;
	type WeightInfo = weights::bifrost_salp::BifrostWeight<Runtime>;
	type EnsureConfirmAsGovernance = EitherOfDiverse<TechAdminOrCouncil, SALPAdmin>;
	type XcmInterface = XcmInterface;
	type TreasuryAccount = BifrostTreasuryAccount;
	type BuybackPalletId = BuybackPalletId;
	type DexOperator = ZenlinkProtocol;
	type CurrencyIdConversion = AssetIdMaps<Runtime>;
	type CurrencyIdRegister = AssetIdMaps<Runtime>;
	type ParachainId = ParachainInfo;
	type StablePool = StablePool;
	type VtokenMinting = VtokenMinting;
}

parameter_types! {
	pub const MaximumOrderInTrade: u32 = 1_000;
	pub const MinimumSupply: Balance = 0;
}

impl bifrost_vsbond_auction::Config for Runtime {
	type RuntimeEvent = RuntimeEvent;
	type InvoicingCurrency = RelayCurrencyId;
	type MaximumOrderInTrade = MaximumOrderInTrade;
	type MinimumAmount = MinimumSupply;
	type MultiCurrency = Currencies;
	type WeightInfo = weights::bifrost_vsbond_auction::BifrostWeight<Runtime>;
	type PalletId = VsbondAuctionPalletId;
	type TreasuryAccount = BifrostTreasuryAccount;
	type ControlOrigin = EitherOfDiverse<MoreThanHalfCouncil, EnsureRootOrAllTechnicalCommittee>;
}

impl bifrost_token_issuer::Config for Runtime {
	type RuntimeEvent = RuntimeEvent;
	type MultiCurrency = Currencies;
	type ControlOrigin = EitherOfDiverse<MoreThanHalfCouncil, EnsureRootOrAllTechnicalCommittee>;
	type WeightInfo = weights::bifrost_token_issuer::BifrostWeight<Runtime>;
	type MaxLengthLimit = MaxLengthLimit;
}

impl bifrost_call_switchgear::Config for Runtime {
	type RuntimeEvent = RuntimeEvent;
	type UpdateOrigin = CoreAdminOrCouncil;
	type WeightInfo = weights::bifrost_call_switchgear::BifrostWeight<Runtime>;
}

impl bifrost_asset_registry::Config for Runtime {
	type RuntimeEvent = RuntimeEvent;
	type Currency = Balances;
	type RegisterOrigin = EitherOfDiverse<MoreThanHalfCouncil, TechAdmin>;
	type WeightInfo = weights::bifrost_asset_registry::BifrostWeight<Runtime>;
}

parameter_types! {
	pub const MaxTypeEntryPerBlock: u32 = 10;
	pub const MaxRefundPerBlock: u32 = 10;
	pub const MaxLengthLimit: u32 = 500;
}

pub struct SubstrateResponseManager;
impl QueryResponseManager<QueryId, MultiLocation, BlockNumber, RuntimeCall>
	for SubstrateResponseManager
{
	fn get_query_response_record(query_id: QueryId) -> bool {
		if let Some(QueryStatus::Ready { .. }) = PolkadotXcm::query(query_id) {
			true
		} else {
			false
		}
	}

	fn create_query_record(
		responder: &MultiLocation,
		call_back: Option<RuntimeCall>,
		timeout: BlockNumber,
	) -> u64 {
		// for xcm v3 version see the following
		// PolkadotXcm::new_query(responder, timeout, Here)
		if let Some(call_back) = call_back {
			PolkadotXcm::new_notify_query(*responder, call_back, timeout, Here)
		} else {
			PolkadotXcm::new_query(*responder, timeout, Here)
		}
	}

	fn remove_query_record(query_id: QueryId) -> bool {
		// Temporarily banned. Querries from pallet_xcm cannot be removed unless it is in ready
		// status. And we are not allowed to mannually change query status.
		// So in the manual mode, it is not possible to remove the query at all.
		// PolkadotXcm::take_response(query_id).is_some()

		PolkadotXcm::take_response(query_id);
		true
	}
}

pub struct OnRefund;
impl bifrost_slp::OnRefund<AccountId, CurrencyId, Balance> for OnRefund {
	fn on_refund(token_id: CurrencyId, to: AccountId, token_amount: Balance) -> u64 {
		SystemStaking::on_refund(token_id, to, token_amount).ref_time()
	}
}

impl bifrost_slp::Config for Runtime {
	type RuntimeEvent = RuntimeEvent;
	type RuntimeOrigin = RuntimeOrigin;
	type RuntimeCall = RuntimeCall;
	type MultiCurrency = Currencies;
	type ControlOrigin = EitherOfDiverse<TechAdminOrCouncil, ValidatorElection>;
	type WeightInfo = weights::bifrost_slp::BifrostWeight<Runtime>;
	type VtokenMinting = VtokenMinting;
	type BifrostSlpx = Slpx;
	type AccountConverter = SubAccountIndexMultiLocationConvertor;
	type ParachainId = SelfParaChainId;
	type SubstrateResponseManager = SubstrateResponseManager;
	type MaxTypeEntryPerBlock = MaxTypeEntryPerBlock;
	type MaxRefundPerBlock = MaxRefundPerBlock;
	type OnRefund = OnRefund;
	type ParachainStaking = ParachainStaking;
	type XcmTransfer = XTokens;
	type MaxLengthLimit = MaxLengthLimit;
	type XcmWeightAndFeeHandler = XcmInterface;
}

impl bifrost_vstoken_conversion::Config for Runtime {
	type RuntimeEvent = RuntimeEvent;
	type MultiCurrency = Currencies;
	type RelayCurrencyId = RelayCurrencyId;
	type TreasuryAccount = BifrostTreasuryAccount;
	type ControlOrigin = CoreAdminOrCouncil;
	type VsbondAccount = BifrostVsbondPalletId;
	type CurrencyIdConversion = AssetIdMaps<Runtime>;
	type WeightInfo = weights::bifrost_vstoken_conversion::BifrostWeight<Runtime>;
}

parameter_types! {
	pub const WhitelistMaximumLimit: u32 = 10;
}

impl bifrost_farming::Config for Runtime {
	type RuntimeEvent = RuntimeEvent;
	type MultiCurrency = Currencies;
	type ControlOrigin = TechAdminOrCouncil;
	type TreasuryAccount = BifrostTreasuryAccount;
	type Keeper = FarmingKeeperPalletId;
	type RewardIssuer = FarmingRewardIssuerPalletId;
	type WeightInfo = weights::bifrost_farming::BifrostWeight<Runtime>;
	type FarmingBoost = FarmingBoostPalletId;
	type VeMinting = ();
	type BlockNumberToBalance = ConvertInto;
	type WhitelistMaximumLimit = WhitelistMaximumLimit;
}

parameter_types! {
	pub const BlocksPerRound: u32 = prod_or_test!(1500, 50);
	pub const MaxTokenLen: u32 = 500;
	pub const MaxFarmingPoolIdLen: u32 = 100;
}

impl bifrost_system_staking::Config for Runtime {
	type RuntimeEvent = RuntimeEvent;
	type MultiCurrency = Currencies;
	type EnsureConfirmAsGovernance = EitherOfDiverse<CoreAdminOrCouncil, SystemStakingAdmin>;
	type WeightInfo = weights::bifrost_system_staking::BifrostWeight<Runtime>;
	type FarmingInfo = Farming;
	type VtokenMintingInterface = VtokenMinting;
	type TreasuryAccount = BifrostTreasuryAccount;
	type PalletId = SystemStakingPalletId;
	type BlocksPerRound = BlocksPerRound;
	type MaxTokenLen = MaxTokenLen;
	type MaxFarmingPoolIdLen = MaxFarmingPoolIdLen;
}

impl bifrost_system_maker::Config for Runtime {
	type RuntimeEvent = RuntimeEvent;
	type MultiCurrency = Currencies;
	type ControlOrigin = EitherOfDiverse<MoreThanHalfCouncil, EnsureRootOrAllTechnicalCommittee>;
	type WeightInfo = weights::bifrost_system_maker::BifrostWeight<Runtime>;
	type DexOperator = ZenlinkProtocol;
	type CurrencyIdConversion = AssetIdMaps<Runtime>;
	type TreasuryAccount = BifrostTreasuryAccount;
	type RelayChainToken = RelayCurrencyId;
	type SystemMakerPalletId = SystemMakerPalletId;
	type ParachainId = ParachainInfo;
	type VtokenMintingInterface = VtokenMinting;
}

impl bifrost_fee_share::Config for Runtime {
	type RuntimeEvent = RuntimeEvent;
	type MultiCurrency = Currencies;
	type ControlOrigin = CoreAdminOrCouncil;
	type WeightInfo = weights::bifrost_fee_share::BifrostWeight<Runtime>;
	type FeeSharePalletId = FeeSharePalletId;
}

impl bifrost_cross_in_out::Config for Runtime {
	type RuntimeEvent = RuntimeEvent;
	type MultiCurrency = Currencies;
	type ControlOrigin = TechAdminOrCouncil;
	type EntrancePalletId = SlpEntrancePalletId;
	type WeightInfo = weights::bifrost_cross_in_out::BifrostWeight<Runtime>;
	type MaxLengthLimit = MaxLengthLimit;
}

parameter_types! {
	pub const QueryTimeout: BlockNumber = 100;
	pub const ReferendumCheckInterval: BlockNumber = 300;
}

pub struct DerivativeAccountTokenFilter;
impl Contains<CurrencyId> for DerivativeAccountTokenFilter {
	fn contains(token: &CurrencyId) -> bool {
		*token == RelayCurrencyId::get()
	}
}

impl bifrost_vtoken_voting::Config for Runtime {
	type RuntimeEvent = RuntimeEvent;
	type RuntimeOrigin = RuntimeOrigin;
	type RuntimeCall = RuntimeCall;
	type MultiCurrency = Currencies;
	type ControlOrigin = EitherOfDiverse<CoreAdmin, MoreThanHalfCouncil>;
	type ResponseOrigin = EnsureResponse<Everything>;
	type XcmDestWeightAndFee = XcmInterface;
	type DerivativeAccount = DerivativeAccountProvider<Runtime, DerivativeAccountTokenFilter>;
	type RelaychainBlockNumberProvider = RelaychainDataProvider<Runtime>;
	type VTokenSupplyProvider = VtokenMinting;
	type ParachainId = SelfParaChainId;
	type MaxVotes = ConstU32<256>;
	type QueryTimeout = QueryTimeout;
	type ReferendumCheckInterval = ReferendumCheckInterval;
	type WeightInfo = weights::bifrost_vtoken_voting::BifrostWeight<Runtime>;
}

// Bifrost modules end

// zenlink runtime start

parameter_types! {
	pub const StringLimit: u32 = 50;
}

impl zenlink_stable_amm::Config for Runtime {
	type RuntimeEvent = RuntimeEvent;
	type CurrencyId = CurrencyId;
	type MultiCurrency = Currencies;
	type PoolId = u32;
	type TimeProvider = Timestamp;
	type EnsurePoolAsset = StableAmmVerifyPoolAsset;
	type LpGenerate = PoolLpGenerate;
	type PoolCurrencySymbolLimit = StringLimit;
	type PalletId = StableAmmPalletId;
	type WeightInfo = ();
}

impl zenlink_swap_router::Config for Runtime {
	type RuntimeEvent = RuntimeEvent;
	type StablePoolId = u32;
	type Balance = u128;
	type StableCurrencyId = CurrencyId;
	type NormalCurrencyId = ZenlinkAssetId;
	type NormalAmm = ZenlinkProtocol;
	type StableAMM = ZenlinkStableAMM;
	type WeightInfo = zenlink_swap_router::weights::SubstrateWeight<Runtime>;
}

impl merkle_distributor::Config for Runtime {
	type RuntimeEvent = RuntimeEvent;
	type CurrencyId = CurrencyId;
	type MultiCurrency = Currencies;
	type Balance = Balance;
	type MerkleDistributorId = u32;
	type PalletId = MerkleDirtributorPalletId;
	type StringLimit = StringLimit;
	type WeightInfo = ();
}

pub struct StableAmmVerifyPoolAsset;

impl ValidateCurrency<CurrencyId> for StableAmmVerifyPoolAsset {
	fn validate_pooled_currency(_currencies: &[CurrencyId]) -> bool {
		true
	}

	fn validate_pool_lp_currency(_currency_id: CurrencyId) -> bool {
		if Currencies::total_issuance(_currency_id) > 0 {
			return false;
		}
		true
	}
}

pub struct PoolLpGenerate;

impl StablePoolLpCurrencyIdGenerate<CurrencyId, PoolId> for PoolLpGenerate {
	fn generate_by_pool_id(pool_id: PoolId) -> CurrencyId {
		CurrencyId::StableLpToken(pool_id)
	}
}

parameter_types! {
	pub const ZenlinkPalletId: PalletId = PalletId(*b"/zenlink");
	pub const GetExchangeFee: (u32, u32) = (3, 1000);   // 0.3%
}

impl zenlink_protocol::Config for Runtime {
	type RuntimeEvent = RuntimeEvent;
	type MultiAssetsHandler = MultiAssets;
	type PalletId = ZenlinkPalletId;
	type SelfParaId = SelfParaId;
	type TargetChains = ();
	type WeightInfo = ();
	type AssetId = ZenlinkAssetId;
	type LpGenerate = PairLpGenerate<Self>;
}

type MultiAssets = ZenlinkMultiAssets<ZenlinkProtocol, Balances, LocalAssetAdaptor<Currencies>>;

pub struct OnRedeemSuccess;
impl bifrost_vtoken_minting::OnRedeemSuccess<AccountId, CurrencyId, Balance> for OnRedeemSuccess {
	fn on_redeem_success(token_id: CurrencyId, to: AccountId, token_amount: Balance) -> Weight {
		SystemStaking::on_redeem_success(token_id, to, token_amount)
	}

	fn on_redeemed(
		address: AccountId,
		token_id: CurrencyId,
		token_amount: Balance,
		vtoken_amount: Balance,
		fee: Balance,
	) -> Weight {
		SystemStaking::on_redeemed(address, token_id, token_amount, vtoken_amount, fee)
	}
}

parameter_types! {
	pub const MaximumUnlockIdOfUser: u32 = 10;
	pub const MaximumUnlockIdOfTimeUnit: u32 = 50;
	pub BifrostFeeAccount: AccountId = TreasuryPalletId::get().into_account_truncating();
}

impl bifrost_vtoken_minting::Config for Runtime {
	type RuntimeEvent = RuntimeEvent;
	type MultiCurrency = Currencies;
	type ControlOrigin = TechAdminOrCouncil;
	type MaximumUnlockIdOfUser = MaximumUnlockIdOfUser;
	type MaximumUnlockIdOfTimeUnit = MaximumUnlockIdOfTimeUnit;
	type EntranceAccount = SlpEntrancePalletId;
	type ExitAccount = SlpExitPalletId;
	type FeeAccount = BifrostFeeAccount;
	type BifrostSlp = Slp;
	type BifrostSlpx = Slpx;
	type WeightInfo = weights::bifrost_vtoken_minting::BifrostWeight<Runtime>;
	type OnRedeemSuccess = OnRedeemSuccess;
	type RelayChainToken = RelayCurrencyId;
	type CurrencyIdConversion = AssetIdMaps<Runtime>;
	type CurrencyIdRegister = AssetIdMaps<Runtime>;
	type XcmTransfer = XTokens;
	type AstarParachainId = ConstU32<2007>;
	type MoonbeamParachainId = ConstU32<2023>;
	type HydradxParachainId = ConstU32<2034>;
}

impl bifrost_slpx::Config for Runtime {
	type RuntimeEvent = RuntimeEvent;
	type ControlOrigin = TechAdminOrCouncil;
	type MultiCurrency = Currencies;
	type DexOperator = ZenlinkProtocol;
	type VtokenMintingInterface = VtokenMinting;
	type StablePoolHandler = StablePool;
	type XcmTransfer = XTokens;
	type CurrencyIdConvert = AssetIdMaps<Runtime>;
	type TreasuryAccount = BifrostTreasuryAccount;
	type ParachainId = SelfParaChainId;
	type WeightInfo = weights::bifrost_slpx::BifrostWeight<Runtime>;
}

pub struct EnsurePoolAssetId;
impl nutsfinance_stable_asset::traits::ValidateAssetId<CurrencyId> for EnsurePoolAssetId {
	fn validate(_: CurrencyId) -> bool {
		true
	}
}
parameter_types! {
	pub const StableAssetPalletId: PalletId = PalletId(*b"nuts/sta");
}

/// Configure the pallet nutsfinance_stable_asset in pallets/nutsfinance_stable_asset.
impl nutsfinance_stable_asset::Config for Runtime {
	type RuntimeEvent = RuntimeEvent;
	type AssetId = CurrencyId;
	type Balance = Balance;
	type Assets = Currencies;
	type PalletId = StableAssetPalletId;
	type AtLeast64BitUnsigned = u128;
	type FeePrecision = ConstU128<10_000_000_000>;
	type APrecision = ConstU128<100>;
	type PoolAssetLimit = ConstU32<5>;
	type SwapExactOverAmount = ConstU128<100>;
	type WeightInfo = ();
	type ListingOrigin = EitherOfDiverse<MoreThanHalfCouncil, EnsureRootOrAllTechnicalCommittee>;
	type EnsurePoolAssetId = EnsurePoolAssetId;
}

impl bifrost_stable_pool::Config for Runtime {
	type WeightInfo = weights::bifrost_stable_pool::BifrostWeight<Runtime>;
	type ControlOrigin = TechAdminOrCouncil;
	type CurrencyId = CurrencyId;
	type MultiCurrency = Currencies;
	type StableAsset = StableAsset;
	type VtokenMinting = VtokenMinting;
	type CurrencyIdConversion = AssetIdMaps<Runtime>;
	type CurrencyIdRegister = AssetIdMaps<Runtime>;
}

// Below is the implementation of tokens manipulation functions other than native token.
pub struct LocalAssetAdaptor<Local>(PhantomData<Local>);

impl<Local, AccountId> LocalAssetHandler<AccountId> for LocalAssetAdaptor<Local>
where
	Local: MultiCurrency<AccountId, CurrencyId = CurrencyId>,
{
	fn local_balance_of(asset_id: ZenlinkAssetId, who: &AccountId) -> AssetBalance {
		if let Ok(currency_id) = asset_id.try_into() {
			return TryInto::<AssetBalance>::try_into(Local::free_balance(currency_id, &who))
				.unwrap_or_default();
		}
		AssetBalance::default()
	}

	fn local_total_supply(asset_id: ZenlinkAssetId) -> AssetBalance {
		if let Ok(currency_id) = asset_id.try_into() {
			return TryInto::<AssetBalance>::try_into(Local::total_issuance(currency_id))
				.unwrap_or_default();
		}
		AssetBalance::default()
	}

	fn local_is_exists(asset_id: ZenlinkAssetId) -> bool {
		let currency_id: Result<CurrencyId, ()> = asset_id.try_into();
		match currency_id {
			Ok(_) => true,
			Err(_) => false,
		}
	}

	fn local_transfer(
		asset_id: ZenlinkAssetId,
		origin: &AccountId,
		target: &AccountId,
		amount: AssetBalance,
	) -> DispatchResult {
		if let Ok(currency_id) = asset_id.try_into() {
			Local::transfer(
				currency_id,
				&origin,
				&target,
				amount
					.try_into()
					.map_err(|_| DispatchError::Other("convert amount in local transfer"))?,
			)
		} else {
			Err(DispatchError::Other("unknown asset in local transfer"))
		}
	}

	fn local_deposit(
		asset_id: ZenlinkAssetId,
		origin: &AccountId,
		amount: AssetBalance,
	) -> Result<AssetBalance, DispatchError> {
		if let Ok(currency_id) = asset_id.try_into() {
			Local::deposit(
				currency_id,
				&origin,
				amount
					.try_into()
					.map_err(|_| DispatchError::Other("convert amount in local deposit"))?,
			)?;
		} else {
			return Err(DispatchError::Other("unknown asset in local transfer"));
		}

		Ok(amount)
	}

	fn local_withdraw(
		asset_id: ZenlinkAssetId,
		origin: &AccountId,
		amount: AssetBalance,
	) -> Result<AssetBalance, DispatchError> {
		if let Ok(currency_id) = asset_id.try_into() {
			Local::withdraw(
				currency_id,
				&origin,
				amount
					.try_into()
					.map_err(|_| DispatchError::Other("convert amount in local withdraw"))?,
			)?;
		} else {
			return Err(DispatchError::Other("unknown asset in local transfer"));
		}

		Ok(amount)
	}
}

// zenlink runtime end

construct_runtime! {
	pub enum Runtime {
		// Basic stuff
		System: frame_system = 0,
		Timestamp: pallet_timestamp = 1,
		Indices: pallet_indices = 2,
		ParachainSystem: cumulus_pallet_parachain_system = 5,
		ParachainInfo: parachain_info = 6,

		// Monetary stuff
		Balances: pallet_balances = 10,
		TransactionPayment: pallet_transaction_payment = 11,

		// Collator support. the order of these 4 are important and shall not change.
		Authorship: pallet_authorship = 20,
		Session: pallet_session = 22,
		Aura: pallet_aura = 23,
		AuraExt: cumulus_pallet_aura_ext = 24,
		ParachainStaking: parachain_staking = 25,

		// Governance stuff
		Democracy: pallet_democracy = 30,
		Council: pallet_collective::<Instance1> = 31,
		TechnicalCommittee: pallet_collective::<Instance2> = 32,
		PhragmenElection: pallet_elections_phragmen = 33,
		CouncilMembership: pallet_membership::<Instance1> = 34,
		TechnicalMembership: pallet_membership::<Instance2> = 35,
		ConvictionVoting: pallet_conviction_voting = 36,
		Referenda: pallet_referenda = 37,
		Origins: custom_origins = 38,
		Whitelist: pallet_whitelist = 39,

		// XCM helpers.
		XcmpQueue: cumulus_pallet_xcmp_queue = 40,
		PolkadotXcm: pallet_xcm = 41,
		CumulusXcm: cumulus_pallet_xcm = 42,
		DmpQueue: cumulus_pallet_dmp_queue = 43,

		// utilities
		Utility: pallet_utility = 50,
		Scheduler: pallet_scheduler = 51,
		Proxy: pallet_proxy = 52,
		Multisig: pallet_multisig = 53,
		Identity: pallet_identity = 54,

		// Vesting. Usable initially, but removed once all vesting is finished.
		Vesting: bifrost_vesting = 60,

		// Treasury stuff
		Treasury: pallet_treasury = 61,
		Bounties: pallet_bounties = 62,
		Tips: pallet_tips = 63,
		Preimage: pallet_preimage = 64,

		// Third party modules
		XTokens: orml_xtokens = 70,
		Tokens: orml_tokens = 71,
		Currencies: bifrost_currencies = 72,
		UnknownTokens: orml_unknown_tokens = 73,
		OrmlXcm: orml_xcm = 74,
		ZenlinkProtocol: zenlink_protocol = 80,
		MerkleDistributor: merkle_distributor = 81,
		ZenlinkStableAMM: zenlink_stable_amm = 82,
		ZenlinkSwapRouter: zenlink_swap_router = 83,

		// Bifrost modules
		FlexibleFee: bifrost_flexible_fee = 100,
		Salp: bifrost_salp = 105,
		TokenIssuer: bifrost_token_issuer = 109,
		CallSwitchgear: bifrost_call_switchgear = 112,
		VSBondAuction: bifrost_vsbond_auction = 113,
		AssetRegistry: bifrost_asset_registry = 114,
		VtokenMinting: bifrost_vtoken_minting = 115,
		Slp: bifrost_slp = 116,
		XcmInterface: bifrost_xcm_interface = 117,
		VstokenConversion: bifrost_vstoken_conversion = 118,
		Farming: bifrost_farming = 119,
		SystemStaking: bifrost_system_staking = 120,
		SystemMaker: bifrost_system_maker = 121,
		FeeShare: bifrost_fee_share = 122,
		CrossInOut: bifrost_cross_in_out = 123,
		Slpx: bifrost_slpx = 125,
		FellowshipCollective: pallet_ranked_collective::<Instance1> = 126,
		FellowshipReferenda: pallet_referenda::<Instance2> = 127,
		StableAsset: nutsfinance_stable_asset::{Pallet, Storage, Event<T>} = 128,
		StablePool: bifrost_stable_pool = 129,
		VtokenVoting: bifrost_vtoken_voting = 130,
	}
}

/// The type for looking up accounts. We don't expect more than 4 billion of them.
pub type AccountIndex = u32;
/// Alias to 512-bit hash when used in the context of a transaction signature on the chain.
pub type Signature = sp_runtime::MultiSignature;
/// Index of a transaction in the chain.
pub type Nonce = u32;
/// A hash of some data used by the chain.
pub type Hash = sp_core::H256;
/// The address format for describing accounts.
pub type Address = sp_runtime::MultiAddress<AccountId, AccountIndex>;
/// Block header type as expected by this runtime.
pub type Header = generic::Header<BlockNumber, BlakeTwo256>;
/// Block type as expected by this runtime.
pub type Block = generic::Block<Header, UncheckedExtrinsic>;
/// A Block signed with a Justification
pub type SignedBlock = generic::SignedBlock<Block>;
/// BlockId type as expected by this runtime.
pub type BlockId = generic::BlockId<Block>;
/// The SignedExtension to the basic transaction logic.
pub type SignedExtra = (
	frame_system::CheckNonZeroSender<Runtime>,
	frame_system::CheckSpecVersion<Runtime>,
	frame_system::CheckTxVersion<Runtime>,
	frame_system::CheckGenesis<Runtime>,
	frame_system::CheckEra<Runtime>,
	frame_system::CheckNonce<Runtime>,
	frame_system::CheckWeight<Runtime>,
	pallet_transaction_payment::ChargeTransactionPayment<Runtime>,
);
/// Unchecked extrinsic type as expected by this runtime.
pub type UncheckedExtrinsic =
	generic::UncheckedExtrinsic<Address, RuntimeCall, Signature, SignedExtra>;
/// Extrinsic type that has already been checked.
pub type CheckedExtrinsic = generic::CheckedExtrinsic<AccountId, RuntimeCall, SignedExtra>;
/// The payload being signed in transactions.
pub type SignedPayload = generic::SignedPayload<RuntimeCall, SignedExtra>;

/// All migrations that will run on the next runtime upgrade.
///
/// This contains the combined migrations of the last 10 releases. It allows to skip runtime
/// upgrades in case governance decides to do so. THE ORDER IS IMPORTANT.
pub type Migrations = migrations::Unreleased;

/// The runtime migrations per release.
pub mod migrations {
<<<<<<< HEAD
	#[allow(unused)]
	use super::*;

=======
>>>>>>> 1475fe30
	/// Unreleased migrations. Add new ones here:
	pub type Unreleased = ();
}

/// Executive: handles dispatch to the various modules.
pub type Executive = frame_executive::Executive<
	Runtime,
	Block,
	frame_system::ChainContext<Runtime>,
	Runtime,
	AllPalletsWithSystem,
	Migrations,
>;

#[cfg(feature = "runtime-benchmarks")]
#[macro_use]
extern crate frame_benchmarking;

#[cfg(feature = "runtime-benchmarks")]
mod benches {
	define_benchmarks!(
		[bifrost_asset_registry, AssetRegistry]
		[bifrost_call_switchgear, CallSwitchgear]
		[bifrost_cross_in_out, CrossInOut]
		[bifrost_farming, Farming]
		[bifrost_fee_share, FeeShare]
		[bifrost_flexible_fee, FlexibleFee]
		[bifrost_salp, Salp]
		[bifrost_slp, Slp]
		[bifrost_slpx, Slpx]
		[bifrost_stable_pool, StablePool]
		[bifrost_system_maker, SystemMaker]
		[bifrost_system_staking, SystemStaking]
		[bifrost_token_issuer, TokenIssuer]
		[bifrost_vsbond_auction, VSBondAuction]
		[bifrost_vstoken_conversion, VstokenConversion]
		[bifrost_vtoken_minting, VtokenMinting]
		[bifrost_vtoken_voting, VtokenVoting]
	);
}

impl_runtime_apis! {
	impl sp_transaction_pool::runtime_api::TaggedTransactionQueue<Block> for Runtime {
		fn validate_transaction(
			source: TransactionSource,
			tx: <Block as BlockT>::Extrinsic,
			block_hash: <Block as BlockT>::Hash,
		) -> TransactionValidity {
			Executive::validate_transaction(source, tx, block_hash)
		}
	}

	impl sp_api::Core<Block> for Runtime {
		fn version() -> RuntimeVersion {
			VERSION
		}

		fn execute_block(block: Block) {
			Executive::execute_block(block);
		}

		fn initialize_block(header: &<Block as BlockT>::Header) {
			Executive::initialize_block(header)
		}
	}

	impl sp_block_builder::BlockBuilder<Block> for Runtime {
		fn apply_extrinsic(
			extrinsic: <Block as BlockT>::Extrinsic,
		) -> ApplyExtrinsicResult {
			Executive::apply_extrinsic(extrinsic)
		}

		fn finalize_block() -> <Block as BlockT>::Header {
			Executive::finalize_block()
		}

		fn inherent_extrinsics(data: sp_inherents::InherentData) -> Vec<<Block as BlockT>::Extrinsic> {
			data.create_extrinsics()
		}

		fn check_inherents(block: Block, data: sp_inherents::InherentData) -> sp_inherents::CheckInherentsResult {
			data.check_extrinsics(&block)
		}
	}

	impl frame_system_rpc_runtime_api::AccountNonceApi<Block, AccountId, Nonce> for Runtime {
		fn account_nonce(account: AccountId) -> Nonce {
			System::account_nonce(account)
		}
	}

	impl pallet_transaction_payment_rpc_runtime_api::TransactionPaymentApi<
		Block,
		Balance,
	> for Runtime {
		fn query_info(
			uxt: <Block as BlockT>::Extrinsic,
			len: u32,
		) -> pallet_transaction_payment_rpc_runtime_api::RuntimeDispatchInfo<Balance> {
			TransactionPayment::query_info(uxt, len)
		}
		fn query_fee_details(
			uxt: <Block as BlockT>::Extrinsic,
			len: u32,
		) -> pallet_transaction_payment::FeeDetails<Balance> {
			TransactionPayment::query_fee_details(uxt, len)
		}
		fn query_weight_to_fee(weight: Weight) -> Balance {
			TransactionPayment::weight_to_fee(weight)
		}
		fn query_length_to_fee(length: u32) -> Balance {
			TransactionPayment::length_to_fee(length)
		}
	}

	impl sp_api::Metadata<Block> for Runtime {
		fn metadata() -> OpaqueMetadata {
			OpaqueMetadata::new(Runtime::metadata().into())
		}
		fn metadata_at_version(version: u32) -> Option<OpaqueMetadata> {
			Runtime::metadata_at_version(version)
		}
		fn metadata_versions() -> sp_std::vec::Vec<u32> {
			Runtime::metadata_versions()
		}
	}

	impl sp_offchain::OffchainWorkerApi<Block> for Runtime {
		fn offchain_worker(header: &<Block as BlockT>::Header) {
			Executive::offchain_worker(header)
		}
	}

	impl sp_session::SessionKeys<Block> for Runtime {
		fn decode_session_keys(
			encoded: Vec<u8>,
		) -> Option<Vec<(Vec<u8>, sp_core::crypto::KeyTypeId)>> {
			SessionKeys::decode_into_raw_public_keys(&encoded)
		}

		fn generate_session_keys(seed: Option<Vec<u8>>) -> Vec<u8> {
			SessionKeys::generate(seed)
		}
	}

	impl cumulus_primitives_core::CollectCollationInfo<Block> for Runtime {
		fn collect_collation_info(header: &<Block as BlockT>::Header) -> cumulus_primitives_core::CollationInfo {
			ParachainSystem::collect_collation_info(header)
		}
	}

	impl sp_consensus_aura::AuraApi<Block, AuraId> for Runtime {
		fn slot_duration() -> sp_consensus_aura::SlotDuration {
			sp_consensus_aura::SlotDuration::from_millis(Aura::slot_duration())
		}

		fn authorities() -> Vec<AuraId> {
			Aura::authorities().into_inner()
		}
	}

	impl bifrost_flexible_fee_rpc_runtime_api::FlexibleFeeRuntimeApi<Block, AccountId> for Runtime {
		fn get_fee_token_and_amount(who: AccountId, fee: Balance,utx: <Block as BlockT>::Extrinsic) -> (CurrencyId, Balance) {
			let call = utx.function;

			let rs = FlexibleFee::cal_fee_token_and_amount(&who, fee, &call);

			match rs {
				Ok(val) => val,
				_ => (CurrencyId::Native(TokenSymbol::BNC), Zero::zero()),
			}
		}
	}

	// zenlink runtime outer apis
	impl zenlink_protocol_runtime_api::ZenlinkProtocolApi<Block, AccountId, ZenlinkAssetId> for Runtime {

		fn get_balance(
			asset_id: ZenlinkAssetId,
			owner: AccountId
		) -> AssetBalance {
			<Runtime as zenlink_protocol::Config>::MultiAssetsHandler::balance_of(asset_id, &owner)
		}

		fn get_pair_by_asset_id(
			asset_0: ZenlinkAssetId,
			asset_1: ZenlinkAssetId
		) -> Option<PairInfo<AccountId, AssetBalance, ZenlinkAssetId>> {
			ZenlinkProtocol::get_pair_by_asset_id(asset_0, asset_1)
		}

		fn get_amount_in_price(
			supply: AssetBalance,
			path: Vec<ZenlinkAssetId>
		) -> AssetBalance {
			ZenlinkProtocol::desired_in_amount(supply, path)
		}

		fn get_amount_out_price(
			supply: AssetBalance,
			path: Vec<ZenlinkAssetId>
		) -> AssetBalance {
			ZenlinkProtocol::supply_out_amount(supply, path)
		}

		fn get_estimate_lptoken(
			token_0: ZenlinkAssetId,
			token_1: ZenlinkAssetId,
			amount_0_desired: AssetBalance,
			amount_1_desired: AssetBalance,
			amount_0_min: AssetBalance,
			amount_1_min: AssetBalance,
		) -> AssetBalance{
			ZenlinkProtocol::get_estimate_lptoken(
				token_0,
				token_1,
				amount_0_desired,
				amount_1_desired,
				amount_0_min,
				amount_1_min
			)
		}
		fn calculate_remove_liquidity(
			asset_0: ZenlinkAssetId,
			asset_1: ZenlinkAssetId,
			amount: AssetBalance,
		) -> Option<(AssetBalance, AssetBalance)>{
			ZenlinkProtocol::calculate_remove_liquidity(
				asset_0,
				asset_1,
				amount,
			)
		}
	}

	impl zenlink_stable_amm_runtime_api::StableAmmApi<Block, CurrencyId, u128, AccountId, u32> for Runtime{
		fn get_virtual_price(pool_id: PoolId)->Balance{
			ZenlinkStableAMM::get_virtual_price(pool_id)
		}

		fn get_a(pool_id: PoolId)->Balance{
			ZenlinkStableAMM::get_a(pool_id)
		}

		fn get_a_precise(pool_id: PoolId)->Balance{
			ZenlinkStableAMM::get_a(pool_id) * 100
		}

		fn get_currencies(pool_id: PoolId)->Vec<CurrencyId>{
			ZenlinkStableAMM::get_currencies(pool_id)
		}

		fn get_currency(pool_id: PoolId, index: u32)->Option<CurrencyId>{
			ZenlinkStableAMM::get_currency(pool_id, index)
		}

		fn get_lp_currency(pool_id: PoolId)->Option<CurrencyId>{
			ZenlinkStableAMM::get_lp_currency(pool_id)
		}

		fn get_currency_precision_multipliers(pool_id: PoolId)->Vec<Balance>{
			ZenlinkStableAMM::get_currency_precision_multipliers(pool_id)
		}

		fn get_currency_balances(pool_id: PoolId)->Vec<Balance>{
			ZenlinkStableAMM::get_currency_balances(pool_id)
		}

		fn get_number_of_currencies(pool_id: PoolId)->u32{
			ZenlinkStableAMM::get_number_of_currencies(pool_id)
		}

		fn get_admin_balances(pool_id: PoolId)->Vec<Balance>{
			ZenlinkStableAMM::get_admin_balances(pool_id)
		}

		fn calculate_currency_amount(pool_id: PoolId, amounts:Vec<Balance>, deposit: bool)->Balance{
			ZenlinkStableAMM::stable_amm_calculate_currency_amount(pool_id, &amounts, deposit).unwrap_or_default()
		}

		fn calculate_swap(pool_id: PoolId, in_index: u32, out_index: u32, in_amount: Balance)->Balance{
			ZenlinkStableAMM::stable_amm_calculate_swap_amount(pool_id, in_index as usize, out_index as usize, in_amount).unwrap_or_default()
		}

		fn calculate_remove_liquidity(pool_id: PoolId, amount: Balance)->Vec<Balance>{
			ZenlinkStableAMM::stable_amm_calculate_remove_liquidity(pool_id, amount).unwrap_or_default()
		}

		fn calculate_remove_liquidity_one_currency(pool_id: PoolId, amount:Balance, index: u32)->Balance{
			ZenlinkStableAMM::stable_amm_calculate_remove_liquidity_one_currency(pool_id, amount, index).unwrap_or_default()
		}
	}

	impl bifrost_salp_rpc_runtime_api::SalpRuntimeApi<Block, ParaId, AccountId> for Runtime {
		fn get_contribution(index: ParaId, who: AccountId) -> (Balance,RpcContributionStatus) {
			let rs = Salp::contribution_by_fund(index, &who);
			match rs {
				Ok((val,status)) => (val,status.to_rpc()),
				_ => (Zero::zero(),RpcContributionStatus::Idle),
			}
		}
	}

	impl bifrost_farming_rpc_runtime_api::FarmingRuntimeApi<Block, AccountId, PoolId> for Runtime {
		fn get_farming_rewards(who: AccountId, pid: PoolId) -> Vec<(CurrencyId, Balance)> {
			Farming::get_farming_rewards(&who, pid).unwrap_or(Vec::new())
		}

		fn get_gauge_rewards(who: AccountId, pid: PoolId) -> Vec<(CurrencyId, Balance)> {
			Farming::get_gauge_rewards(&who, pid).unwrap_or(Vec::new())
		}
	}

	impl bifrost_stable_pool_rpc_runtime_api::StablePoolRuntimeApi<Block> for Runtime {
		fn get_swap_output(
			pool_id: u32,
			currency_id_in: u32,
			currency_id_out: u32,
			amount: Balance,
		) -> Balance {
			StablePool::get_swap_output(pool_id, currency_id_in, currency_id_out, amount).unwrap_or(Zero::zero())
		}

		fn add_liquidity_amount(
			pool_id: u32,
			amounts: Vec<Balance>,
		) -> Balance {
			StablePool::add_liquidity_amount(pool_id, amounts).unwrap_or(Zero::zero())
		}
	}

	#[cfg(feature = "runtime-benchmarks")]
	impl frame_benchmarking::Benchmark<Block> for Runtime {
		fn benchmark_metadata(extra: bool) -> (
			Vec<frame_benchmarking::BenchmarkList>,
			Vec<frame_support::traits::StorageInfo>,
		) {
			use frame_benchmarking::{Benchmarking, BenchmarkList};
			use frame_support::traits::StorageInfoTrait;

			let mut list = Vec::<BenchmarkList>::new();
			list_benchmarks!(list, extra);

			let storage_info = AllPalletsWithSystem::storage_info();
			return (list, storage_info)
		}

		fn dispatch_benchmark(
			config: frame_benchmarking::BenchmarkConfig
		) -> Result<Vec<frame_benchmarking::BenchmarkBatch>, sp_runtime::RuntimeString> {
			use frame_benchmarking::{Benchmarking, BenchmarkBatch};
			use frame_support::traits::TrackedStorageKey;

			impl frame_system_benchmarking::Config for Runtime {}

			let whitelist: Vec<TrackedStorageKey> = vec![
				// Block Number
				hex_literal::hex!("26aa394eea5630e07c48ae0c9558cef702a5c1b19ab7a04f536c519aca4983ac").to_vec().into(),
				// Total Issuance
				hex_literal::hex!("c2261276cc9d1f8598ea4b6a74b15c2f57c875e4cff74148e4628f264b974c80").to_vec().into(),
				// Execution Phase
				hex_literal::hex!("26aa394eea5630e07c48ae0c9558cef7ff553b5a9862a516939d82b3d3d8661a").to_vec().into(),
				// Event Count
				hex_literal::hex!("26aa394eea5630e07c48ae0c9558cef70a98fdbe9ce6c55837576c60c7af3850").to_vec().into(),
				// System Events
				hex_literal::hex!("26aa394eea5630e07c48ae0c9558cef780d41e5e16056765bc8461851072c9d7").to_vec().into(),
			];

			let mut batches = Vec::<BenchmarkBatch>::new();
			let params = (&config, &whitelist);
			add_benchmarks!(params, batches);

			if batches.is_empty() { return Err("Benchmark not found for this pallet.".into()) }
			Ok(batches)
		}
	}

	#[cfg(feature = "try-runtime")]
	impl frame_try_runtime::TryRuntime<Block> for Runtime {
		fn on_runtime_upgrade(checks: frame_try_runtime::UpgradeCheckSelect) -> (Weight, Weight) {
			log::info!("try-runtime::on_runtime_upgrade bifrost.");
			let weight = Executive::try_runtime_upgrade(checks).unwrap();
			(weight, RuntimeBlockWeights::get().max_block)
		}
		fn execute_block(
			block: Block,
			state_root_check: bool,
			signature_check: bool,
			select: frame_try_runtime::TryStateSelect
		) -> Weight {
			// NOTE: intentional unwrap: we don't want to propagate the error backwards, and want to
			// have a backtrace here.
			Executive::try_execute_block(block, state_root_check,signature_check, select).unwrap()
		}
	}
}

struct CheckInherents;
impl cumulus_pallet_parachain_system::CheckInherents<Block> for CheckInherents {
	fn check_inherents(
		block: &Block,
		relay_state_proof: &cumulus_pallet_parachain_system::RelayChainStateProof,
	) -> sp_inherents::CheckInherentsResult {
		let relay_chain_slot = relay_state_proof
			.read_slot()
			.expect("Could not read the relay chain slot from the proof");

		let inherent_data =
			cumulus_primitives_timestamp::InherentDataProvider::from_relay_chain_slot_and_duration(
				relay_chain_slot,
				sp_std::time::Duration::from_secs(6),
			)
			.create_inherent_data()
			.expect("Could not create the timestamp inherent data");

		inherent_data.check_extrinsics(&block)
	}
}

cumulus_pallet_parachain_system::register_validate_block! {
	Runtime = Runtime,
	BlockExecutor = cumulus_pallet_aura_ext::BlockExecutor::<Runtime, Executive>,
	CheckInherents = CheckInherents,
}<|MERGE_RESOLUTION|>--- conflicted
+++ resolved
@@ -132,11 +132,7 @@
 	spec_name: create_runtime_str!("bifrost"),
 	impl_name: create_runtime_str!("bifrost"),
 	authoring_version: 1,
-<<<<<<< HEAD
 	spec_version: 987,
-=======
-	spec_version: 986,
->>>>>>> 1475fe30
 	impl_version: 0,
 	apis: RUNTIME_API_VERSIONS,
 	transaction_version: 1,
@@ -1903,12 +1899,9 @@
 
 /// The runtime migrations per release.
 pub mod migrations {
-<<<<<<< HEAD
 	#[allow(unused)]
 	use super::*;
 
-=======
->>>>>>> 1475fe30
 	/// Unreleased migrations. Add new ones here:
 	pub type Unreleased = ();
 }
