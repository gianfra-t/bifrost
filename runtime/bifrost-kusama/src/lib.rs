--- conflicted
+++ resolved
@@ -164,11 +164,7 @@
 	spec_name: create_runtime_str!("bifrost"),
 	impl_name: create_runtime_str!("bifrost"),
 	authoring_version: 1,
-<<<<<<< HEAD
-	spec_version: 15000,
-=======
 	spec_version: 16000,
->>>>>>> 8edea8c4
 	impl_version: 0,
 	apis: RUNTIME_API_VERSIONS,
 	transaction_version: 1,
@@ -238,132 +234,6 @@
 pub struct CallFilter;
 impl Contains<RuntimeCall> for CallFilter {
 	fn contains(call: &RuntimeCall) -> bool {
-<<<<<<< HEAD
-		let is_core_call = matches!(
-			call,
-			RuntimeCall::System(_) | RuntimeCall::Timestamp(_) | RuntimeCall::ParachainSystem(_)
-		);
-		if is_core_call {
-			// always allow core call
-			return true;
-		}
-
-		// disable transfer
-		let is_transfer = matches!(call, RuntimeCall::Tokens(_) | RuntimeCall::Balances(_));
-		if is_transfer {
-			let is_disabled = match call {
-				RuntimeCall::Tokens(orml_tokens::Call::transfer {
-					dest: _,
-					currency_id,
-					amount: _,
-				}) =>
-					VBNC == *currency_id ||
-						BLP_BNC_VBNC == *currency_id ||
-						LP_BNC_VBNC == *currency_id,
-				RuntimeCall::Tokens(orml_tokens::Call::transfer_all {
-					dest: _,
-					currency_id,
-					keep_alive: _,
-				}) =>
-					VBNC == *currency_id ||
-						BLP_BNC_VBNC == *currency_id ||
-						LP_BNC_VBNC == *currency_id,
-				RuntimeCall::Tokens(orml_tokens::Call::transfer_keep_alive {
-					dest: _,
-					currency_id,
-					amount: _,
-				}) =>
-					VBNC == *currency_id ||
-						BLP_BNC_VBNC == *currency_id ||
-						LP_BNC_VBNC == *currency_id,
-
-				RuntimeCall::StablePool(bifrost_stable_pool::Call::add_liquidity {
-					pool_id,
-					amounts: _,
-					min_mint_amount: _,
-				}) => *pool_id == 2,
-				RuntimeCall::StablePool(bifrost_stable_pool::Call::swap {
-					pool_id,
-					i: _,
-					j: _,
-					dx: _,
-					min_dy: _,
-				}) => *pool_id == 2,
-				RuntimeCall::StablePool(bifrost_stable_pool::Call::redeem_proportion {
-					pool_id,
-					amount: _,
-					min_redeem_amounts: _,
-				}) => *pool_id == 2,
-				RuntimeCall::StablePool(bifrost_stable_pool::Call::redeem_single {
-					pool_id,
-					amount: _,
-					i: _,
-					min_redeem_amount: _,
-					asset_length: _,
-				}) => *pool_id == 2,
-				RuntimeCall::StablePool(bifrost_stable_pool::Call::redeem_multi {
-					pool_id,
-					amounts: _,
-					max_redeem_amount: _,
-				}) => *pool_id == 2,
-
-				RuntimeCall::ZenlinkProtocol(zenlink_protocol::Call::transfer {
-					asset_id,
-					recipient: _,
-					amount: _,
-				}) => *asset_id == KUSAMA_VBNC_ASSET_INDEX || *asset_id == KUSAMA_VBNC_LP_ASSET_INDEX,
-				RuntimeCall::ZenlinkProtocol(zenlink_protocol::Call::add_liquidity {
-					asset_0,
-					asset_1,
-					amount_0_desired: _,
-					amount_1_desired: _,
-					amount_0_min: _,
-					amount_1_min: _,
-					deadline: _,
-				}) => *asset_0 == KUSAMA_VBNC_ASSET_INDEX || *asset_1 == KUSAMA_VBNC_ASSET_INDEX,
-				RuntimeCall::ZenlinkProtocol(zenlink_protocol::Call::remove_liquidity {
-					asset_0,
-					asset_1,
-					liquidity: _,
-					amount_0_min: _,
-					amount_1_min: _,
-					recipient: _,
-					deadline: _,
-				}) => *asset_0 == KUSAMA_VBNC_ASSET_INDEX || *asset_1 == KUSAMA_VBNC_ASSET_INDEX,
-				RuntimeCall::ZenlinkProtocol(
-					zenlink_protocol::Call::swap_exact_assets_for_assets {
-						amount_in: _,
-						amount_out_min: _,
-						path,
-						recipient: _,
-						deadline: _,
-					},
-				) => path.contains(&KUSAMA_VBNC_ASSET_INDEX),
-				RuntimeCall::ZenlinkProtocol(
-					zenlink_protocol::Call::swap_assets_for_exact_assets {
-						amount_out: _,
-						amount_in_max: _,
-						path,
-						recipient: _,
-						deadline: _,
-					},
-				) => path.contains(&KUSAMA_VBNC_ASSET_INDEX),
-				RuntimeCall::ZenlinkProtocol(zenlink_protocol::Call::bootstrap_claim {
-					recipient: _,
-					asset_0,
-					asset_1,
-					deadline: _,
-				}) => *asset_0 == KUSAMA_VBNC_ASSET_INDEX || *asset_1 == KUSAMA_VBNC_ASSET_INDEX,
-
-				_ => false,
-			};
-
-			if is_disabled {
-				// no switched off call
-				return false;
-			}
-		}
-=======
 		// Allow core system calls
 		if matches!(
 			call,
@@ -444,7 +314,6 @@
 		}
 
 		// Allow all other calls
->>>>>>> 8edea8c4
 		true
 	}
 }
@@ -2123,7 +1992,6 @@
 	pub type Unreleased = (
 		// permanent migration, do not remove
 		pallet_xcm::migration::MigrateToLatestXcmVersion<Runtime>,
-		bifrost_flexible_fee::migrations::v3::MigrateToV3<Runtime>,
 	);
 }
 
