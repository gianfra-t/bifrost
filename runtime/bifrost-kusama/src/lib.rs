--- conflicted
+++ resolved
@@ -164,11 +164,7 @@
 	spec_name: create_runtime_str!("bifrost"),
 	impl_name: create_runtime_str!("bifrost"),
 	authoring_version: 1,
-<<<<<<< HEAD
-	spec_version: 15000,
-=======
 	spec_version: 16000,
->>>>>>> 8edea8c4
 	impl_version: 0,
 	apis: RUNTIME_API_VERSIONS,
 	transaction_version: 1,
