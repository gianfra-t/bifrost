--- conflicted
+++ resolved
@@ -139,11 +139,7 @@
 	spec_name: create_runtime_str!("bifrost"),
 	impl_name: create_runtime_str!("bifrost"),
 	authoring_version: 1,
-<<<<<<< HEAD
-	spec_version: 926,
-=======
 	spec_version: 930,
->>>>>>> 0147ebb2
 	impl_version: 0,
 	apis: RUNTIME_API_VERSIONS,
 	transaction_version: 1,
@@ -445,11 +441,7 @@
 				Call::Multisig(..) |
 				Call::ParachainStaking(..)
 			),
-<<<<<<< HEAD
-			ProxyType::Staking => matches!(c, Call::Utility(..)),
-=======
 			ProxyType::Staking => matches!(c, Call::ParachainStaking(..) | Call::Utility(..)),
->>>>>>> 0147ebb2
 			ProxyType::Governance => matches!(
 				c,
 				Call::Democracy(..) |
@@ -1283,32 +1275,6 @@
 }
 
 parameter_types! {
-<<<<<<< HEAD
-	pub const PotId: PalletId = PalletId(*b"PotStake");
-	pub const MaxCandidates: u32 = 1000;
-	pub const MinCandidates: u32 = 5;
-	pub const MaxInvulnerables: u32 = 100;
-}
-
-impl pallet_collator_selection::Config for Runtime {
-	type Currency = Balances;
-	type Event = Event;
-	// should be a multiple of session or things will get inconsistent
-	type KickThreshold = Period;
-	type MaxCandidates = MaxCandidates;
-	type MaxInvulnerables = MaxInvulnerables;
-	type MinCandidates = MinCandidates;
-	type PotId = PotId;
-	type UpdateOrigin = MoreThanHalfCouncil;
-	type ValidatorId = <Self as frame_system::Config>::AccountId;
-	type ValidatorIdOf = pallet_collator_selection::IdentityCollator;
-	type ValidatorRegistration = Session;
-	type WeightInfo = ();
-}
-
-parameter_types! {
-=======
->>>>>>> 0147ebb2
 	pub const MaxAuthorities: u32 = 100_000;
 }
 
@@ -1910,11 +1876,7 @@
 	frame_system::ChainContext<Runtime>,
 	Runtime,
 	AllPalletsWithSystem,
-<<<<<<< HEAD
-	SchedulerMigrationV3,
-=======
 	parachain_staking::migrations::InitGenesisMigration<Runtime>,
->>>>>>> 0147ebb2
 >;
 
 // Migration for scheduler pallet to move from a plain Call to a CallOrHash.
