--- conflicted
+++ resolved
@@ -26,16 +26,9 @@
 #[cfg(feature = "std")]
 include!(concat!(env!("OUT_DIR"), "/wasm_binary.rs"));
 
-<<<<<<< HEAD
 pub mod migration;
-use bifrost_slp::QueryResponseManager;
-use core::convert::TryInto;
+use bifrost_slp::{Ledger, QueryResponseManager};
 use frame_support::pallet_prelude::StorageVersion;
-=======
-use core::convert::TryInto;
-
-use bifrost_slp::{Ledger, QueryResponseManager};
->>>>>>> c8fb38be
 // A few exports that help ease life for downstream crates.
 pub use frame_support::{
 	construct_runtime, match_types, parameter_types,
@@ -98,6 +91,7 @@
 pub use node_primitives::{
 	traits::{
 		CheckSubAccount, FarmingInfo, FeeGetter, VtokenMintingInterface, VtokenMintingOperator,
+		XcmDestWeightAndFeeHandler,
 	},
 	AccountId, Amount, AssetIds, Balance, BlockNumber, CurrencyId, CurrencyIdMapping,
 	DistributionId, ExtraFeeInfo, ExtraFeeName, Moment, Nonce, ParaId, PoolId,
@@ -114,10 +108,7 @@
 use governance::{custom_origins, CoreAdmin, TechAdmin};
 // xcm config
 mod xcm_config;
-use bifrost_vtoken_voting::{
-	traits::{DerivativeAccountHandler, XcmDestWeightAndFeeHandler},
-	DerivativeIndex,
-};
+use bifrost_vtoken_voting::{traits::DerivativeAccountHandler, DerivativeIndex};
 use pallet_xcm::{EnsureResponse, QueryStatus};
 use xcm::v3::prelude::*;
 pub use xcm_config::{
@@ -1112,17 +1103,18 @@
 				extra_fee_name: ExtraFeeName::StatemineTransfer,
 				extra_fee_currency: RelayCurrencyId::get(),
 			},
-			// RuntimeCall::VtokenVoting(vtoken_voting::Call::vote { vtoken, .. }) => ExtraFeeInfo {
-			// 	extra_fee_name: ExtraFeeName::VoteVtoken,
-			// 	extra_fee_currency: vtoken,
-			// },
-			// RuntimeCall::VtokenVoting(vtoken_voting::Call::remove_delegator_vote {
-			// 	vtoken,
-			// 	..
-			// }) => ExtraFeeInfo {
-			// 	extra_fee_name: ExtraFeeName::VoteRemoveDelegatorVote,
-			// 	extra_fee_currency: vtoken,
-			// },
+			RuntimeCall::VtokenVoting(bifrost_vtoken_voting::Call::vote { vtoken, .. }) =>
+				ExtraFeeInfo {
+					extra_fee_name: ExtraFeeName::VoteVtoken,
+					extra_fee_currency: vtoken,
+				},
+			RuntimeCall::VtokenVoting(bifrost_vtoken_voting::Call::remove_delegator_vote {
+				vtoken,
+				..
+			}) => ExtraFeeInfo {
+				extra_fee_name: ExtraFeeName::VoteRemoveDelegatorVote,
+				extra_fee_currency: vtoken,
+			},
 			_ => ExtraFeeInfo::default(),
 		}
 	}
@@ -1487,17 +1479,6 @@
 	pub const QueryTimeout: BlockNumber = 100;
 }
 
-pub struct XcmDestWeightAndFee;
-impl XcmDestWeightAndFeeHandler<Runtime> for XcmDestWeightAndFee {
-	fn get_vote(token: CurrencyId) -> Option<(xcm::v3::Weight, Balance)> {
-		Slp::xcm_dest_weight_and_fee(token, bifrost_slp::XcmOperation::Vote)
-	}
-
-	fn get_remove_vote(token: CurrencyId) -> Option<(xcm::v3::Weight, Balance)> {
-		Slp::xcm_dest_weight_and_fee(token, bifrost_slp::XcmOperation::RemoveVote)
-	}
-}
-
 pub struct DerivativeAccount;
 impl DerivativeAccountHandler<Runtime> for DerivativeAccount {
 	fn check_derivative_index_exists(token: CurrencyId, derivative_index: DerivativeIndex) -> bool {
@@ -1532,7 +1513,7 @@
 	type MultiCurrency = Currencies;
 	type ControlOrigin = EitherOfDiverse<CoreAdmin, MoreThanHalfCouncil>;
 	type ResponseOrigin = EnsureResponse<Everything>;
-	type XcmDestWeightAndFee = XcmDestWeightAndFee;
+	type XcmDestWeightAndFee = XcmInterface;
 	type DerivativeAccount = DerivativeAccount;
 	type RelaychainBlockNumberProvider = RelaychainDataProvider<Runtime>;
 	type ParachainId = SelfParaChainId;
