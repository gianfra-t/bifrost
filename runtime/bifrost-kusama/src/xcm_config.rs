// This file is part of Bifrost.

// Copyright (C) Liebi Technologies PTE. LTD.
// SPDX-License-Identifier: GPL-3.0-or-later WITH Classpath-exception-2.0

// This program is free software: you can redistribute it and/or modify
// it under the terms of the GNU General Public License as published by
// the Free Software Foundation, either version 3 of the License, or
// (at your option) any later version.

// This program is distributed in the hope that it will be useful,
// but WITHOUT ANY WARRANTY; without even the implied warranty of
// MERCHANTABILITY or FITNESS FOR A PARTICULAR PURPOSE. See the
// GNU General Public License for more details.

// You should have received a copy of the GNU General Public License
// along with this program. If not, see <https://www.gnu.org/licenses/>.

use super::*;
use bifrost_asset_registry::{AssetIdMaps, FixedRateOfAsset};
use bifrost_primitives::{AccountId, CurrencyId, CurrencyIdMapping, TokenSymbol};
pub use bifrost_xcm_interface::traits::{parachains, XcmBaseWeight};
pub use cumulus_primitives_core::ParaId;
use frame_support::{
	ensure, parameter_types,
	sp_runtime::traits::{CheckedConversion, Convert},
	traits::Get,
};
use parity_scale_codec::{Decode, Encode};
pub use polkadot_parachain_primitives::primitives::Sibling;
use sp_std::{convert::TryFrom, marker::PhantomData};
pub use xcm_builder::{
	AccountId32Aliases, AllowKnownQueryResponses, AllowSubscriptionsFrom,
	AllowTopLevelPaidExecutionFrom, DescribeAllTerminal, DescribeFamily, EnsureXcmOrigin,
	FixedRateOfFungible, FixedWeightBounds, HashedDescription, IsConcrete, ParentAsSuperuser,
	ParentIsPreset, RelayChainAsNative, SiblingParachainAsNative, SiblingParachainConvertsVia,
	SignedAccountId32AsNative, SignedToAccountId32, SovereignSignedViaLocation, TakeRevenue,
	TakeWeightCredit,
};
use xcm_executor::traits::{MatchesFungible, ShouldExecute};

// orml imports
use bifrost_currencies::BasicCurrencyAdapter;
use bifrost_runtime_common::currency_adapter::{
	BifrostDropAssets, DepositToAlternative, MultiCurrencyAdapter,
};
use cumulus_primitives_core::{AggregateMessageOrigin, ParaId as CumulusParaId};
use frame_support::traits::{ContainsPair, ProcessMessageError, TransformOrigin};
use orml_traits::{
	currency::MutationHooks,
	location::{RelativeReserveProvider, Reserve},
};
pub use orml_traits::{location::AbsoluteReserveProvider, parameter_type_with_key, MultiCurrency};
use pallet_xcm::XcmPassthrough;
use parachains_common::message_queue::{NarrowOriginToSibling, ParaIdToSibling};
use polkadot_runtime_common::xcm_sender::NoPriceForMessageDelivery;
use sp_core::bounded::BoundedVec;
<<<<<<< HEAD
use xcm::v3::prelude::*;
use xcm_builder::{Account32Hash, TrailingSetTopicAsId};
=======
use xcm::v4::{prelude::*, Location};
use xcm_builder::{FrameTransactionalProcessor, TrailingSetTopicAsId};
>>>>>>> 9e37e32b
use xcm_executor::traits::Properties;

/// Bifrost Asset Matcher
pub struct BifrostAssetMatcher<CurrencyId, CurrencyIdConvert>(
	PhantomData<(CurrencyId, CurrencyIdConvert)>,
);

impl<CurrencyId, CurrencyIdConvert, Amount> MatchesFungible<Amount>
	for BifrostAssetMatcher<CurrencyId, CurrencyIdConvert>
where
	CurrencyIdConvert: Convert<Location, Option<CurrencyId>>,
	Amount: TryFrom<u128>,
{
	fn matches_fungible(a: &Asset) -> Option<Amount> {
		if let (Fungible(ref amount), AssetId(ref location)) = (&a.fun, &a.id) {
			if CurrencyIdConvert::convert(location.clone()).is_some() {
				return CheckedConversion::checked_from(*amount);
			}
		}
		None
	}
}

/// A `FilterAssetLocation` implementation. Filters multi native assets whose
/// reserve is same with `origin`.
pub struct MultiNativeAsset<ReserveProvider>(PhantomData<ReserveProvider>);
impl<ReserveProvider> ContainsPair<Asset, Location> for MultiNativeAsset<ReserveProvider>
where
	ReserveProvider: Reserve,
{
	fn contains(asset: &Asset, origin: &Location) -> bool {
		if let Some(ref reserve) = ReserveProvider::reserve(asset) {
			if reserve == origin {
				return true;
			}
		}
		false
	}
}

fn native_currency_location(id: CurrencyId) -> Location {
	Location::new(0, [Junction::from(BoundedVec::try_from(id.encode()).unwrap())])
}

impl<T: Get<ParaId>> Convert<Asset, Option<CurrencyId>> for BifrostCurrencyIdConvert<T> {
	fn convert(asset: Asset) -> Option<CurrencyId> {
		if let Asset { id: AssetId(id), fun: xcm::v4::Fungibility::Fungible(_) } = asset {
			Self::convert(id)
		} else {
			None
		}
	}
}

pub struct BifrostAccountIdToLocation;
impl Convert<AccountId, Location> for BifrostAccountIdToLocation {
	fn convert(account: AccountId) -> Location {
		[AccountId32 { network: None, id: account.into() }].into()
	}
}

pub struct BifrostCurrencyIdConvert<T>(sp_std::marker::PhantomData<T>);
impl<T: Get<ParaId>> Convert<CurrencyId, Option<Location>> for BifrostCurrencyIdConvert<T> {
	fn convert(id: CurrencyId) -> Option<Location> {
		use CurrencyId::*;
		use TokenSymbol::*;

		if let Some(id) = AssetIdMaps::<Runtime>::get_location(id) {
			return Some(id);
		}

		match id {
			Token(KSM) => Some(Location::parent()),
			Native(ASG) | Native(BNC) | VSToken(KSM) | Token(ZLK) =>
				Some(native_currency_location(id)),
			// Karura currencyId types
			Token(KAR) => Some(Location::new(
				1,
				[
					Parachain(parachains::karura::ID),
					Junction::from(
						BoundedVec::try_from(parachains::karura::KAR_KEY.to_vec()).unwrap(),
					),
				],
			)),
			Stable(KUSD) => Some(Location::new(
				1,
				[
					Parachain(parachains::karura::ID),
					Junction::from(
						BoundedVec::try_from(parachains::karura::KUSD_KEY.to_vec()).unwrap(),
					),
				],
			)),
			Token(RMRK) => Some(Location::new(
				1,
				[
					Parachain(parachains::Statemine::ID),
					PalletInstance(parachains::Statemine::PALLET_ID),
					GeneralIndex(parachains::Statemine::RMRK_ID as u128),
				],
			)),
			// Phala Native token
			Token(PHA) => Some(Location::new(1, [Parachain(parachains::phala::ID)])),
			// Moonriver Native token
			Token(MOVR) => Some(Location::new(
				1,
				[
					Parachain(parachains::moonriver::ID),
					PalletInstance(parachains::moonriver::PALLET_ID.into()),
				],
			)),
			_ => None,
		}
	}
}

impl<T: Get<ParaId>> Convert<Location, Option<CurrencyId>> for BifrostCurrencyIdConvert<T> {
	fn convert(location: Location) -> Option<CurrencyId> {
		use CurrencyId::*;
		use TokenSymbol::*;

		if location == Location::parent() {
			return Some(Token(KSM));
		}

		if let Some(currency_id) = AssetIdMaps::<Runtime>::get_currency_id(location.clone()) {
			return Some(currency_id);
		}

		match location.unpack() {
			(1, [Parachain(id), GeneralKey { data, length }]) if *id == parachains::karura::ID =>
				if data[..*length as usize] == parachains::karura::KAR_KEY.to_vec() {
					Some(Token(KAR))
				} else if data[..*length as usize] == parachains::karura::KUSD_KEY.to_vec() {
					Some(Stable(KUSD))
				} else {
					None
				},
			(1, [Parachain(id), GeneralIndex(key)]) if *id == parachains::Statemine::ID => {
				if *key == parachains::Statemine::RMRK_ID as u128 {
					Some(Token(RMRK))
				} else {
					None
				}
			},
			(1, [Parachain(id), PalletInstance(index), GeneralIndex(key)])
				if (*id == parachains::Statemine::ID &&
					*index == parachains::Statemine::PALLET_ID) =>
			{
				if *key == parachains::Statemine::RMRK_ID as u128 {
					Some(Token(RMRK))
				} else {
					None
				}
			},
			(1, [Parachain(id)]) if *id == parachains::phala::ID => Some(Token(PHA)),
			(1, [Parachain(id), PalletInstance(index)])
				if (*id == parachains::moonriver::ID) &&
					(*index == parachains::moonriver::PALLET_ID) =>
				Some(Token(MOVR)),
			(0, [GeneralKey { data, length }]) => {
				// decode the general key
				let key = &data[..*length as usize];
				if let Ok(currency_id) = CurrencyId::decode(&mut &key[..]) {
					match currency_id {
						Native(ASG) | Native(BNC) | VToken(KSM) | VSToken(KSM) | Token(ZLK) =>
							Some(currency_id),
						_ => None,
					}
				} else {
					None
				}
			},
			_ => None,
		}
	}
}

parameter_types! {
	pub const KsmLocation: Location = Location::parent();
	pub const RelayNetwork: NetworkId = Kusama;
	pub RelayChainOrigin: RuntimeOrigin = cumulus_pallet_xcm::Origin::Relay.into();
	pub SelfParaChainId: CumulusParaId = ParachainInfo::parachain_id();
	pub UniversalLocation: InteriorLocation = [GlobalConsensus(RelayNetwork::get()), Parachain(ParachainInfo::parachain_id().into())].into();
}

/// Type for specifying how a `Location` can be converted into an `AccountId`. This is used
/// when determining ownership of accounts for asset transacting and when attempting to use XCM
/// `Transact` in order to determine the dispatch RuntimeOrigin.
pub type LocationToAccountId = (
	// The parent (Relay-chain) origin converts to the parent `AccountId`.
	ParentIsPreset<AccountId>,
	// Sibling parachain origins convert to AccountId via the `ParaId::into`.
	SiblingParachainConvertsVia<Sibling, AccountId>,
	// Straight up local `AccountId32` origins just alias directly to `AccountId`.
	AccountId32Aliases<RelayNetwork, AccountId>,
	// Foreign locations alias into accounts according to a hash of their standard description.
	HashedDescription<AccountId, DescribeFamily<DescribeAllTerminal>>,
);

/// This is the type we use to convert an (incoming) XCM origin into a local `RuntimeOrigin`
/// instance, ready for dispatching a transaction with Xcm's `Transact`. There is an `OriginKind`
/// which can biases the kind of local `RuntimeOrigin` it will become.
pub type XcmOriginToTransactDispatchOrigin = (
	// Sovereign account converter; this attempts to derive an `AccountId` from the origin location
	// using `LocationToAccountId` and then turn that into the usual `Signed` origin. Useful for
	// foreign chains who want to have a local sovereign account on this chain which they control.
	SovereignSignedViaLocation<LocationToAccountId, RuntimeOrigin>,
	// Native converter for Relay-chain (Parent) location; will converts to a `Relay` origin when
	// recognized.
	RelayChainAsNative<RelayChainOrigin, RuntimeOrigin>,
	// Native converter for sibling Parachains; will convert to a `SiblingPara` origin when
	// recognized.
	SiblingParachainAsNative<cumulus_pallet_xcm::Origin, RuntimeOrigin>,
	// Superuser converter for the Relay-chain (Parent) location. This will allow it to issue a
	// transaction from the Root origin.
	ParentAsSuperuser<RuntimeOrigin>,
	// Native signed account converter; this just converts an `AccountId32` origin into a normal
	// `RuntimeOrigin::Signed` origin of the same 32-byte value.
	SignedAccountId32AsNative<RelayNetwork, RuntimeOrigin>,
	// Xcm origins can be represented natively under the Xcm pallet's Xcm origin.
	XcmPassthrough<RuntimeOrigin>,
);

parameter_types! {
	// One XCM operation is 200_000_000 weight, cross-chain transfer ~= 2x of transfer = 3_000_000_000
	pub UnitWeightCost: Weight = Weight::from_parts(200_000_000, 0);
	pub const MaxInstructions: u32 = 100;
}

/// Barrier allowing a top level paid message with DescendOrigin instruction
pub const DEFAULT_PROOF_SIZE: u64 = 64 * 1024;
pub const DEFAULT_REF_TIMR: u64 = 10_000_000_000;
pub struct AllowTopLevelPaidExecutionDescendOriginFirst<T>(PhantomData<T>);
impl<T: Contains<Location>> ShouldExecute for AllowTopLevelPaidExecutionDescendOriginFirst<T> {
	fn should_execute<Call>(
		origin: &Location,
		message: &mut [Instruction<Call>],
		max_weight: Weight,
		_weight_credit: &mut Properties,
	) -> Result<(), ProcessMessageError> {
		log::trace!(
			target: "xcm::barriers",
			"AllowTopLevelPaidExecutionDescendOriginFirst origin:
			{:?}, message: {:?}, max_weight: {:?}, weight_credit: {:?}",
			origin, message, max_weight, _weight_credit,
		);
		ensure!(T::contains(origin), ProcessMessageError::Unsupported);
		let mut iter = message.iter_mut();
		// Make sure the first instruction is DescendOrigin
		iter.next()
			.filter(|instruction| matches!(instruction, DescendOrigin(_)))
			.ok_or(ProcessMessageError::Unsupported)?;

		// Then WithdrawAsset
		iter.next()
			.filter(|instruction| matches!(instruction, WithdrawAsset(_)))
			.ok_or(ProcessMessageError::Unsupported)?;

		// Then BuyExecution
		let i = iter.next().ok_or(ProcessMessageError::Unsupported)?;
		match i {
			BuyExecution { weight_limit: Limited(ref mut weight), .. } => {
				if weight.all_gte(max_weight) {
					weight.set_ref_time(max_weight.ref_time());
					weight.set_proof_size(max_weight.proof_size());
				};
			},
			BuyExecution { ref mut weight_limit, .. } if weight_limit == &Unlimited => {
				*weight_limit = Limited(max_weight);
			},
			_ => {},
		};

		// Then Transact
		let i = iter.next().ok_or(ProcessMessageError::Unsupported)?;
		match i {
			Transact { ref mut require_weight_at_most, .. } => {
				let weight = Weight::from_parts(DEFAULT_REF_TIMR, DEFAULT_PROOF_SIZE);
				*require_weight_at_most = weight;
				Ok(())
			},
			_ => Err(ProcessMessageError::Unsupported),
		}
	}
}

pub type Barrier = TrailingSetTopicAsId<(
	// Weight that is paid for may be consumed.
	TakeWeightCredit,
	// Expected responses are OK.
	AllowKnownQueryResponses<PolkadotXcm>,
	// If the message is one that immediately attemps to pay for execution, then allow it.
	AllowTopLevelPaidExecutionFrom<Everything>,
	// Subscriptions for version tracking are OK.
	AllowSubscriptionsFrom<Everything>,
	// Barrier allowing a top level paid message with DescendOrigin instruction
	AllowTopLevelPaidExecutionDescendOriginFirst<Everything>,
)>;

pub type BifrostAssetTransactor = MultiCurrencyAdapter<
	Currencies,
	UnknownTokens,
	BifrostAssetMatcher<CurrencyId, BifrostCurrencyIdConvert<SelfParaChainId>>,
	AccountId,
	LocationToAccountId,
	CurrencyId,
	BifrostCurrencyIdConvert<SelfParaChainId>,
	DepositToAlternative<BifrostTreasuryAccount, Currencies, CurrencyId, AccountId, Balance>,
>;

parameter_types! {
	pub KsmPerSecond: (AssetId, u128, u128) = (Location::parent().into(), ksm_per_second::<Runtime>(),0);
	pub VksmPerSecond: (AssetId, u128,u128) = (
		Location::new(
			0,
			[Junction::from(BoundedVec::try_from(CurrencyId::VToken(TokenSymbol::KSM).encode()).unwrap())],
		).into(),
		ksm_per_second::<Runtime>(),
		0
	);
	pub VsksmPerSecond: (AssetId, u128,u128) = (
		Location::new(
			1,
			[Parachain(SelfParaId::get()), Junction::from(BoundedVec::try_from(CurrencyId::VSToken(TokenSymbol::KSM).encode()).unwrap())]
		).into(),
		ksm_per_second::<Runtime>(),
		0
	);
	pub VsksmNewPerSecond: (AssetId, u128,u128) = (
		Location::new(
			0,
			[Junction::from(BoundedVec::try_from(CurrencyId::VSToken(TokenSymbol::KSM).encode()).unwrap())]
		).into(),
		ksm_per_second::<Runtime>(),
		0
	);
	pub BncPerSecond: (AssetId, u128,u128) = (
		Location::new(
			1,
			[Parachain(SelfParaId::get()), Junction::from(BoundedVec::try_from(NativeCurrencyId::get().encode()).unwrap())]
		).into(),
		// BNC:KSM = 80:1
		ksm_per_second::<Runtime>() * 80,
		0
	);
	pub BncNewPerSecond: (AssetId, u128,u128) = (
		Location::new(
			0,
			[Junction::from(BoundedVec::try_from(NativeCurrencyId::get().encode()).unwrap())]
		).into(),
		// BNC:KSM = 80:1
		ksm_per_second::<Runtime>() * 80,
		0
	);

	pub ZlkPerSecond: (AssetId, u128,u128) = (
		Location::new(
			1,
			[Parachain(SelfParaId::get()), Junction::from(BoundedVec::try_from(CurrencyId::Token(TokenSymbol::ZLK).encode()).unwrap())]
		).into(),
		// ZLK:KSM = 150:1
		//ZLK has a decimal of 18, while KSM is 12.
		ksm_per_second::<Runtime>() * 150 * 1_000_000,
		0
	);
	pub ZlkNewPerSecond: (AssetId, u128,u128) = (
		Location::new(
			0,
			[Junction::from(BoundedVec::try_from(CurrencyId::Token(TokenSymbol::ZLK).encode()).unwrap())]
		).into(),
		// ZLK:KSM = 150:1
		//ZLK has a decimal of 18, while KSM is 12.
		ksm_per_second::<Runtime>() * 150 * 1_000_000,
		0
	);
	pub KarPerSecond: (AssetId, u128,u128) = (
		Location::new(
			1,
			[Parachain(parachains::karura::ID), Junction::from(BoundedVec::try_from(parachains::karura::KAR_KEY.to_vec()).unwrap())]
		).into(),
		// KAR:KSM = 100:1
		ksm_per_second::<Runtime>() * 100,
		0
	);
	pub KusdPerSecond: (AssetId, u128,u128) = (
		Location::new(
			1,
			[Parachain(parachains::karura::ID), Junction::from(BoundedVec::try_from(parachains::karura::KUSD_KEY.to_vec()).unwrap())]
		).into(),
		// kUSD:KSM = 400:1
		ksm_per_second::<Runtime>() * 400,
		0
	);
	pub PhaPerSecond: (AssetId, u128,u128) = (
		Location::new(
			1,
			[Parachain(parachains::phala::ID)],
		).into(),
		// PHA:KSM = 400:1
		ksm_per_second::<Runtime>() * 400,
		0
	);
	pub RmrkPerSecond: (AssetId, u128,u128) = (
		Location::new(
			1,
			[Parachain(parachains::Statemine::ID), GeneralIndex(parachains::Statemine::RMRK_ID.into())]
		).into(),
		// rmrk:KSM = 10:1
		ksm_per_second::<Runtime>() * 10 / 100, //rmrk currency decimal as 10
		0
	);
	pub RmrkNewPerSecond: (AssetId, u128,u128) = (
		Location::new(
			1,
			[Parachain(parachains::Statemine::ID), PalletInstance(parachains::Statemine::PALLET_ID),GeneralIndex(parachains::Statemine::RMRK_ID.into())]
		).into(),
		// rmrk:KSM = 10:1
		ksm_per_second::<Runtime>() * 10 / 100, //rmrk currency decimal as 10
		0
	);
	pub MovrPerSecond: (AssetId, u128,u128) = (
		Location::new(
			1,
			[Parachain(parachains::moonriver::ID), PalletInstance(parachains::moonriver::PALLET_ID.into())]
		).into(),
		// MOVR:KSM = 2.67:1
		ksm_per_second::<Runtime>() * 267 * 10_000, //movr currency decimal as 18
		0
	);
	pub BasePerSecond: u128 = ksm_per_second::<Runtime>();
}

pub struct ToTreasury;
impl TakeRevenue for ToTreasury {
	fn take_revenue(revenue: Asset) {
		if let Asset { id: AssetId(location), fun: xcm::v4::Fungibility::Fungible(amount) } =
			revenue
		{
			if let Some(currency_id) =
				BifrostCurrencyIdConvert::<SelfParaChainId>::convert(location)
			{
				let _ = Currencies::deposit(currency_id, &BifrostTreasuryAccount::get(), amount);
			}
		}
	}
}

pub type Trader = (
	FixedRateOfFungible<KsmPerSecond, ToTreasury>,
	FixedRateOfFungible<VksmPerSecond, ToTreasury>,
	FixedRateOfFungible<VsksmPerSecond, ToTreasury>,
	FixedRateOfFungible<VsksmNewPerSecond, ToTreasury>,
	FixedRateOfFungible<BncPerSecond, ToTreasury>,
	FixedRateOfFungible<BncNewPerSecond, ToTreasury>,
	FixedRateOfFungible<ZlkPerSecond, ToTreasury>,
	FixedRateOfFungible<ZlkNewPerSecond, ToTreasury>,
	FixedRateOfFungible<KarPerSecond, ToTreasury>,
	FixedRateOfFungible<KusdPerSecond, ToTreasury>,
	FixedRateOfFungible<PhaPerSecond, ToTreasury>,
	FixedRateOfFungible<RmrkPerSecond, ToTreasury>,
	FixedRateOfFungible<RmrkNewPerSecond, ToTreasury>,
	FixedRateOfFungible<MovrPerSecond, ToTreasury>,
	FixedRateOfAsset<Runtime, BasePerSecond, ToTreasury>,
);

/// A call filter for the XCM Transact instruction. This is a temporary measure until we properly
/// account for proof size weights.
///
/// Calls that are allowed through this filter must:
/// 1. Have a fixed weight;
/// 2. Cannot lead to another call being made;
/// 3. Have a defined proof size weight, e.g. no unbounded vecs in call parameters.
pub struct SafeCallFilter;
impl Contains<RuntimeCall> for SafeCallFilter {
	fn contains(call: &RuntimeCall) -> bool {
		#[cfg(feature = "runtime-benchmarks")]
		{
			if matches!(call, RuntimeCall::System(frame_system::Call::remark_with_event { .. })) {
				return true;
			}
		}

		match call {
			RuntimeCall::System(
				frame_system::Call::kill_prefix { .. } | frame_system::Call::set_heap_pages { .. },
			) |
			RuntimeCall::Timestamp(..) |
			RuntimeCall::Indices(..) |
			RuntimeCall::Balances(..) |
			RuntimeCall::ParachainStaking(..) |
			RuntimeCall::Session(pallet_session::Call::purge_keys { .. }) |
			RuntimeCall::Treasury(..) |
			RuntimeCall::Utility(pallet_utility::Call::as_derivative { .. }) |
			RuntimeCall::Identity(
				pallet_identity::Call::add_registrar { .. } |
				pallet_identity::Call::set_identity { .. } |
				pallet_identity::Call::clear_identity { .. } |
				pallet_identity::Call::request_judgement { .. } |
				pallet_identity::Call::cancel_request { .. } |
				pallet_identity::Call::set_fee { .. } |
				pallet_identity::Call::set_account_id { .. } |
				pallet_identity::Call::set_fields { .. } |
				pallet_identity::Call::provide_judgement { .. } |
				pallet_identity::Call::kill_identity { .. } |
				pallet_identity::Call::add_sub { .. } |
				pallet_identity::Call::rename_sub { .. } |
				pallet_identity::Call::remove_sub { .. } |
				pallet_identity::Call::quit_sub { .. },
			) |
			RuntimeCall::Vesting(..) |
			RuntimeCall::PolkadotXcm(pallet_xcm::Call::limited_reserve_transfer_assets { .. }) |
			RuntimeCall::Proxy(..) |
			RuntimeCall::Tokens(
				orml_tokens::Call::transfer { .. } |
				orml_tokens::Call::transfer_all { .. } |
				orml_tokens::Call::transfer_keep_alive { .. }
			) |
			// Bifrost moudule
			RuntimeCall::Farming(
				bifrost_farming::Call::claim { .. } |
				bifrost_farming::Call::deposit { .. } |
				bifrost_farming::Call::withdraw { .. } |
				bifrost_farming::Call::withdraw_claim { .. }
			) |
			RuntimeCall::Salp(
				bifrost_salp::Call::contribute { .. } |
				bifrost_salp::Call::batch_unlock { .. } |
				bifrost_salp::Call::redeem { .. } |
				bifrost_salp::Call::unlock { .. } |
				bifrost_salp::Call::unlock_by_vsbond { .. } |
				bifrost_salp::Call::unlock_vstoken { .. }
			) |
			RuntimeCall::VSBondAuction(
				bifrost_vsbond_auction::Call::clinch_order { .. } |
				bifrost_vsbond_auction::Call::create_order { .. } |
				bifrost_vsbond_auction::Call::partial_clinch_order { .. } |
				bifrost_vsbond_auction::Call::revoke_order { .. }
			) |
			RuntimeCall::VstokenConversion(
				bifrost_vstoken_conversion::Call::vsbond_convert_to_vstoken { .. } |
				bifrost_vstoken_conversion::Call::vstoken_convert_to_vsbond { .. }
			) |
			RuntimeCall::VtokenMinting(
				bifrost_vtoken_minting::Call::mint { .. } |
				bifrost_vtoken_minting::Call::rebond { .. } |
				bifrost_vtoken_minting::Call::rebond_by_unlock_id { .. } |
				bifrost_vtoken_minting::Call::redeem { .. }
			) |
			RuntimeCall::XcmInterface(
				bifrost_xcm_interface::Call::transfer_statemine_assets { .. }
			) |
			RuntimeCall::Slpx(..) |
			RuntimeCall::ZenlinkProtocol(
				zenlink_protocol::Call::add_liquidity { .. } |
				zenlink_protocol::Call::remove_liquidity { .. } |
				zenlink_protocol::Call::transfer { .. }
			) |
			RuntimeCall::ZenlinkStableAMM(
				zenlink_stable_amm::Call::remove_liquidity_one_currency { .. } |
				zenlink_stable_amm::Call::remove_pool_and_base_pool_liquidity_one_currency { .. } |
				zenlink_stable_amm::Call::swap { .. } |
				zenlink_stable_amm::Call::swap_pool_to_base { .. } |
				zenlink_stable_amm::Call::swap_meta_pool_underlying { .. } |
				zenlink_stable_amm::Call::withdraw_admin_fee { .. }
			) => true,
			_ => false,
		}
	}
}

/// Asset filter that allows all assets from a certain location matching asset id.
pub struct AssetPrefixFrom<Prefix, Origin>(PhantomData<(Prefix, Origin)>);
impl<Prefix, Origin> ContainsPair<Asset, Location> for AssetPrefixFrom<Prefix, Origin>
where
	Prefix: Get<Location>,
	Origin: Get<Location>,
{
	fn contains(asset: &Asset, origin: &Location) -> bool {
		let loc = Origin::get();
		&loc == origin &&
			matches!(asset, Asset { id: AssetId(asset_loc), fun: Fungible(_a) }
			if asset_loc.starts_with(&Prefix::get()))
	}
}

/// Asset filter that allows native/relay asset if coming from a certain location.
pub struct NativeAssetFrom<T>(PhantomData<T>);
impl<T: Get<Location>> ContainsPair<Asset, Location> for NativeAssetFrom<T> {
	fn contains(asset: &Asset, origin: &Location) -> bool {
		let loc = T::get();
		&loc == origin &&
			matches!(asset, Asset { id: AssetId(asset_loc), fun: Fungible(_a) }
			if *asset_loc == Location::from(Parent))
	}
}

parameter_types! {
  /// Location of Asset Hub
  pub AssetHubLocation: Location = (Parent, Parachain(1000)).into();
	pub EthereumLocation: Location = Location::new(2, [GlobalConsensus(Ethereum { chain_id: 1 })]);
}

pub struct XcmConfig;
impl xcm_executor::Config for XcmConfig {
	type AssetClaims = PolkadotXcm;
	type AssetTransactor = BifrostAssetTransactor;
	type AssetTrap = BifrostDropAssets<ToTreasury>;
	type Barrier = Barrier;
	type RuntimeCall = RuntimeCall;
	type IsReserve = (
		NativeAssetFrom<AssetHubLocation>,
		AssetPrefixFrom<EthereumLocation, AssetHubLocation>,
		MultiNativeAsset<RelativeReserveProvider>,
	);
	type IsTeleporter = ();
	type UniversalLocation = UniversalLocation;
	type OriginConverter = XcmOriginToTransactDispatchOrigin;
	type ResponseHandler = PolkadotXcm;
	type SubscriptionService = PolkadotXcm;
	type Trader = Trader;
	type Weigher = FixedWeightBounds<UnitWeightCost, RuntimeCall, MaxInstructions>;
	type XcmSender = XcmRouter;
	type PalletInstancesInfo = AllPalletsWithSystem;
	type MaxAssetsIntoHolding = ConstU32<8>;
	type UniversalAliases = Nothing;
	type CallDispatcher = RuntimeCall;
	type SafeCallFilter = SafeCallFilter;
	type AssetLocker = ();
	type AssetExchanger = ();
	type FeeManager = ();
	type MessageExporter = ();
	type Aliasers = Nothing;
<<<<<<< HEAD
=======
	type TransactionalProcessor = FrameTransactionalProcessor;
	type XcmRecorder = ();
	type HrmpNewChannelOpenRequestHandler = ();
	type HrmpChannelAcceptedHandler = ();
	type HrmpChannelClosingHandler = ();
>>>>>>> 9e37e32b
}

/// Local origins on this chain are allowed to dispatch XCM sends/executions.
pub type LocalOriginToLocation = SignedToAccountId32<RuntimeOrigin, AccountId, RelayNetwork>;

/// The means for routing XCM messages which are not for local execution into the right message
/// queues.
pub type XcmRouter = (
	// Two routers - use UMP to communicate with the relay chain:
	cumulus_primitives_utility::ParentAsUmp<ParachainSystem, PolkadotXcm, ()>,
	// ..and XCMP to communicate with the sibling chains.
	XcmpQueue,
);

#[cfg(feature = "runtime-benchmarks")]
parameter_types! {
	pub ReachableDest: Option<Location> = Some(Parent.into());
}

impl pallet_xcm::Config for Runtime {
	type RuntimeEvent = RuntimeEvent;
	type ExecuteXcmOrigin = EnsureXcmOrigin<RuntimeOrigin, LocalOriginToLocation>;
	type UniversalLocation = UniversalLocation;
	type SendXcmOrigin = EnsureXcmOrigin<RuntimeOrigin, LocalOriginToLocation>;
	type Weigher = FixedWeightBounds<UnitWeightCost, RuntimeCall, MaxInstructions>;
	type XcmExecuteFilter = Nothing;
	#[cfg(feature = "runtime-benchmarks")]
	type XcmExecutor = bifrost_primitives::DoNothingExecuteXcm;
	#[cfg(not(feature = "runtime-benchmarks"))]
	type XcmExecutor = XcmExecutor<XcmConfig>;
	type XcmReserveTransferFilter = Everything;
	#[cfg(feature = "runtime-benchmarks")]
	type XcmRouter = bifrost_primitives::DoNothingRouter;
	#[cfg(not(feature = "runtime-benchmarks"))]
	type XcmRouter = XcmRouter;
	type XcmTeleportFilter = Nothing;
	type RuntimeOrigin = RuntimeOrigin;
	type RuntimeCall = RuntimeCall;
	const VERSION_DISCOVERY_QUEUE_SIZE: u32 = 100;
	type AdvertisedXcmVersion = pallet_xcm::CurrentXcmVersion;
	type Currency = Balances;
	type CurrencyMatcher = ();
	type TrustedLockers = ();
	type SovereignAccountOf = ();
	type MaxLockers = ConstU32<8>;
	type WeightInfo = weights::pallet_xcm::WeightInfo<Runtime>;
	type AdminOrigin = EnsureRoot<AccountId>;
	type MaxRemoteLockConsumers = ConstU32<0>;
	type RemoteLockConsumerIdentifier = ();
}

impl cumulus_pallet_xcm::Config for Runtime {
	type RuntimeEvent = RuntimeEvent;
	type XcmExecutor = XcmExecutor<XcmConfig>;
}

parameter_types! {
	pub const RelayOrigin: AggregateMessageOrigin = AggregateMessageOrigin::Parent;
}

impl cumulus_pallet_xcmp_queue::Config for Runtime {
	type ChannelInfo = ParachainSystem;
	type RuntimeEvent = RuntimeEvent;
	type VersionWrapper = PolkadotXcm;
	type XcmpQueue = TransformOrigin<MessageQueue, AggregateMessageOrigin, ParaId, ParaIdToSibling>;
	type MaxInboundSuspended = ConstU32<1_000>;
	type ControllerOrigin = EnsureRoot<AccountId>;
	type ControllerOriginConverter = XcmOriginToTransactDispatchOrigin;
	type WeightInfo = cumulus_pallet_xcmp_queue::weights::SubstrateWeight<Runtime>;
	type PriceForSiblingDelivery = NoPriceForMessageDelivery<ParaId>;
	type MaxActiveOutboundChannels = ConstU32<128>;
	type MaxPageSize = ConstU32<{ 103 * 1024 }>;
}

parameter_types! {
	pub MessageQueueServiceWeight: Weight = Perbill::from_percent(35) * RuntimeBlockWeights::get().max_block;
	pub MessageQueueIdleServiceWeight: Weight = Perbill::from_percent(35) * RuntimeBlockWeights::get().max_block;
}

impl pallet_message_queue::Config for Runtime {
	type RuntimeEvent = RuntimeEvent;
	type WeightInfo = pallet_message_queue::weights::SubstrateWeight<Self>;
	#[cfg(feature = "runtime-benchmarks")]
	type MessageProcessor =
		pallet_message_queue::mock_helpers::NoopMessageProcessor<AggregateMessageOrigin>;
	#[cfg(not(feature = "runtime-benchmarks"))]
	type MessageProcessor = xcm_builder::ProcessXcmMessage<
		AggregateMessageOrigin,
		xcm_executor::XcmExecutor<XcmConfig>,
		RuntimeCall,
	>;
	type Size = u32;
	type QueueChangeHandler = NarrowOriginToSibling<XcmpQueue>;
	type QueuePausedQuery = NarrowOriginToSibling<XcmpQueue>;
	type HeapSize = ConstU32<{ 64 * 1024 }>;
	type MaxStale = ConstU32<8>;
	type ServiceWeight = MessageQueueServiceWeight;
	type IdleMaxServiceWeight = MessageQueueIdleServiceWeight;
}

// orml runtime start

impl bifrost_currencies::Config for Runtime {
	type GetNativeCurrencyId = NativeCurrencyId;
	type MultiCurrency = Tokens;
	type NativeCurrency = BasicCurrencyAdapter<Runtime, Balances, Amount, BlockNumber>;
	type WeightInfo = weights::bifrost_currencies::WeightInfo<Runtime>;
}

parameter_type_with_key! {
	pub ExistentialDeposits: |currency_id: CurrencyId| -> Balance {
		match currency_id {
			&CurrencyId::Token2(0) => 0,   // 0.01 BNC
			&CurrencyId::Native(TokenSymbol::BNC) => 10 * milli::<Runtime>(NativeCurrencyId::get()),   // 0.01 BNC
			&CurrencyId::Stable(TokenSymbol::KUSD) => 10 * millicent::<Runtime>(StableCurrencyId::get()),
			&CurrencyId::Token(TokenSymbol::KSM) => 10 * millicent::<Runtime>(RelayCurrencyId::get()),  // 0.0001 KSM
			&CurrencyId::Token(TokenSymbol::KAR) => 10 * millicent::<Runtime>(CurrencyId::Token(TokenSymbol::KAR)),
			&CurrencyId::Token(TokenSymbol::DOT) => 1 * cent::<Runtime>(PolkadotCurrencyId::get()),  // DOT has a decimals of 10e10, 0.01 DOT
			&CurrencyId::Token(TokenSymbol::ZLK) => 1 * micro::<Runtime>(CurrencyId::Token(TokenSymbol::ZLK)),	// ZLK has a decimals of 10e18
			&CurrencyId::Token(TokenSymbol::PHA) => 4 * cent::<Runtime>(CurrencyId::Token(TokenSymbol::PHA)),	// 0.04 PHA, PHA has a decimals of 10e12.
			&CurrencyId::VSToken(TokenSymbol::KSM) => 10 * millicent::<Runtime>(RelayCurrencyId::get()),
			&CurrencyId::VSToken(TokenSymbol::DOT) => 1 * cent::<Runtime>(PolkadotCurrencyId::get()),
			&CurrencyId::VSBond(TokenSymbol::BNC, ..) => 10 * millicent::<Runtime>(NativeCurrencyId::get()),
			&CurrencyId::VSBond(TokenSymbol::KSM, ..) => 10 * millicent::<Runtime>(RelayCurrencyId::get()),
			&CurrencyId::VSBond(TokenSymbol::DOT, ..) => 1 * cent::<Runtime>(PolkadotCurrencyId::get()),
			&CurrencyId::LPToken(..) => 1 * micro::<Runtime>(NativeCurrencyId::get()),
			&CurrencyId::StableLpToken(..) => 10 * millicent::<Runtime>(NativeCurrencyId::get()),
			&CurrencyId::VToken(TokenSymbol::KSM) => 10 * millicent::<Runtime>(RelayCurrencyId::get()),  // 0.0001 vKSM
			&CurrencyId::Token(TokenSymbol::RMRK) => 1 * micro::<Runtime>(CurrencyId::Token(TokenSymbol::RMRK)),
			&CurrencyId::Token(TokenSymbol::MOVR) => 1 * micro::<Runtime>(CurrencyId::Token(TokenSymbol::MOVR)),	// MOVR has a decimals of 10e18
			&CurrencyId::VToken(TokenSymbol::MOVR) => 1 * micro::<Runtime>(CurrencyId::Token(TokenSymbol::MOVR)),	// MOVR has a decimals of 10e18
			CurrencyId::ForeignAsset(foreign_asset_id) => {
				AssetIdMaps::<Runtime>::get_asset_metadata(AssetIds::ForeignAssetId(*foreign_asset_id)).
					map_or(Balance::max_value(), |metatata| metatata.minimal_balance)
			},
			_ => AssetIdMaps::<Runtime>::get_currency_metadata(*currency_id)
				.map_or(Balance::max_value(), |metatata| metatata.minimal_balance)
		}
	};
}

pub struct DustRemovalWhitelist;
impl Contains<AccountId> for DustRemovalWhitelist {
	fn contains(a: &AccountId) -> bool {
		AccountIdConversion::<AccountId>::into_account_truncating(&TreasuryPalletId::get()).eq(a) ||
			AccountIdConversion::<AccountId>::into_account_truncating(&BifrostCrowdloanId::get())
				.eq(a) || AccountIdConversion::<AccountId>::into_account_truncating(
			&BifrostSalpLiteCrowdloanId::get(),
		)
		.eq(a) || AccountIdConversion::<AccountId>::into_account_truncating(
			&LighteningRedeemPalletId::get(),
		)
		.eq(a) || AccountIdConversion::<AccountId>::into_account_truncating(
			&VsbondAuctionPalletId::get(),
		)
		.eq(a) || LiquidityMiningPalletId::get().check_sub_account::<PoolId>(a) ||
			LiquidityMiningDOTPalletId::get().check_sub_account::<PoolId>(a) ||
			AccountIdConversion::<AccountId>::into_account_truncating(
				&ParachainStakingPalletId::get(),
			)
			.eq(a) || AccountIdConversion::<AccountId>::into_account_truncating(
			&BifrostVsbondPalletId::get(),
		)
		.eq(a) || AccountIdConversion::<AccountId>::into_account_truncating(
			&SlpEntrancePalletId::get(),
		)
		.eq(a) || AccountIdConversion::<AccountId>::into_account_truncating(&SlpExitPalletId::get())
			.eq(a) || FarmingKeeperPalletId::get().check_sub_account::<PoolId>(a) ||
			FarmingRewardIssuerPalletId::get().check_sub_account::<PoolId>(a) ||
			AccountIdConversion::<AccountId>::into_account_truncating(
				&SystemStakingPalletId::get(),
			)
			.eq(a) || AccountIdConversion::<AccountId>::into_account_truncating(&BuybackPalletId::get())
			.eq(a) || AccountIdConversion::<AccountId>::into_account_truncating(
			&SystemMakerPalletId::get(),
		)
		.eq(a) || FeeSharePalletId::get().check_sub_account::<DistributionId>(a) ||
			a.eq(&ZenklinkFeeAccount::get()) ||
			AccountIdConversion::<AccountId>::into_account_truncating(&CommissionPalletId::get())
				.eq(a)
	}
}

parameter_types! {
	pub BifrostTreasuryAccount: AccountId = TreasuryPalletId::get().into_account_truncating();
	// gVLo8SqxQsm11cXpkFJnaqXhAd6qtxwi2DhxfUFE7pSiyoi
	pub ZenklinkFeeAccount: AccountId = hex!["d2ca9ceb400cc68dcf58de4871bd261406958fd17338d2d82ad2592db62e6a2a"].into();
}

pub struct CurrencyHooks;
impl MutationHooks<AccountId, CurrencyId, Balance> for CurrencyHooks {
	type OnDust = orml_tokens::TransferDust<Runtime, BifrostTreasuryAccount>;
	type OnSlash = ();
	type PreDeposit = ();
	type PostDeposit = ();
	type PreTransfer = ();
	type PostTransfer = ();
	type OnNewTokenAccount = ();
	type OnKilledTokenAccount = ();
}

impl orml_tokens::Config for Runtime {
	type Amount = Amount;
	type Balance = Balance;
	type CurrencyId = CurrencyId;
	type DustRemovalWhitelist = DustRemovalWhitelist;
	type RuntimeEvent = RuntimeEvent;
	type ExistentialDeposits = ExistentialDeposits;
	type MaxLocks = ConstU32<50>;
	type MaxReserves = ConstU32<50>;
	type ReserveIdentifier = [u8; 8];
	type WeightInfo = weights::orml_tokens::WeightInfo<Runtime>;
	type CurrencyHooks = CurrencyHooks;
}

parameter_types! {
	pub SelfLocation: Location = Location::new(1, [Parachain(ParachainInfo::get().into())]);
	pub SelfRelativeLocation: Location = Location::here();
	pub const BaseXcmWeight: Weight = Weight::from_parts(1000_000_000u64, 0);
	pub const MaxAssetsForTransfer: usize = 2;
}

parameter_type_with_key! {
	pub ParachainMinFee: |_location: Location| -> Option<u128> {
		Some(u128::MAX)
	};
}

impl orml_xtokens::Config for Runtime {
	type RuntimeEvent = RuntimeEvent;
	type Balance = Balance;
	type CurrencyId = CurrencyId;
	type CurrencyIdConvert = BifrostCurrencyIdConvert<ParachainInfo>;
	type AccountIdToLocation = BifrostAccountIdToLocation;
	type UniversalLocation = UniversalLocation;
	type SelfLocation = SelfRelativeLocation;
	#[cfg(feature = "runtime-benchmarks")]
	type XcmExecutor = bifrost_primitives::DoNothingExecuteXcm;
	#[cfg(not(feature = "runtime-benchmarks"))]
	type XcmExecutor = XcmExecutor<XcmConfig>;
	type Weigher = FixedWeightBounds<UnitWeightCost, RuntimeCall, MaxInstructions>;
	type BaseXcmWeight = BaseXcmWeight;
	type MaxAssetsForTransfer = MaxAssetsForTransfer;
	type MinXcmFee = ParachainMinFee;
	type LocationsFilter = Everything;
	type ReserveProvider = RelativeReserveProvider;
	type RateLimiter = ();
	type RateLimiterId = ();
}

impl orml_unknown_tokens::Config for Runtime {
	type RuntimeEvent = RuntimeEvent;
}

impl orml_xcm::Config for Runtime {
	type RuntimeEvent = RuntimeEvent;
	type SovereignOrigin = MoreThanHalfCouncil;
}

parameter_types! {
	pub ParachainAccount: AccountId = ParachainInfo::get().into_account_truncating();

}

impl bifrost_xcm_interface::Config for Runtime {
	type RuntimeEvent = RuntimeEvent;
	type UpdateOrigin = TechAdminOrCouncil;
	type MultiCurrency = Currencies;
	type RelayNetwork = RelayNetwork;
	type RelaychainCurrencyId = RelayCurrencyId;
	type ParachainSovereignAccount = ParachainAccount;
	#[cfg(feature = "runtime-benchmarks")]
	type XcmExecutor = bifrost_primitives::DoNothingExecuteXcm;
	#[cfg(not(feature = "runtime-benchmarks"))]
	type XcmExecutor = XcmExecutor<XcmConfig>;
	type AccountIdToLocation = BifrostAccountIdToLocation;
	type SalpHelper = Salp;
	type ParachainId = SelfParaChainId;
	type CallBackTimeOut = ConstU32<10>;
	type CurrencyIdConvert = AssetIdMaps<Runtime>;
}<|MERGE_RESOLUTION|>--- conflicted
+++ resolved
@@ -55,13 +55,8 @@
 use parachains_common::message_queue::{NarrowOriginToSibling, ParaIdToSibling};
 use polkadot_runtime_common::xcm_sender::NoPriceForMessageDelivery;
 use sp_core::bounded::BoundedVec;
-<<<<<<< HEAD
-use xcm::v3::prelude::*;
-use xcm_builder::{Account32Hash, TrailingSetTopicAsId};
-=======
 use xcm::v4::{prelude::*, Location};
 use xcm_builder::{FrameTransactionalProcessor, TrailingSetTopicAsId};
->>>>>>> 9e37e32b
 use xcm_executor::traits::Properties;
 
 /// Bifrost Asset Matcher
@@ -696,14 +691,11 @@
 	type FeeManager = ();
 	type MessageExporter = ();
 	type Aliasers = Nothing;
-<<<<<<< HEAD
-=======
 	type TransactionalProcessor = FrameTransactionalProcessor;
 	type XcmRecorder = ();
 	type HrmpNewChannelOpenRequestHandler = ();
 	type HrmpChannelAcceptedHandler = ();
 	type HrmpChannelClosingHandler = ();
->>>>>>> 9e37e32b
 }
 
 /// Local origins on this chain are allowed to dispatch XCM sends/executions.
