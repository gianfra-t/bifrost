cargo-features = ["resolver"]

[workspace]
members = [
	"node/cli",
	"node/rpc",
	"node/service",
	"primitives",
	"pallets/asset-registry",
	"pallets/buy-back",
	"pallets/currencies",
	"pallets/flexible-fee",
	"pallets/farming",
	"pallets/salp",
	"pallets/token-issuer",
	"pallets/vesting",
	"pallets/vsbond-auction",
	"pallets/call-switchgear",
	"pallets/cross-in-out",
	"pallets/evm-accounts",
	"pallets/xcm-interface",
	"pallets/slp",
	"pallets/vstoken-conversion",
	"pallets/vtoken-minting",
	"pallets/vtoken-voting",
	"pallets/system-staking",
	"pallets/system-maker",
	"pallets/fee-share",
	"pallets/parachain-staking",
	"pallets/ve-minting",
	"pallets/stable-pool",
	"pallets/lend-market",
	"pallets/prices",
	"pallets/leverage-staking",
	"pallets/channel-commission",
	"pallets/clouds-convert",

	"runtime/bifrost-kusama",
	"runtime/bifrost-polkadot/src/evm/evm-utility/macro",
	"runtime/bifrost-polkadot",

	"integration-tests"
]
resolver = "2"

[workspace.dependencies]

# Bifrost Client
bifrost-cli              = { path = "node/cli" }
bifrost-farming-rpc      = { path = "pallets/farming/rpc" }
bifrost-flexible-fee-rpc = { path = "pallets/flexible-fee/rpc" }
bifrost-rpc              = { path = "node/rpc" }
bifrost-salp-rpc         = { path = "pallets/salp/rpc" }
bifrost-stable-pool-rpc  = { path = "pallets/stable-pool/rpc" }
bifrost-ve-minting-rpc   = { path = "pallets/ve-minting/rpc" }
lend-market-rpc          = { path = "pallets/lend-market/rpc" }
bifrost-vtoken-minting-rpc = { path = "pallets/vtoken-minting/rpc" }

# Bifrost Runtime
bifrost-kusama-runtime   = { path = "runtime/bifrost-kusama" }
bifrost-polkadot-runtime = { path = "runtime/bifrost-polkadot" }

# Bifrost Wasm
bifrost-asset-registry                 = { path = "pallets/asset-registry", default-features = false }
bifrost-buy-back                       = { path = "pallets/buy-back", default-features = false }
bifrost-channel-commission             = { path = "pallets/channel-commission", default-features = false }
bifrost-clouds-convert                 = { path = "pallets/clouds-convert", default-features = false }
bifrost-cross-in-out                   = { path = "pallets/cross-in-out", default-features = false }
bifrost-currencies                     = { path = "pallets/currencies", default-features = false }
bifrost-farming                        = { path = "pallets/farming", default-features = false }
bifrost-farming-rpc-runtime-api        = { path = "pallets/farming/rpc/runtime-api", default-features = false }
bifrost-fee-share                      = { path = "pallets/fee-share", default-features = false }
bifrost-flexible-fee                   = { path = "pallets/flexible-fee", default-features = false }
bifrost-flexible-fee-rpc-runtime-api   = { path = "pallets/flexible-fee/rpc/runtime-api", default-features = false }
bifrost-parachain-staking              = { path = "pallets/parachain-staking", default-features = false }
bifrost-primitives                     = { path = "primitives" , default-features = false }
bifrost-runtime-common                 = { path = "runtime/common", default-features = false }
bifrost-salp                           = { path = "pallets/salp", default-features = false }
bifrost-salp-rpc-runtime-api           = { path = "pallets/salp/rpc/runtime-api", default-features = false }
bifrost-service                        = { path = "node/service", default-features = false }
bifrost-slp                            = { path = "pallets/slp", default-features = false }
bifrost-slpx                           = { path = "pallets/slpx", default-features = false }
bifrost-stable-asset                   = { path = "pallets/stable-asset", default-features = false }
bifrost-stable-pool                    = { path = "pallets/stable-pool", default-features = false }
bifrost-stable-pool-rpc-runtime-api    = { path = "pallets/stable-pool/rpc/runtime-api", default-features = false }
bifrost-system-maker                   = { path = "pallets/system-maker", default-features = false }
bifrost-system-staking                 = { path = "pallets/system-staking", default-features = false }
bifrost-token-issuer                   = { path = "pallets/token-issuer", default-features = false }
bifrost-ve-minting                     = { path = "pallets/ve-minting", default-features = false }
bifrost-ve-minting-rpc-runtime-api     = { path = "pallets/ve-minting/rpc/runtime-api", default-features = false }
bifrost-vesting                        = { path = "pallets/vesting", default-features = false }
bifrost-vsbond-auction                 = { path = "pallets/vsbond-auction", default-features = false }
bifrost-vstoken-conversion             = { path = "pallets/vstoken-conversion", default-features = false }
bifrost-vtoken-minting                 = { path = "pallets/vtoken-minting", default-features = false }
bifrost-vtoken-minting-rpc-runtime-api = { path = "pallets/vtoken-minting/rpc/runtime-api", default-features = false }
bifrost-vtoken-voting                  = { path = "pallets/vtoken-voting", default-features = false }
bifrost-xcm-interface                  = { path = "pallets/xcm-interface", default-features = false }
lend-market                            = { path = "pallets/lend-market", default-features = false }
lend-market-rpc-runtime-api            = { path = "pallets/lend-market/rpc/runtime-api", default-features = false }
leverage-staking                       = { path = "pallets/leverage-staking", default-features = false }
module-evm-utility-macro               = { path = "runtime/bifrost-polkadot/src/evm/evm-utility/macro", default-features = false }
pallet-evm-accounts                    = { path = "pallets/evm-accounts", default-features = false }
pallet-evm-accounts-rpc-runtime-api    = { path = "pallets/evm-accounts/rpc/runtime-api", default-features = false }
pallet-prices                          = { path = "pallets/prices", default-features = false }
pallet-traits                          = { path = "pallets/traits", default-features = false }

# Zenlink
merkle-distributor             = { git = "https://github.com/bifrost-finance/Zenlink-DEX-Module", branch = "release-polkadot-v1.13.0", default-features = false }
zenlink-protocol               = { git = "https://github.com/bifrost-finance/Zenlink-DEX-Module", branch = "release-polkadot-v1.13.0", default-features = false }
zenlink-protocol-rpc           = { git = "https://github.com/bifrost-finance/Zenlink-DEX-Module", branch = "release-polkadot-v1.13.0" }
zenlink-protocol-runtime-api   = { git = "https://github.com/bifrost-finance/Zenlink-DEX-Module", branch = "release-polkadot-v1.13.0", default-features = false }
zenlink-stable-amm             = { git = "https://github.com/bifrost-finance/Zenlink-DEX-Module", branch = "release-polkadot-v1.13.0", default-features = false }
zenlink-stable-amm-rpc         = { git = "https://github.com/bifrost-finance/Zenlink-DEX-Module", branch = "release-polkadot-v1.13.0" }
zenlink-stable-amm-runtime-api = { git = "https://github.com/bifrost-finance/Zenlink-DEX-Module", branch = "release-polkadot-v1.13.0", default-features = false }
zenlink-swap-router            = { git = "https://github.com/bifrost-finance/Zenlink-DEX-Module", branch = "release-polkadot-v1.13.0", default-features = false }

# Orml
orml-tokens         = { git = "https://github.com/bifrost-finance/open-runtime-module-library", branch = "release-polkadot-v1.13.0", default-features = false }
orml-traits         = { git = "https://github.com/bifrost-finance/open-runtime-module-library", branch = "release-polkadot-v1.13.0", default-features = false }
orml-unknown-tokens = { git = "https://github.com/bifrost-finance/open-runtime-module-library", branch = "release-polkadot-v1.13.0", default-features = false }
orml-utilities      = { git = "https://github.com/bifrost-finance/open-runtime-module-library", branch = "release-polkadot-v1.13.0", default-features = false }
orml-xcm            = { git = "https://github.com/bifrost-finance/open-runtime-module-library", branch = "release-polkadot-v1.13.0", default-features = false }
orml-xcm-support    = { git = "https://github.com/bifrost-finance/open-runtime-module-library", branch = "release-polkadot-v1.13.0", default-features = false }
orml-xtokens        = { git = "https://github.com/bifrost-finance/open-runtime-module-library", branch = "release-polkadot-v1.13.0", default-features = false }
orml-oracle         = { git = "https://github.com/bifrost-finance/open-runtime-module-library", branch = "release-polkadot-v1.13.0", default-features = false }

# Frontier
fc-api                         = { git = "https://github.com/bifrost-finance/frontier", branch = "release-polkadot-v1.13.0", default-features = false }
fc-consensus                   = { git = "https://github.com/bifrost-finance/frontier", branch = "release-polkadot-v1.13.0", default-features = false }
fc-db                          = { git = "https://github.com/bifrost-finance/frontier", branch = "release-polkadot-v1.13.0", default-features = false }
fc-mapping-sync                = { git = "https://github.com/bifrost-finance/frontier", branch = "release-polkadot-v1.13.0", default-features = false }
fc-rpc                         = { git = "https://github.com/bifrost-finance/frontier", branch = "release-polkadot-v1.13.0", default-features = false }
fc-rpc-core                    = { git = "https://github.com/bifrost-finance/frontier", branch = "release-polkadot-v1.13.0", default-features = false }
fc-storage                     = { git = "https://github.com/bifrost-finance/frontier", branch = "release-polkadot-v1.13.0", default-features = false }
fp-account                     = { git = "https://github.com/bifrost-finance/frontier", branch = "release-polkadot-v1.13.0", default-features = false }
fp-consensus                   = { git = "https://github.com/bifrost-finance/frontier", branch = "release-polkadot-v1.13.0", default-features = false }
fp-dynamic-fee                 = { git = "https://github.com/bifrost-finance/frontier", branch = "release-polkadot-v1.13.0", default-features = false }
fp-evm                         = { git = "https://github.com/bifrost-finance/frontier", branch = "release-polkadot-v1.13.0", default-features = false }
fp-rpc                         = { git = "https://github.com/bifrost-finance/frontier", branch = "release-polkadot-v1.13.0", default-features = false }
fp-self-contained              = { git = "https://github.com/bifrost-finance/frontier", branch = "release-polkadot-v1.13.0", default-features = false }
fp-storage                     = { git = "https://github.com/bifrost-finance/frontier", branch = "release-polkadot-v1.13.0", default-features = false }
pallet-base-fee                = { git = "https://github.com/bifrost-finance/frontier", branch = "release-polkadot-v1.13.0", default-features = false }
pallet-dynamic-fee             = { git = "https://github.com/bifrost-finance/frontier", branch = "release-polkadot-v1.13.0", default-features = false }
pallet-ethereum                = { git = "https://github.com/bifrost-finance/frontier", branch = "release-polkadot-v1.13.0", default-features = false }
pallet-evm                     = { git = "https://github.com/bifrost-finance/frontier", branch = "release-polkadot-v1.13.0", default-features = false }
pallet-evm-chain-id            = { git = "https://github.com/bifrost-finance/frontier", branch = "release-polkadot-v1.13.0", default-features = false }
pallet-evm-precompile-blake2   = { git = "https://github.com/bifrost-finance/frontier", branch = "release-polkadot-v1.13.0", default-features = false }
pallet-evm-precompile-bn128    = { git = "https://github.com/bifrost-finance/frontier", branch = "release-polkadot-v1.13.0", default-features = false }
pallet-evm-precompile-dispatch = { git = "https://github.com/bifrost-finance/frontier", branch = "release-polkadot-v1.13.0", default-features = false }
pallet-evm-precompile-modexp   = { git = "https://github.com/bifrost-finance/frontier", branch = "release-polkadot-v1.13.0", default-features = false }
pallet-evm-precompile-sha3fips = { git = "https://github.com/bifrost-finance/frontier", branch = "release-polkadot-v1.13.0", default-features = false }
pallet-evm-precompile-simple   = { git = "https://github.com/bifrost-finance/frontier", branch = "release-polkadot-v1.13.0", default-features = false }

# polkadot-sdk (wasm)
cumulus-client-collator                    = { git = "https://github.com/paritytech/polkadot-sdk", branch = "release-polkadot-v1.13.0", default-features = false }
cumulus-client-consensus-proposer          = { git = "https://github.com/paritytech/polkadot-sdk", branch = "release-polkadot-v1.13.0", default-features = false }
cumulus-pallet-aura-ext                    = { git = "https://github.com/paritytech/polkadot-sdk", branch = "release-polkadot-v1.13.0", default-features = false }
cumulus-pallet-parachain-system            = { git = "https://github.com/paritytech/polkadot-sdk", branch = "release-polkadot-v1.13.0", default-features = false }
cumulus-pallet-xcm                         = { git = "https://github.com/paritytech/polkadot-sdk", branch = "release-polkadot-v1.13.0", default-features = false }
cumulus-pallet-xcmp-queue                  = { git = "https://github.com/paritytech/polkadot-sdk", branch = "release-polkadot-v1.13.0", default-features = false }
cumulus-primitives-core                    = { git = "https://github.com/paritytech/polkadot-sdk", branch = "release-polkadot-v1.13.0", default-features = false }
cumulus-primitives-parachain-inherent      = { git = "https://github.com/paritytech/polkadot-sdk", branch = "release-polkadot-v1.13.0", default-features = false }
cumulus-primitives-timestamp               = { git = "https://github.com/paritytech/polkadot-sdk", branch = "release-polkadot-v1.13.0", default-features = false }
cumulus-primitives-utility                 = { git = "https://github.com/paritytech/polkadot-sdk", branch = "release-polkadot-v1.13.0", default-features = false }
cumulus-test-relay-sproof-builder          = { git = "https://github.com/paritytech/polkadot-sdk", branch = "release-polkadot-v1.13.0", default-features = false }
frame-benchmarking                         = { git = "https://github.com/paritytech/polkadot-sdk", branch = "release-polkadot-v1.13.0", default-features = false }
frame-executive                            = { git = "https://github.com/paritytech/polkadot-sdk", branch = "release-polkadot-v1.13.0", default-features = false }
frame-metadata-hash-extension              = { git = "https://github.com/paritytech/polkadot-sdk", branch = "release-polkadot-v1.13.0", default-features = false }
frame-support                              = { git = "https://github.com/paritytech/polkadot-sdk", branch = "release-polkadot-v1.13.0", default-features = false }
frame-system                               = { git = "https://github.com/paritytech/polkadot-sdk", branch = "release-polkadot-v1.13.0", default-features = false }
frame-system-benchmarking                  = { git = "https://github.com/paritytech/polkadot-sdk", branch = "release-polkadot-v1.13.0", default-features = false }
frame-system-rpc-runtime-api               = { git = "https://github.com/paritytech/polkadot-sdk", branch = "release-polkadot-v1.13.0", default-features = false }
frame-try-runtime                          = { git = "https://github.com/paritytech/polkadot-sdk", branch = "release-polkadot-v1.13.0", default-features = false }
pallet-assets                              = { git = "https://github.com/paritytech/polkadot-sdk", branch = "release-polkadot-v1.13.0", default-features = false }
pallet-asset-rate                          = { git = "https://github.com/paritytech/polkadot-sdk", branch = "release-polkadot-v1.13.0", default-features = false }
pallet-aura                                = { git = "https://github.com/paritytech/polkadot-sdk", branch = "release-polkadot-v1.13.0", default-features = false }
pallet-authority-discovery                 = { git = "https://github.com/paritytech/polkadot-sdk", branch = "release-polkadot-v1.13.0", default-features = false }
pallet-authorship                          = { git = "https://github.com/paritytech/polkadot-sdk", branch = "release-polkadot-v1.13.0", default-features = false }
pallet-balances                            = { git = "https://github.com/paritytech/polkadot-sdk", branch = "release-polkadot-v1.13.0", default-features = false }
pallet-bounties                            = { git = "https://github.com/paritytech/polkadot-sdk", branch = "release-polkadot-v1.13.0", default-features = false }
pallet-collator-selection                  = { git = "https://github.com/paritytech/polkadot-sdk", branch = "release-polkadot-v1.13.0", default-features = false }
pallet-collective                          = { git = "https://github.com/paritytech/polkadot-sdk", branch = "release-polkadot-v1.13.0", default-features = false }
pallet-conviction-voting                   = { git = "https://github.com/paritytech/polkadot-sdk", branch = "release-polkadot-v1.13.0", default-features = false }
pallet-democracy                           = { git = "https://github.com/paritytech/polkadot-sdk", branch = "release-polkadot-v1.13.0", default-features = false }
pallet-elections-phragmen                  = { git = "https://github.com/paritytech/polkadot-sdk", branch = "release-polkadot-v1.13.0", default-features = false }
pallet-identity                            = { git = "https://github.com/paritytech/polkadot-sdk", branch = "release-polkadot-v1.13.0", default-features = false }
pallet-im-online                           = { git = "https://github.com/paritytech/polkadot-sdk", branch = "release-polkadot-v1.13.0", default-features = false }
pallet-indices                             = { git = "https://github.com/paritytech/polkadot-sdk", branch = "release-polkadot-v1.13.0", default-features = false }
pallet-membership                          = { git = "https://github.com/paritytech/polkadot-sdk", branch = "release-polkadot-v1.13.0", default-features = false }
pallet-message-queue                       = { git = "https://github.com/paritytech/polkadot-sdk", branch = "release-polkadot-v1.13.0", default-features = false }
pallet-multisig                            = { git = "https://github.com/paritytech/polkadot-sdk", branch = "release-polkadot-v1.13.0", default-features = false }
pallet-preimage                            = { git = "https://github.com/paritytech/polkadot-sdk", branch = "release-polkadot-v1.13.0", default-features = false }
pallet-proxy                               = { git = "https://github.com/paritytech/polkadot-sdk", branch = "release-polkadot-v1.13.0", default-features = false }
pallet-ranked-collective                   = { git = "https://github.com/paritytech/polkadot-sdk", branch = "release-polkadot-v1.13.0", default-features = false }
pallet-recovery                            = { git = "https://github.com/paritytech/polkadot-sdk", branch = "release-polkadot-v1.13.0", default-features = false }
pallet-referenda                           = { git = "https://github.com/paritytech/polkadot-sdk", branch = "release-polkadot-v1.13.0", default-features = false }
pallet-scheduler                           = { git = "https://github.com/paritytech/polkadot-sdk", branch = "release-polkadot-v1.13.0", default-features = false }
pallet-session                             = { git = "https://github.com/paritytech/polkadot-sdk", branch = "release-polkadot-v1.13.0", default-features = false }
pallet-staking                             = { git = "https://github.com/paritytech/polkadot-sdk", branch = "release-polkadot-v1.13.0", default-features = false }
pallet-sudo                                = { git = "https://github.com/paritytech/polkadot-sdk", branch = "release-polkadot-v1.13.0", default-features = false }
pallet-timestamp                           = { git = "https://github.com/paritytech/polkadot-sdk", branch = "release-polkadot-v1.13.0", default-features = false }
pallet-tips                                = { git = "https://github.com/paritytech/polkadot-sdk", branch = "release-polkadot-v1.13.0", default-features = false }
pallet-tx-pause                            = { git = "https://github.com/paritytech/polkadot-sdk", branch = "release-polkadot-v1.13.0", default-features = false }
pallet-transaction-payment                 = { git = "https://github.com/paritytech/polkadot-sdk", branch = "release-polkadot-v1.13.0", default-features = false }
pallet-transaction-payment-rpc-runtime-api = { git = "https://github.com/paritytech/polkadot-sdk", branch = "release-polkadot-v1.13.0", default-features = false }
pallet-treasury                            = { git = "https://github.com/paritytech/polkadot-sdk", branch = "release-polkadot-v1.13.0", default-features = false }
pallet-utility                             = { git = "https://github.com/paritytech/polkadot-sdk", branch = "release-polkadot-v1.13.0", default-features = false }
pallet-whitelist                           = { git = "https://github.com/paritytech/polkadot-sdk", branch = "release-polkadot-v1.13.0", default-features = false }
pallet-xcm                                 = { git = "https://github.com/paritytech/polkadot-sdk", branch = "release-polkadot-v1.13.0", default-features = false }
parachains-common                          = { git = "https://github.com/paritytech/polkadot-sdk", branch = "release-polkadot-v1.13.0", default-features = false }
parachain-info                             = { git = "https://github.com/paritytech/polkadot-sdk", branch = "release-polkadot-v1.13.0", package = "staging-parachain-info", default-features = false }
polkadot-core-primitives                   = { git = "https://github.com/paritytech/polkadot-sdk", branch = "release-polkadot-v1.13.0", default-features = false }
polkadot-parachain-primitives              = { git = "https://github.com/paritytech/polkadot-sdk", branch = "release-polkadot-v1.13.0", default-features = false }
polkadot-primitives                        = { git = "https://github.com/paritytech/polkadot-sdk", branch = "release-polkadot-v1.13.0", default-features = false }
polkadot-runtime-common                    = { git = "https://github.com/paritytech/polkadot-sdk", branch = "release-polkadot-v1.13.0", default-features = false }
polkadot-runtime-parachains                = { git = "https://github.com/paritytech/polkadot-sdk", branch = "release-polkadot-v1.13.0", default-features = false }
sp-api                                     = { git = "https://github.com/paritytech/polkadot-sdk", branch = "release-polkadot-v1.13.0", default-features = false }
sp-application-crypto                      = { git = "https://github.com/paritytech/polkadot-sdk", branch = "release-polkadot-v1.13.0", default-features = false }
sp-arithmetic                              = { git = "https://github.com/paritytech/polkadot-sdk", branch = "release-polkadot-v1.13.0", default-features = false }
sp-authority-discovery                     = { git = "https://github.com/paritytech/polkadot-sdk", branch = "release-polkadot-v1.13.0", default-features = false }
sp-block-builder                           = { git = "https://github.com/paritytech/polkadot-sdk", branch = "release-polkadot-v1.13.0", default-features = false }
sp-blockchain                              = { git = "https://github.com/paritytech/polkadot-sdk", branch = "release-polkadot-v1.13.0", default-features = false }
sp-consensus                               = { git = "https://github.com/paritytech/polkadot-sdk", branch = "release-polkadot-v1.13.0", default-features = false }
sp-consensus-aura                          = { git = "https://github.com/paritytech/polkadot-sdk", branch = "release-polkadot-v1.13.0", default-features = false }
sp-consensus-slots                         = { git = "https://github.com/paritytech/polkadot-sdk", branch = "release-polkadot-v1.13.0", default-features = false }
sp-core                                    = { git = "https://github.com/paritytech/polkadot-sdk", branch = "release-polkadot-v1.13.0", default-features = false }
sp-debug-derive                            = { git = "https://github.com/paritytech/polkadot-sdk", branch = "release-polkadot-v1.13.0", default-features = false }
sp-externalities                           = { git = "https://github.com/paritytech/polkadot-sdk", branch = "release-polkadot-v1.13.0", default-features = false }
sp-genesis-builder                         = { git = "https://github.com/paritytech/polkadot-sdk", branch = "release-polkadot-v1.13.0", default-features = false }
sp-inherents                               = { git = "https://github.com/paritytech/polkadot-sdk", branch = "release-polkadot-v1.13.0", default-features = false }
sp-io                                      = { git = "https://github.com/paritytech/polkadot-sdk", branch = "release-polkadot-v1.13.0", default-features = false }
sp-keyring                                 = { git = "https://github.com/paritytech/polkadot-sdk", branch = "release-polkadot-v1.13.0", default-features = false }
sp-keystore                                = { git = "https://github.com/paritytech/polkadot-sdk", branch = "release-polkadot-v1.13.0", default-features = false }
sp-maybe-compressed-blob                   = { git = "https://github.com/paritytech/polkadot-sdk", branch = "release-polkadot-v1.13.0", default-features = false }
sp-npos-elections                          = { git = "https://github.com/paritytech/polkadot-sdk", branch = "release-polkadot-v1.13.0", default-features = false }
sp-offchain                                = { git = "https://github.com/paritytech/polkadot-sdk", branch = "release-polkadot-v1.13.0", default-features = false }
sp-runtime                                 = { git = "https://github.com/paritytech/polkadot-sdk", branch = "release-polkadot-v1.13.0", default-features = false }
sp-runtime-interface                       = { git = "https://github.com/paritytech/polkadot-sdk", branch = "release-polkadot-v1.13.0", default-features = false }
sp-session                                 = { git = "https://github.com/paritytech/polkadot-sdk", branch = "release-polkadot-v1.13.0", default-features = false }
sp-staking                                 = { git = "https://github.com/paritytech/polkadot-sdk", branch = "release-polkadot-v1.13.0", default-features = false }
sp-state-machine                           = { git = "https://github.com/paritytech/polkadot-sdk", branch = "release-polkadot-v1.13.0", default-features = false }
sp-std                                     = { git = "https://github.com/paritytech/polkadot-sdk", branch = "release-polkadot-v1.13.0", default-features = false }
sp-storage                                 = { git = "https://github.com/paritytech/polkadot-sdk", branch = "release-polkadot-v1.13.0", default-features = false }
sp-timestamp                               = { git = "https://github.com/paritytech/polkadot-sdk", branch = "release-polkadot-v1.13.0", default-features = false }
sp-tracing                                 = { git = "https://github.com/paritytech/polkadot-sdk", branch = "release-polkadot-v1.13.0", default-features = false }
sp-transaction-pool                        = { git = "https://github.com/paritytech/polkadot-sdk", branch = "release-polkadot-v1.13.0", default-features = false }
sp-trie                                    = { git = "https://github.com/paritytech/polkadot-sdk", branch = "release-polkadot-v1.13.0", default-features = false }
sp-version                                 = { git = "https://github.com/paritytech/polkadot-sdk", branch = "release-polkadot-v1.13.0", default-features = false }
sp-wasm-interface                          = { git = "https://github.com/paritytech/polkadot-sdk", branch = "release-polkadot-v1.13.0", default-features = false }
sp-weights                                 = { git = "https://github.com/paritytech/polkadot-sdk", branch = "release-polkadot-v1.13.0", default-features = false }
substrate-fixed                            = { git = "https://github.com/encointer/substrate-fixed", default-features = false }
xcm                                        = { git = "https://github.com/paritytech/polkadot-sdk", branch = "release-polkadot-v1.13.0", package = "staging-xcm", default-features = false }
xcm-builder                                = { git = "https://github.com/paritytech/polkadot-sdk", branch = "release-polkadot-v1.13.0", package = "staging-xcm-builder", default-features = false }
xcm-executor                               = { git = "https://github.com/paritytech/polkadot-sdk", branch = "release-polkadot-v1.13.0", package = "staging-xcm-executor", default-features = false }

# polkadot-sdk (client)
cumulus-client-cli                            = { git = "https://github.com/paritytech/polkadot-sdk", branch = "release-polkadot-v1.13.0" }
cumulus-client-consensus-aura                 = { git = "https://github.com/paritytech/polkadot-sdk", branch = "release-polkadot-v1.13.0" }
cumulus-client-consensus-common               = { git = "https://github.com/paritytech/polkadot-sdk", branch = "release-polkadot-v1.13.0" }
cumulus-client-consensus-relay-chain          = { git = "https://github.com/paritytech/polkadot-sdk", branch = "release-polkadot-v1.13.0" }
cumulus-client-network                        = { git = "https://github.com/paritytech/polkadot-sdk", branch = "release-polkadot-v1.13.0" }
cumulus-client-parachain-inherent             = { git = "https://github.com/paritytech/polkadot-sdk", branch = "release-polkadot-v1.13.0" }
cumulus-client-pov-recovery                   = { git = "https://github.com/paritytech/polkadot-sdk", branch = "release-polkadot-v1.13.0" }
cumulus-client-service                        = { git = "https://github.com/paritytech/polkadot-sdk", branch = "release-polkadot-v1.13.0" }
cumulus-relay-chain-inprocess-interface       = { git = "https://github.com/paritytech/polkadot-sdk", branch = "release-polkadot-v1.13.0" }
cumulus-relay-chain-interface                 = { git = "https://github.com/paritytech/polkadot-sdk", branch = "release-polkadot-v1.13.0" }
cumulus-relay-chain-minimal-node              = { git = "https://github.com/paritytech/polkadot-sdk", branch = "release-polkadot-v1.13.0" }
cumulus-relay-chain-rpc-interface             = { git = "https://github.com/paritytech/polkadot-sdk", branch = "release-polkadot-v1.13.0" }
frame-benchmarking-cli                        = { git = "https://github.com/paritytech/polkadot-sdk", branch = "release-polkadot-v1.13.0" }
node-inspect                                  = { git = "https://github.com/paritytech/polkadot-sdk", branch = "release-polkadot-v1.13.0",  package = "staging-node-inspect" }
pallet-transaction-payment-rpc                = { git = "https://github.com/paritytech/polkadot-sdk", branch = "release-polkadot-v1.13.0" }
polkadot-cli                                  = { git = "https://github.com/paritytech/polkadot-sdk", branch = "release-polkadot-v1.13.0" }
polkadot-service                              = { git = "https://github.com/paritytech/polkadot-sdk", branch = "release-polkadot-v1.13.0" }
sc-basic-authorship                           = { git = "https://github.com/paritytech/polkadot-sdk", branch = "release-polkadot-v1.13.0" }
sc-chain-spec                                 = { git = "https://github.com/paritytech/polkadot-sdk", branch = "release-polkadot-v1.13.0" }
sc-cli                                        = { git = "https://github.com/paritytech/polkadot-sdk", branch = "release-polkadot-v1.13.0" }
sc-client-api                                 = { git = "https://github.com/paritytech/polkadot-sdk", branch = "release-polkadot-v1.13.0" }
sc-consensus                                  = { git = "https://github.com/paritytech/polkadot-sdk", branch = "release-polkadot-v1.13.0" }
sc-consensus-aura                             = { git = "https://github.com/paritytech/polkadot-sdk", branch = "release-polkadot-v1.13.0" }
sc-consensus-grandpa                          = { git = "https://github.com/paritytech/polkadot-sdk", branch = "release-polkadot-v1.13.0" }
sc-consensus-manual-seal                      = { git = "https://github.com/paritytech/polkadot-sdk", branch = "release-polkadot-v1.13.0" }
sc-consensus-slots                            = { git = "https://github.com/paritytech/polkadot-sdk", branch = "release-polkadot-v1.13.0" }
sc-executor                                   = { git = "https://github.com/paritytech/polkadot-sdk", branch = "release-polkadot-v1.13.0" }
sc-keystore                                   = { git = "https://github.com/paritytech/polkadot-sdk", branch = "release-polkadot-v1.13.0" }
sc-network                                    = { git = "https://github.com/paritytech/polkadot-sdk", branch = "release-polkadot-v1.13.0" }
sc-network-common                             = { git = "https://github.com/paritytech/polkadot-sdk", branch = "release-polkadot-v1.13.0" }
sc-network-sync                               = { git = "https://github.com/paritytech/polkadot-sdk", branch = "release-polkadot-v1.13.0" }
sc-offchain                                   = { git = "https://github.com/paritytech/polkadot-sdk", branch = "release-polkadot-v1.13.0" }
sc-rpc                                        = { git = "https://github.com/paritytech/polkadot-sdk", branch = "release-polkadot-v1.13.0" }
sc-rpc-api                                    = { git = "https://github.com/paritytech/polkadot-sdk", branch = "release-polkadot-v1.13.0" }
sc-rpc-server                                 = { git = "https://github.com/paritytech/polkadot-sdk", branch = "release-polkadot-v1.13.0" }
sc-service                                    = { git = "https://github.com/paritytech/polkadot-sdk", branch = "release-polkadot-v1.13.0" }
sc-sysinfo                                    = { git = "https://github.com/paritytech/polkadot-sdk", branch = "release-polkadot-v1.13.0" }
sc-telemetry                                  = { git = "https://github.com/paritytech/polkadot-sdk", branch = "release-polkadot-v1.13.0" }
sc-tracing                                    = { git = "https://github.com/paritytech/polkadot-sdk", branch = "release-polkadot-v1.13.0" }
sc-transaction-pool                           = { git = "https://github.com/paritytech/polkadot-sdk", branch = "release-polkadot-v1.13.0" }
sc-transaction-pool-api                       = { git = "https://github.com/paritytech/polkadot-sdk", branch = "release-polkadot-v1.13.0" }
sp-consensus-babe                             = { git = "https://github.com/paritytech/polkadot-sdk", branch = "release-polkadot-v1.13.0" }
sp-rpc                                        = { git = "https://github.com/paritytech/polkadot-sdk", branch = "release-polkadot-v1.13.0" }
substrate-build-script-utils                  = { git = "https://github.com/paritytech/polkadot-sdk", branch = "release-polkadot-v1.13.0" }
substrate-frame-rpc-system                    = { git = "https://github.com/paritytech/polkadot-sdk", branch = "release-polkadot-v1.13.0" }
substrate-prometheus-endpoint                 = { git = "https://github.com/paritytech/polkadot-sdk", branch = "release-polkadot-v1.13.0" }
substrate-wasm-builder                        = { git = "https://github.com/paritytech/polkadot-sdk", branch = "release-polkadot-v1.13.0" }
try-runtime-cli                               = { git = "https://github.com/paritytech/polkadot-sdk", branch = "release-polkadot-v1.13.0" }
xcm-emulator                                  = { git = "https://github.com/paritytech/polkadot-sdk", branch = "release-polkadot-v1.13.0" }
xcm-simulator                                 = { git = "https://github.com/paritytech/polkadot-sdk", branch = "release-polkadot-v1.13.0" }

# Other
async-trait           = { version = "0.1.76" }
bstringify            = { version = "0.1.2" }
clap                  = { version = "4.5.13" }
env_logger            = { version = "0.10.2" }
ethabi                = { version = "18.0.0", default-features = false }
ethereum              = { version = "0.14.0", default-features = false, features = ["with-codec"] }
evm                   = { version = "0.41.1", default-features = false }
<<<<<<< HEAD
flume                 = { version = "0.10.9" }
=======
flume                 = { version = "0.11.0" }
>>>>>>> f79ddc26
futures               = { version =  "0.3.30" }
hex                   = { version = "0.4.3", default-features = false }
hex-literal           = { version = "0.4.1" }
impl-trait-for-tuples = { version = "0.2.2" }
jsonrpsee             = { version = "0.22.5" }
log                   = { version = "0.4.22", default-features = false }
num-bigint            = { version = "0.4.6", default-features = false }
num-traits            = { version = "0.2.19", default-features = false }
<<<<<<< HEAD
num_enum              = { version = "0.5.1", default-features = false }
=======
num_enum              = { version = "0.7.2", default-features = false }
>>>>>>> f79ddc26
parity-scale-codec    = { version = "3.6.12", default-features = false }
paste                 = { version = "1.0.15" }
primitive-types       = { version = "0.12.0", default-features = false }
proc-macro2           = { version = "1.0.40" }
quote                 = { version = "1.0.20" }
scale-info            = { version = "2.11.3", default-features = false }
serde                 = { version = "1.0.203", default-features = false }
<<<<<<< HEAD
serde_json            = { version = "1.0.120", default-features = false }
=======
serde_json            = { version = "1.0.122", default-features = false }
>>>>>>> f79ddc26
sha3                  = { version = "0.10.6", default-features = false }
similar-asserts       = { version = "1.1.0" }
smallvec              = { version = "1.13.1" }
static_assertions     = { version = "1.1.0" }
strum                 = { version = "0.26.3", default-features = false, features = ["derive"] }
strum_macros          = { version = "0.26.2" }
syn                   = { version = "1.0.98", features = ["full", "fold", "extra-traits", "visit"] }
tiny-keccak           = { version = "2.0", features = ["fips202"] }

[profile.dev]
split-debuginfo = "unpacked"

[profile.release]
opt-level = 3
panic = "unwind"

[profile.production]
codegen-units = 1
inherits = "release"
lto = true

# The list of dependencies below (which can be both direct and indirect dependencies) are crates
# that are suspected to be CPU-intensive, and that are unlikely to require debugging (as some of
# their debug info might be missing) or to require to be frequently recompiled. We compile these
# dependencies with `opt-level=3` even in "dev" mode in order to make "dev" mode more usable.
# The majority of these crates are cryptographic libraries.
#
# Note that this does **not** affect crates that depend on Substrate. In other words, if you add
# a dependency on Substrate, you have to copy-paste this list in your own `Cargo.toml` (assuming
# that you want the same list). This list is only relevant when running `cargo build` from within
# the Substrate workspace.
#
# If you see an error mentioning "profile package spec ... did not match any packages", it
# probably concerns this list.
#
# This list is ordered alphabetically.
[profile.dev.package]
blake2 = { opt-level = 3 }
blake2b_simd = { opt-level = 3 }
chacha20poly1305 = { opt-level = 3 }
cranelift-codegen = { opt-level = 3 }
cranelift-wasm = { opt-level = 3 }
crc32fast = { opt-level = 3 }
crossbeam-deque = { opt-level = 3 }
crypto-mac = { opt-level = 3 }
curve25519-dalek = { opt-level = 3 }
ed25519-dalek = { opt-level = 3 }
flate2 = { opt-level = 3 }
futures-channel = { opt-level = 3 }
hashbrown = { opt-level = 3 }
hmac = { opt-level = 3 }
httparse = { opt-level = 3 }
integer-sqrt = { opt-level = 3 }
keccak = { opt-level = 3 }
librocksdb-sys = { opt-level = 3 }
libsecp256k1 = { opt-level = 3 }
libz-sys = { opt-level = 3 }
mio = { opt-level = 3 }
nalgebra = { opt-level = 3 }
num-bigint = { opt-level = 3 }
parking_lot = { opt-level = 3 }
parking_lot_core = { opt-level = 3 }
percent-encoding = { opt-level = 3 }
primitive-types = { opt-level = 3 }
ring = { opt-level = 3 }
rustls = { opt-level = 3 }
sha2 = { opt-level = 3 }
sha3 = { opt-level = 3 }
smallvec = { opt-level = 3 }
snow = { opt-level = 3 }
twox-hash = { opt-level = 3 }
uint = { opt-level = 3 }
x25519-dalek = { opt-level = 3 }
yamux = { opt-level = 3 }
zeroize = { opt-level = 3 }<|MERGE_RESOLUTION|>--- conflicted
+++ resolved
@@ -313,11 +313,7 @@
 ethabi                = { version = "18.0.0", default-features = false }
 ethereum              = { version = "0.14.0", default-features = false, features = ["with-codec"] }
 evm                   = { version = "0.41.1", default-features = false }
-<<<<<<< HEAD
-flume                 = { version = "0.10.9" }
-=======
 flume                 = { version = "0.11.0" }
->>>>>>> f79ddc26
 futures               = { version =  "0.3.30" }
 hex                   = { version = "0.4.3", default-features = false }
 hex-literal           = { version = "0.4.1" }
@@ -326,11 +322,7 @@
 log                   = { version = "0.4.22", default-features = false }
 num-bigint            = { version = "0.4.6", default-features = false }
 num-traits            = { version = "0.2.19", default-features = false }
-<<<<<<< HEAD
-num_enum              = { version = "0.5.1", default-features = false }
-=======
 num_enum              = { version = "0.7.2", default-features = false }
->>>>>>> f79ddc26
 parity-scale-codec    = { version = "3.6.12", default-features = false }
 paste                 = { version = "1.0.15" }
 primitive-types       = { version = "0.12.0", default-features = false }
@@ -338,11 +330,7 @@
 quote                 = { version = "1.0.20" }
 scale-info            = { version = "2.11.3", default-features = false }
 serde                 = { version = "1.0.203", default-features = false }
-<<<<<<< HEAD
-serde_json            = { version = "1.0.120", default-features = false }
-=======
 serde_json            = { version = "1.0.122", default-features = false }
->>>>>>> f79ddc26
 sha3                  = { version = "0.10.6", default-features = false }
 similar-asserts       = { version = "1.1.0" }
 smallvec              = { version = "1.13.1" }
