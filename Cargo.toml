--- conflicted
+++ resolved
@@ -288,28 +288,19 @@
 impl-trait-for-tuples = { version = "0.2.2" }
 jsonrpsee             = { version = "0.16.3" }
 log                   = { version = "0.4.20", default-features = false }
-<<<<<<< HEAD
-scale-info            = { version = "2.10.0", default-features = false }
-serde_json            = { version = "1.0.108", default-features = false }
-serde                 = { version = "1.0.188", default-features = false }
-strum                 = { version = "0.24.1", default-features = false, features = ["derive"] }
-num-traits            = { version = "0.2.15", default-features = false }
-=======
->>>>>>> 39d4d982
 num-bigint            = { version = "0.4.3", default-features = false }
 num-traits            = { version = "0.2.15", default-features = false }
 parity-scale-codec    = { version = "3.6.5", default-features = false }
 paste                 = { version = "1.0.14" }
 scale-info            = { version = "2.10.0", default-features = false }
-serde                 = { version = "1.0.193", default-features = false }
-serde_json            = { version = "1.0.109", default-features = false }
+serde                 = { version = "1.0.188", default-features = false }
+serde_json            = { version = "1.0.108", default-features = false }
 similar-asserts       = { version = "1.1.0" }
 smallvec              = { version = "1.11.2" }
 static_assertions     = { version = "1.1.0" }
-strum                 = { version = "0.25.0", default-features = false, features = ["derive"] }
+strum                 = { version = "0.24.1", default-features = false, features = ["derive"] }
 strum_macros          = { version = "0.25.3" }
 tiny-keccak           = { version = "2.0", features = ["fips202"] }
-
 
 [profile.dev]
 split-debuginfo = "unpacked"
