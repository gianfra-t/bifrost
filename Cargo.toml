cargo-features = ["resolver"]

[workspace]
members = [
	"node/cli",
	"node/rpc",
	"node/service",
	"primitives",
	"pallets/asset-registry",
	"pallets/buy-back",
	"pallets/currencies",
	"pallets/flexible-fee",
	"pallets/farming",
	"pallets/salp",
	"pallets/token-issuer",
	"pallets/vesting",
	"pallets/cross-in-out",
	"pallets/evm-accounts",
	"pallets/xcm-interface",
	"pallets/slp",
	"pallets/slp-v2",
	"pallets/vstoken-conversion",
	"pallets/vtoken-minting",
	"pallets/vtoken-voting",
	"pallets/system-staking",
	"pallets/deprecated/system-maker",
	"pallets/fee-share",
	"pallets/parachain-staking",
	"pallets/bb-bnc",
	"pallets/stable-pool",
	"pallets/lend-market",
	"pallets/prices",
	"pallets/leverage-staking",
	"pallets/channel-commission",
	"pallets/clouds-convert",
	"pallets/vbnc-convert",

	"runtime/bifrost-kusama",
	"runtime/bifrost-polkadot/src/evm/evm-utility/macro",
	"runtime/bifrost-polkadot",

	"integration-tests"
]
resolver = "2"

[workspace.dependencies]

# Bifrost Client
bifrost-cli              = { path = "node/cli" }
bifrost-farming-rpc      = { path = "pallets/farming/rpc" }
bifrost-flexible-fee-rpc = { path = "pallets/flexible-fee/rpc" }
bifrost-rpc              = { path = "node/rpc" }
bifrost-salp-rpc         = { path = "pallets/salp/rpc" }
bifrost-stable-pool-rpc  = { path = "pallets/stable-pool/rpc" }
bb-bnc-rpc               = { path = "pallets/bb-bnc/rpc" }
lend-market-rpc          = { path = "pallets/lend-market/rpc" }
bifrost-vtoken-minting-rpc = { path = "pallets/vtoken-minting/rpc" }

# Bifrost Runtime
bifrost-kusama-runtime   = { path = "runtime/bifrost-kusama" }
bifrost-polkadot-runtime = { path = "runtime/bifrost-polkadot" }

# Bifrost Wasm
<<<<<<< HEAD
bifrost-asset-registry               = { path = "pallets/asset-registry", default-features = false }
bifrost-buy-back                     = { path = "pallets/buy-back", default-features = false }
bifrost-call-switchgear              = { path = "pallets/call-switchgear", default-features = false }
bifrost-cross-in-out                 = { path = "pallets/cross-in-out", default-features = false }
bifrost-currencies                   = { path = "pallets/currencies", default-features = false }
bifrost-farming                      = { path = "pallets/farming", default-features = false }
bifrost-farming-rpc-runtime-api      = { path = "pallets/farming/rpc/runtime-api", default-features = false }
bifrost-fee-share                    = { path = "pallets/fee-share", default-features = false }
bifrost-flexible-fee                 = { path = "pallets/flexible-fee", default-features = false }
bifrost-flexible-fee-rpc-runtime-api = { path = "pallets/flexible-fee/rpc/runtime-api", default-features = false }
bifrost-parachain-staking            = { path = "pallets/parachain-staking", default-features = false }
bifrost-primitives                   = { path = "primitives" , default-features = false }
bifrost-runtime-common               = { path = "runtime/common", default-features = false }
bifrost-salp                         = { path = "pallets/salp", default-features = false }
bifrost-salp-rpc-runtime-api         = { path = "pallets/salp/rpc/runtime-api", default-features = false }
bifrost-service                      = { path = "node/service", default-features = false }
bifrost-slp                          = { path = "pallets/slp", default-features = false }
bifrost-slpx                         = { path = "pallets/slpx", default-features = false }
bifrost-stable-asset                 = { path = "pallets/stable-asset", default-features = false }
bifrost-stable-pool                  = { path = "pallets/stable-pool", default-features = false }
bifrost-stable-pool-rpc-runtime-api  = { path = "pallets/stable-pool/rpc/runtime-api", default-features = false }
bifrost-system-maker                 = { path = "pallets/system-maker", default-features = false }
bifrost-system-staking               = { path = "pallets/system-staking", default-features = false }
bifrost-token-issuer                 = { path = "pallets/token-issuer", default-features = false }
bifrost-ve-minting                   = { path = "pallets/ve-minting", default-features = false }
bifrost-ve-minting-rpc-runtime-api   = { path = "pallets/ve-minting/rpc/runtime-api", default-features = false }
bifrost-vesting                      = { path = "pallets/vesting", default-features = false }
bifrost-vsbond-auction               = { path = "pallets/vsbond-auction", default-features = false }
bifrost-vstoken-conversion           = { path = "pallets/vstoken-conversion", default-features = false }
bifrost-vtoken-minting               = { path = "pallets/vtoken-minting", default-features = false }
bifrost-vtoken-voting                = { path = "pallets/vtoken-voting", default-features = false }
bifrost-xcm-interface                = { path = "pallets/xcm-interface", default-features = false }
lend-market                          = { path = "pallets/lend-market", default-features = false }
lend-market-rpc-runtime-api          = { path = "pallets/lend-market/rpc/runtime-api", default-features = false }
pallet-prices                        = { path = "pallets/prices", default-features = false }
pallet-traits                        = { path = "pallets/traits", default-features = false }
leverage-staking                     = { path = "pallets/leverage-staking", default-features = false }
bifrost-channel-commission			 = { path = "pallets/channel-commission", default-features = false }
bifrost-clouds-convert				 = { path = "pallets/clouds-convert", default-features = false }
bifrost-vtoken-minting-rpc-runtime-api = { path = "pallets/vtoken-minting/rpc/runtime-api", default-features = false }

# Zenlink
merkle-distributor             = { git = "https://github.com/bifrost-finance/Zenlink-DEX-Module", branch = "release-polkadot-v1.7.0", default-features = false }
zenlink-protocol               = { git = "https://github.com/bifrost-finance/Zenlink-DEX-Module", branch = "release-polkadot-v1.7.0", default-features = false }
zenlink-protocol-rpc           = { git = "https://github.com/bifrost-finance/Zenlink-DEX-Module", branch = "release-polkadot-v1.7.0" }
zenlink-protocol-runtime-api   = { git = "https://github.com/bifrost-finance/Zenlink-DEX-Module", branch = "release-polkadot-v1.7.0", default-features = false }
zenlink-stable-amm             = { git = "https://github.com/bifrost-finance/Zenlink-DEX-Module", branch = "release-polkadot-v1.7.0", default-features = false }
zenlink-stable-amm-rpc         = { git = "https://github.com/bifrost-finance/Zenlink-DEX-Module", branch = "release-polkadot-v1.7.0" }
zenlink-stable-amm-runtime-api = { git = "https://github.com/bifrost-finance/Zenlink-DEX-Module", branch = "release-polkadot-v1.7.0", default-features = false }
zenlink-swap-router            = { git = "https://github.com/bifrost-finance/Zenlink-DEX-Module", branch = "release-polkadot-v1.7.0", default-features = false }

# Orml
orml-tokens         = { git = "https://github.com/bifrost-finance/open-runtime-module-library", branch = "release-polkadot-v1.7.0", default-features = false }
orml-traits         = { git = "https://github.com/bifrost-finance/open-runtime-module-library", branch = "release-polkadot-v1.7.0", default-features = false }
orml-unknown-tokens = { git = "https://github.com/bifrost-finance/open-runtime-module-library", branch = "release-polkadot-v1.7.0", default-features = false }
orml-utilities      = { git = "https://github.com/bifrost-finance/open-runtime-module-library", branch = "release-polkadot-v1.7.0", default-features = false }
orml-xcm            = { git = "https://github.com/bifrost-finance/open-runtime-module-library", branch = "release-polkadot-v1.7.0", default-features = false }
orml-xcm-support    = { git = "https://github.com/bifrost-finance/open-runtime-module-library", branch = "release-polkadot-v1.7.0", default-features = false }
orml-xtokens        = { git = "https://github.com/bifrost-finance/open-runtime-module-library", branch = "release-polkadot-v1.7.0", default-features = false }
orml-oracle         = { git = "https://github.com/bifrost-finance/open-runtime-module-library", branch = "release-polkadot-v1.7.0", default-features = false }

# polkadot-sdk (wasm)
cumulus-client-collator                    = { version = "0.8.0", default-features = false }
cumulus-client-consensus-proposer          = { version = "0.8.0", default-features = false }
cumulus-pallet-aura-ext                    = { version = "0.8.0", default-features = false }
cumulus-pallet-dmp-queue                   = { version = "0.8.0", default-features = false }
cumulus-pallet-parachain-system            = { version = "0.8.0", default-features = false, features = ["parameterized-consensus-hook"] }
cumulus-pallet-xcm                         = { version = "0.8.0", default-features = false }
cumulus-pallet-xcmp-queue                  = { version = "0.8.0", default-features = false }
cumulus-primitives-core                    = { version = "0.8.0", default-features = false }
cumulus-primitives-parachain-inherent      = { version = "0.8.0", default-features = false }
cumulus-primitives-timestamp               = { version = "0.8.0", default-features = false }
cumulus-primitives-utility                 = { version = "0.8.0", default-features = false }
cumulus-test-relay-sproof-builder          = { version = "0.8.0", default-features = false }
frame-benchmarking                         = { version = "29.0.0", default-features = false }
frame-executive                            = { version = "29.0.0", default-features = false }
frame-metadata-hash-extension              = { version = "0.1.0", default-features = false }
frame-support                              = { version = "29.0.0", default-features = false }
frame-system                               = { version = "29.0.0", default-features = false }
frame-system-benchmarking                  = { version = "29.0.0", default-features = false }
frame-system-rpc-runtime-api               = { version = "27.0.0", default-features = false }
frame-try-runtime                          = { version = "0.35.0", default-features = false }
pallet-assets                              = { version = "30.0.0", default-features = false }
pallet-asset-rate 						   = { version = "8.0.0", default-features = false }
pallet-aura                                = { version = "28.0.0", default-features = false }
pallet-authority-discovery                 = { version = "29.0.0", default-features = false }
pallet-authorship                          = { version = "29.0.0", default-features = false }
pallet-balances                            = { version = "29.0.0", default-features = false }
pallet-bounties                            = { version = "28.0.0", default-features = false }
pallet-collective                          = { version = "29.0.0", default-features = false }
pallet-conviction-voting                   = { version = "29.0.0", default-features = false }
pallet-democracy                           = { version = "29.0.0", default-features = false }
pallet-elections-phragmen                  = { version = "30.0.0", default-features = false }
pallet-identity                            = { version = "29.0.0", default-features = false }
pallet-im-online                           = { version = "28.0.0", default-features = false }
pallet-indices                             = { version = "29.0.0", default-features = false }
pallet-membership                          = { version = "29.0.0", default-features = false }
pallet-message-queue                       = { version = "32.0.0", default-features = false }
pallet-multisig                            = { version = "29.0.0", default-features = false }
pallet-preimage                            = { version = "29.0.0", default-features = false }
pallet-proxy                               = { version = "29.0.0", default-features = false }
pallet-ranked-collective                   = { version = "29.0.0", default-features = false }
pallet-recovery                            = { version = "29.0.0", default-features = false }
pallet-referenda                           = { version = "29.0.0", default-features = false }
pallet-scheduler                           = { version = "30.0.0", default-features = false }
pallet-session                             = { version = "29.0.0", default-features = false }
pallet-staking                             = { version = "29.0.0", default-features = false }
pallet-sudo                                = { version = "29.0.0", default-features = false }
pallet-timestamp                           = { version = "28.0.0", default-features = false }
pallet-tips                                = { version = "28.0.0", default-features = false }
pallet-transaction-payment                 = { version = "29.0.0", default-features = false }
pallet-transaction-payment-rpc-runtime-api = { version = "29.0.0", default-features = false }
pallet-treasury                            = { version = "28.0.0", default-features = false }
pallet-utility                             = { version = "29.0.0", default-features = false }
pallet-whitelist                           = { version = "28.0.0", default-features = false }
pallet-xcm                                 = { version = "8.0.0", default-features = false }
parachains-common                          = { version = "8.0.0", default-features = false }
parachain-info                             = { version = "0.8.0", package = "staging-parachain-info", default-features = false }
polkadot-core-primitives                   = { version = "8.0.0", default-features = false }
polkadot-parachain-primitives              = { version = "7.0.0", default-features = false }
polkadot-primitives                        = { version = "8.0.0", default-features = false }
polkadot-runtime-common                    = { version = "8.0.0", default-features = false }
polkadot-runtime-parachains                = { version = "8.0.0", default-features = false }
sp-api                                     = { version = "27.0.0", default-features = false }
sp-application-crypto                      = { version = "31.0.0", default-features = false }
sp-arithmetic                              = { version = "24.0.0", default-features = false }
sp-authority-discovery                     = { version = "27.0.0", default-features = false }
sp-block-builder                           = { version = "27.0.0", default-features = false }
sp-blockchain                              = { version = "29.0.0", default-features = false }
sp-consensus                               = { version = "0.33.0", default-features = false }
sp-consensus-aura                          = { version = "0.33.0", default-features = false }
sp-consensus-slots                         = { version = "0.33.0", default-features = false }
sp-core                                    = { version = "29.0.0", default-features = false }
sp-debug-derive                            = { version = "14.0.0", default-features = false }
sp-externalities                           = { version = "0.26.0", default-features = false }
sp-genesis-builder 						   = { version = "0.8.0", default-features = false }
sp-inherents                               = { version = "27.0.0", default-features = false }
sp-io                                      = { version = "31.0.0", default-features = false }
sp-keyring                                 = { version = "32.0.0", default-features = false }
sp-keystore                                = { version = "0.35.0", default-features = false }
sp-maybe-compressed-blob                   = { version = "11.0.0", default-features = false }
sp-npos-elections                          = { version = "27.0.0", default-features = false }
sp-offchain                                = { version = "27.0.0", default-features = false }
sp-runtime                                 = { version = "32.0.0", default-features = false }
sp-runtime-interface                       = { version = "25.0.0", default-features = false }
sp-session                                 = { version = "28.0.0", default-features = false }
sp-staking                                 = { version = "27.0.0", default-features = false }
sp-state-machine                           = { version = "0.36.0", default-features = false }
sp-std                                     = { version = "14.0.0", default-features = false }
sp-storage                                 = { version = "20.0.0", default-features = false }
sp-timestamp                               = { version = "27.0.0", default-features = false }
sp-tracing                                 = { version = "16.0.0", default-features = false }
sp-transaction-pool                        = { version = "27.0.0", default-features = false }
sp-trie                                    = { version = "30.0.0", default-features = false }
sp-version                                 = { version = "30.0.0", default-features = false }
sp-wasm-interface                          = { version = "20.0.0", default-features = false }
sp-weights                                 = { version = "28.0.0", default-features = false }
substrate-fixed                             = { git = "https://github.com/encointer/substrate-fixed", default-features = false }
xcm                                        = { version = "8.0.0", package = "staging-xcm", default-features = false }
xcm-builder                                = { version = "8.0.0", package = "staging-xcm-builder", default-features = false }
xcm-executor                               = { version = "8.0.1", package = "staging-xcm-executor", default-features = false }

# polkadot-sdk (client)
cumulus-client-cli                            = { version = "0.8.0" }
cumulus-client-consensus-aura                 = { version = "0.8.0" }
cumulus-client-consensus-common               = { version = "0.8.0" }
cumulus-client-consensus-relay-chain          = { version = "0.8.0" }
cumulus-client-network                        = { version = "0.8.0" }
cumulus-client-pov-recovery                   = { version = "0.8.0" }
cumulus-client-service                        = { version = "0.8.0" }
cumulus-relay-chain-inprocess-interface       = { version = "0.8.0" }
cumulus-relay-chain-interface                 = { version = "0.8.0" }
cumulus-relay-chain-minimal-node              = { version = "0.8.0" }
cumulus-relay-chain-rpc-interface             = { version = "0.8.0" }
frame-benchmarking-cli                        = { version = "33.0.0" }
node-inspect                                  = { version = "0.13.0", package = "staging-node-inspect" }
pallet-transaction-payment-rpc                = { version = "31.0.0" }
polkadot-cli                                  = { version = "8.0.0" }
polkadot-service                              = { version = "8.0.0" }
sc-basic-authorship                           = { version = "0.35.0" }
sc-chain-spec                                 = { version = "28.0.0" }
sc-cli                                        = { version = "0.37.0" }
sc-client-api            					  = { version = "29.0.0" }
sc-consensus             					  = { version = "0.34.0" }
sc-consensus-aura        					  = { version = "0.35.0" }
sc-consensus-grandpa     					  = { version = "0.20.0" }
sc-consensus-manual-seal 				      = { version = "0.36.0" }
sc-consensus-slots       					  = { version = "0.34.0" }
sc-executor                                   = { version = "0.33.0" }
sc-keystore                                   = { version = "26.0.0" }
sc-network                                    = { version = "0.35.0" }
sc-network-common                             = { version = "0.34.0" }
sc-network-sync                               = { version = "0.34.0" }
sc-offchain                                   = { version = "30.0.0" }
sc-rpc                                        = { version = "30.0.0" }
sc-rpc-api                                    = { version = "0.34.0" }
sc-rpc-server                                 = { version = "12.0.0" }
sc-service                                    = { version = "0.36.0" }
sc-sysinfo                                    = { version = "28.0.0" }
sc-telemetry                                  = { version = "16.0.0" }
sc-tracing                                    = { version = "29.0.0" }
sc-transaction-pool                           = { version = "29.0.0" }
sc-transaction-pool-api                       = { version = "29.0.0" }
sp-consensus-babe                             = { version = "0.33.0" }
sp-rpc                                        = { version = "27.0.0" }
substrate-build-script-utils                  = { version = "11.0.0" }
substrate-frame-rpc-system                    = { version = "29.0.0" }
substrate-prometheus-endpoint                 = { version = "0.17.0" }
substrate-wasm-builder                        = { version = "18.0.1" }
try-runtime-cli                               = { version = "0.39.0" }
xcm-emulator                                  = { version = "0.6.0" }
xcm-simulator                                 = { version = "8.0.0" }
=======
bifrost-asset-registry                 = { path = "pallets/asset-registry", default-features = false }
bifrost-buy-back                       = { path = "pallets/buy-back", default-features = false }
bifrost-channel-commission             = { path = "pallets/channel-commission", default-features = false }
bifrost-clouds-convert                 = { path = "pallets/clouds-convert", default-features = false }
bifrost-cross-in-out                   = { path = "pallets/cross-in-out", default-features = false }
bifrost-currencies                     = { path = "pallets/currencies", default-features = false }
bifrost-farming                        = { path = "pallets/farming", default-features = false }
bifrost-farming-rpc-runtime-api        = { path = "pallets/farming/rpc/runtime-api", default-features = false }
bifrost-fee-share                      = { path = "pallets/fee-share", default-features = false }
bifrost-flexible-fee                   = { path = "pallets/flexible-fee", default-features = false }
bifrost-flexible-fee-rpc-runtime-api   = { path = "pallets/flexible-fee/rpc/runtime-api", default-features = false }
bifrost-parachain-staking              = { path = "pallets/parachain-staking", default-features = false }
bifrost-primitives                     = { path = "primitives" , default-features = false }
bifrost-runtime-common                 = { path = "runtime/common", default-features = false }
bifrost-salp                           = { path = "pallets/salp", default-features = false }
bifrost-salp-rpc-runtime-api           = { path = "pallets/salp/rpc/runtime-api", default-features = false }
bifrost-service                        = { path = "node/service", default-features = false }
bifrost-slp                            = { path = "pallets/slp", default-features = false }
bifrost-slp-v2                         = { path = "pallets/slp-v2", default-features = false }
bifrost-slpx                           = { path = "pallets/slpx", default-features = false }
bifrost-stable-asset                   = { path = "pallets/stable-asset", default-features = false }
bifrost-stable-pool                    = { path = "pallets/stable-pool", default-features = false }
bifrost-stable-pool-rpc-runtime-api    = { path = "pallets/stable-pool/rpc/runtime-api", default-features = false }
bifrost-system-maker                   = { path = "pallets/deprecated/system-maker", default-features = false }
bifrost-system-staking                 = { path = "pallets/system-staking", default-features = false }
bifrost-token-issuer                   = { path = "pallets/token-issuer", default-features = false }
bifrost-vbnc-convert                   = { path = "pallets/vbnc-convert", default-features = false }
bb-bnc                                 = { path = "pallets/bb-bnc", default-features = false }
bb-bnc-rpc-runtime-api                 = { path = "pallets/bb-bnc/rpc/runtime-api", default-features = false }
bifrost-vesting                        = { path = "pallets/vesting", default-features = false }
bifrost-vstoken-conversion             = { path = "pallets/vstoken-conversion", default-features = false }
bifrost-vtoken-minting                 = { path = "pallets/vtoken-minting", default-features = false }
bifrost-vtoken-minting-rpc-runtime-api = { path = "pallets/vtoken-minting/rpc/runtime-api", default-features = false }
bifrost-vtoken-voting                  = { path = "pallets/vtoken-voting", default-features = false }
bifrost-xcm-interface                  = { path = "pallets/xcm-interface", default-features = false }
lend-market                            = { path = "pallets/lend-market", default-features = false }
lend-market-rpc-runtime-api            = { path = "pallets/lend-market/rpc/runtime-api", default-features = false }
leverage-staking                       = { path = "pallets/leverage-staking", default-features = false }
module-evm-utility-macro               = { path = "runtime/bifrost-polkadot/src/evm/evm-utility/macro", default-features = false }
pallet-evm-accounts                    = { path = "pallets/evm-accounts", default-features = false }
pallet-evm-accounts-rpc-runtime-api    = { path = "pallets/evm-accounts/rpc/runtime-api", default-features = false }
pallet-prices                          = { path = "pallets/prices", default-features = false }
pallet-traits                          = { path = "pallets/traits", default-features = false }

# Zenlink
merkle-distributor             = { git = "https://github.com/bifrost-io/Zenlink-DEX-Module", branch = "release-polkadot-v1.13.0", default-features = false }
zenlink-protocol               = { git = "https://github.com/bifrost-io/Zenlink-DEX-Module", branch = "release-polkadot-v1.13.0", default-features = false }
zenlink-protocol-rpc           = { git = "https://github.com/bifrost-io/Zenlink-DEX-Module", branch = "release-polkadot-v1.13.0" }
zenlink-protocol-runtime-api   = { git = "https://github.com/bifrost-io/Zenlink-DEX-Module", branch = "release-polkadot-v1.13.0", default-features = false }
zenlink-stable-amm             = { git = "https://github.com/bifrost-io/Zenlink-DEX-Module", branch = "release-polkadot-v1.13.0", default-features = false }
zenlink-stable-amm-rpc         = { git = "https://github.com/bifrost-io/Zenlink-DEX-Module", branch = "release-polkadot-v1.13.0" }
zenlink-stable-amm-runtime-api = { git = "https://github.com/bifrost-io/Zenlink-DEX-Module", branch = "release-polkadot-v1.13.0", default-features = false }
zenlink-swap-router            = { git = "https://github.com/bifrost-io/Zenlink-DEX-Module", branch = "release-polkadot-v1.13.0", default-features = false }

# Orml
orml-tokens         = { git = "https://github.com/bifrost-io/open-runtime-module-library", branch = "release-polkadot-v1.13.0", default-features = false }
orml-traits         = { git = "https://github.com/bifrost-io/open-runtime-module-library", branch = "release-polkadot-v1.13.0", default-features = false }
orml-unknown-tokens = { git = "https://github.com/bifrost-io/open-runtime-module-library", branch = "release-polkadot-v1.13.0", default-features = false }
orml-utilities      = { git = "https://github.com/bifrost-io/open-runtime-module-library", branch = "release-polkadot-v1.13.0", default-features = false }
orml-xcm            = { git = "https://github.com/bifrost-io/open-runtime-module-library", branch = "release-polkadot-v1.13.0", default-features = false }
orml-xcm-support    = { git = "https://github.com/bifrost-io/open-runtime-module-library", branch = "release-polkadot-v1.13.0", default-features = false }
orml-xtokens        = { git = "https://github.com/bifrost-io/open-runtime-module-library", branch = "release-polkadot-v1.13.0", default-features = false }
orml-oracle         = { git = "https://github.com/bifrost-io/open-runtime-module-library", branch = "release-polkadot-v1.13.0", default-features = false }

# Frontier
fc-api                         = { git = "https://github.com/bifrost-io/frontier", branch = "release-polkadot-v1.13.0", default-features = false }
fc-consensus                   = { git = "https://github.com/bifrost-io/frontier", branch = "release-polkadot-v1.13.0", default-features = false }
fc-db                          = { git = "https://github.com/bifrost-io/frontier", branch = "release-polkadot-v1.13.0", default-features = false }
fc-mapping-sync                = { git = "https://github.com/bifrost-io/frontier", branch = "release-polkadot-v1.13.0", default-features = false }
fc-rpc                         = { git = "https://github.com/bifrost-io/frontier", branch = "release-polkadot-v1.13.0", default-features = false }
fc-rpc-core                    = { git = "https://github.com/bifrost-io/frontier", branch = "release-polkadot-v1.13.0", default-features = false }
fc-storage                     = { git = "https://github.com/bifrost-io/frontier", branch = "release-polkadot-v1.13.0", default-features = false }
fp-account                     = { git = "https://github.com/bifrost-io/frontier", branch = "release-polkadot-v1.13.0", default-features = false }
fp-consensus                   = { git = "https://github.com/bifrost-io/frontier", branch = "release-polkadot-v1.13.0", default-features = false }
fp-dynamic-fee                 = { git = "https://github.com/bifrost-io/frontier", branch = "release-polkadot-v1.13.0", default-features = false }
fp-evm                         = { git = "https://github.com/bifrost-io/frontier", branch = "release-polkadot-v1.13.0", default-features = false }
fp-rpc                         = { git = "https://github.com/bifrost-io/frontier", branch = "release-polkadot-v1.13.0", default-features = false }
fp-self-contained              = { git = "https://github.com/bifrost-io/frontier", branch = "release-polkadot-v1.13.0", default-features = false }
fp-storage                     = { git = "https://github.com/bifrost-io/frontier", branch = "release-polkadot-v1.13.0", default-features = false }
pallet-base-fee                = { git = "https://github.com/bifrost-io/frontier", branch = "release-polkadot-v1.13.0", default-features = false }
pallet-dynamic-fee             = { git = "https://github.com/bifrost-io/frontier", branch = "release-polkadot-v1.13.0", default-features = false }
pallet-ethereum                = { git = "https://github.com/bifrost-io/frontier", branch = "release-polkadot-v1.13.0", default-features = false }
pallet-evm                     = { git = "https://github.com/bifrost-io/frontier", branch = "release-polkadot-v1.13.0", default-features = false }
pallet-evm-chain-id            = { git = "https://github.com/bifrost-io/frontier", branch = "release-polkadot-v1.13.0", default-features = false }
pallet-evm-precompile-blake2   = { git = "https://github.com/bifrost-io/frontier", branch = "release-polkadot-v1.13.0", default-features = false }
pallet-evm-precompile-bn128    = { git = "https://github.com/bifrost-io/frontier", branch = "release-polkadot-v1.13.0", default-features = false }
pallet-evm-precompile-dispatch = { git = "https://github.com/bifrost-io/frontier", branch = "release-polkadot-v1.13.0", default-features = false }
pallet-evm-precompile-modexp   = { git = "https://github.com/bifrost-io/frontier", branch = "release-polkadot-v1.13.0", default-features = false }
pallet-evm-precompile-sha3fips = { git = "https://github.com/bifrost-io/frontier", branch = "release-polkadot-v1.13.0", default-features = false }
pallet-evm-precompile-simple   = { git = "https://github.com/bifrost-io/frontier", branch = "release-polkadot-v1.13.0", default-features = false }

# polkadot-sdk (wasm)
cumulus-client-collator                    = { git = "https://github.com/paritytech/polkadot-sdk", branch = "release-polkadot-v1.13.0", default-features = false }
cumulus-client-consensus-proposer          = { git = "https://github.com/paritytech/polkadot-sdk", branch = "release-polkadot-v1.13.0", default-features = false }
cumulus-pallet-aura-ext                    = { git = "https://github.com/paritytech/polkadot-sdk", branch = "release-polkadot-v1.13.0", default-features = false }
cumulus-pallet-parachain-system            = { git = "https://github.com/paritytech/polkadot-sdk", branch = "release-polkadot-v1.13.0", default-features = false }
cumulus-pallet-xcm                         = { git = "https://github.com/paritytech/polkadot-sdk", branch = "release-polkadot-v1.13.0", default-features = false }
cumulus-pallet-xcmp-queue                  = { git = "https://github.com/paritytech/polkadot-sdk", branch = "release-polkadot-v1.13.0", default-features = false }
cumulus-primitives-core                    = { git = "https://github.com/paritytech/polkadot-sdk", branch = "release-polkadot-v1.13.0", default-features = false }
cumulus-primitives-parachain-inherent      = { git = "https://github.com/paritytech/polkadot-sdk", branch = "release-polkadot-v1.13.0", default-features = false }
cumulus-primitives-timestamp               = { git = "https://github.com/paritytech/polkadot-sdk", branch = "release-polkadot-v1.13.0", default-features = false }
cumulus-primitives-utility                 = { git = "https://github.com/paritytech/polkadot-sdk", branch = "release-polkadot-v1.13.0", default-features = false }
cumulus-test-relay-sproof-builder          = { git = "https://github.com/paritytech/polkadot-sdk", branch = "release-polkadot-v1.13.0", default-features = false }
frame-benchmarking                         = { git = "https://github.com/paritytech/polkadot-sdk", branch = "release-polkadot-v1.13.0", default-features = false }
frame-executive                            = { git = "https://github.com/paritytech/polkadot-sdk", branch = "release-polkadot-v1.13.0", default-features = false }
frame-metadata-hash-extension              = { git = "https://github.com/paritytech/polkadot-sdk", branch = "release-polkadot-v1.13.0", default-features = false }
frame-support                              = { git = "https://github.com/paritytech/polkadot-sdk", branch = "release-polkadot-v1.13.0", default-features = false }
frame-system                               = { git = "https://github.com/paritytech/polkadot-sdk", branch = "release-polkadot-v1.13.0", default-features = false }
frame-system-benchmarking                  = { git = "https://github.com/paritytech/polkadot-sdk", branch = "release-polkadot-v1.13.0", default-features = false }
frame-system-rpc-runtime-api               = { git = "https://github.com/paritytech/polkadot-sdk", branch = "release-polkadot-v1.13.0", default-features = false }
frame-try-runtime                          = { git = "https://github.com/paritytech/polkadot-sdk", branch = "release-polkadot-v1.13.0", default-features = false }
pallet-assets                              = { git = "https://github.com/paritytech/polkadot-sdk", branch = "release-polkadot-v1.13.0", default-features = false }
pallet-asset-rate                          = { git = "https://github.com/paritytech/polkadot-sdk", branch = "release-polkadot-v1.13.0", default-features = false }
pallet-aura                                = { git = "https://github.com/paritytech/polkadot-sdk", branch = "release-polkadot-v1.13.0", default-features = false }
pallet-authority-discovery                 = { git = "https://github.com/paritytech/polkadot-sdk", branch = "release-polkadot-v1.13.0", default-features = false }
pallet-authorship                          = { git = "https://github.com/paritytech/polkadot-sdk", branch = "release-polkadot-v1.13.0", default-features = false }
pallet-balances                            = { git = "https://github.com/paritytech/polkadot-sdk", branch = "release-polkadot-v1.13.0", default-features = false }
pallet-bounties                            = { git = "https://github.com/paritytech/polkadot-sdk", branch = "release-polkadot-v1.13.0", default-features = false }
pallet-collator-selection                  = { git = "https://github.com/paritytech/polkadot-sdk", branch = "release-polkadot-v1.13.0", default-features = false }
pallet-collective                          = { git = "https://github.com/paritytech/polkadot-sdk", branch = "release-polkadot-v1.13.0", default-features = false }
pallet-conviction-voting                   = { git = "https://github.com/paritytech/polkadot-sdk", branch = "release-polkadot-v1.13.0", default-features = false }
pallet-democracy                           = { git = "https://github.com/paritytech/polkadot-sdk", branch = "release-polkadot-v1.13.0", default-features = false }
pallet-elections-phragmen                  = { git = "https://github.com/paritytech/polkadot-sdk", branch = "release-polkadot-v1.13.0", default-features = false }
pallet-identity                            = { git = "https://github.com/paritytech/polkadot-sdk", branch = "release-polkadot-v1.13.0", default-features = false }
pallet-im-online                           = { git = "https://github.com/paritytech/polkadot-sdk", branch = "release-polkadot-v1.13.0", default-features = false }
pallet-indices                             = { git = "https://github.com/paritytech/polkadot-sdk", branch = "release-polkadot-v1.13.0", default-features = false }
pallet-membership                          = { git = "https://github.com/paritytech/polkadot-sdk", branch = "release-polkadot-v1.13.0", default-features = false }
pallet-message-queue                       = { git = "https://github.com/paritytech/polkadot-sdk", branch = "release-polkadot-v1.13.0", default-features = false }
pallet-multisig                            = { git = "https://github.com/paritytech/polkadot-sdk", branch = "release-polkadot-v1.13.0", default-features = false }
pallet-preimage                            = { git = "https://github.com/paritytech/polkadot-sdk", branch = "release-polkadot-v1.13.0", default-features = false }
pallet-proxy                               = { git = "https://github.com/paritytech/polkadot-sdk", branch = "release-polkadot-v1.13.0", default-features = false }
pallet-ranked-collective                   = { git = "https://github.com/paritytech/polkadot-sdk", branch = "release-polkadot-v1.13.0", default-features = false }
pallet-recovery                            = { git = "https://github.com/paritytech/polkadot-sdk", branch = "release-polkadot-v1.13.0", default-features = false }
pallet-referenda                           = { git = "https://github.com/paritytech/polkadot-sdk", branch = "release-polkadot-v1.13.0", default-features = false }
pallet-scheduler                           = { git = "https://github.com/paritytech/polkadot-sdk", branch = "release-polkadot-v1.13.0", default-features = false }
pallet-session                             = { git = "https://github.com/paritytech/polkadot-sdk", branch = "release-polkadot-v1.13.0", default-features = false }
pallet-staking                             = { git = "https://github.com/paritytech/polkadot-sdk", branch = "release-polkadot-v1.13.0", default-features = false }
pallet-sudo                                = { git = "https://github.com/paritytech/polkadot-sdk", branch = "release-polkadot-v1.13.0", default-features = false }
pallet-timestamp                           = { git = "https://github.com/paritytech/polkadot-sdk", branch = "release-polkadot-v1.13.0", default-features = false }
pallet-tips                                = { git = "https://github.com/paritytech/polkadot-sdk", branch = "release-polkadot-v1.13.0", default-features = false }
pallet-tx-pause                            = { git = "https://github.com/paritytech/polkadot-sdk", branch = "release-polkadot-v1.13.0", default-features = false }
pallet-transaction-payment                 = { git = "https://github.com/paritytech/polkadot-sdk", branch = "release-polkadot-v1.13.0", default-features = false }
pallet-transaction-payment-rpc-runtime-api = { git = "https://github.com/paritytech/polkadot-sdk", branch = "release-polkadot-v1.13.0", default-features = false }
pallet-treasury                            = { git = "https://github.com/paritytech/polkadot-sdk", branch = "release-polkadot-v1.13.0", default-features = false }
pallet-utility                             = { git = "https://github.com/paritytech/polkadot-sdk", branch = "release-polkadot-v1.13.0", default-features = false }
pallet-whitelist                           = { git = "https://github.com/paritytech/polkadot-sdk", branch = "release-polkadot-v1.13.0", default-features = false }
pallet-xcm                                 = { git = "https://github.com/paritytech/polkadot-sdk", branch = "release-polkadot-v1.13.0", default-features = false }
parachains-common                          = { git = "https://github.com/paritytech/polkadot-sdk", branch = "release-polkadot-v1.13.0", default-features = false }
parachain-info                             = { git = "https://github.com/paritytech/polkadot-sdk", branch = "release-polkadot-v1.13.0", package = "staging-parachain-info", default-features = false }
polkadot-core-primitives                   = { git = "https://github.com/paritytech/polkadot-sdk", branch = "release-polkadot-v1.13.0", default-features = false }
polkadot-parachain-primitives              = { git = "https://github.com/paritytech/polkadot-sdk", branch = "release-polkadot-v1.13.0", default-features = false }
polkadot-primitives                        = { git = "https://github.com/paritytech/polkadot-sdk", branch = "release-polkadot-v1.13.0", default-features = false }
polkadot-runtime-common                    = { git = "https://github.com/paritytech/polkadot-sdk", branch = "release-polkadot-v1.13.0", default-features = false }
polkadot-runtime-parachains                = { git = "https://github.com/paritytech/polkadot-sdk", branch = "release-polkadot-v1.13.0", default-features = false }
sp-api                                     = { git = "https://github.com/paritytech/polkadot-sdk", branch = "release-polkadot-v1.13.0", default-features = false }
sp-application-crypto                      = { git = "https://github.com/paritytech/polkadot-sdk", branch = "release-polkadot-v1.13.0", default-features = false }
sp-arithmetic                              = { git = "https://github.com/paritytech/polkadot-sdk", branch = "release-polkadot-v1.13.0", default-features = false }
sp-authority-discovery                     = { git = "https://github.com/paritytech/polkadot-sdk", branch = "release-polkadot-v1.13.0", default-features = false }
sp-block-builder                           = { git = "https://github.com/paritytech/polkadot-sdk", branch = "release-polkadot-v1.13.0", default-features = false }
sp-blockchain                              = { git = "https://github.com/paritytech/polkadot-sdk", branch = "release-polkadot-v1.13.0", default-features = false }
sp-consensus                               = { git = "https://github.com/paritytech/polkadot-sdk", branch = "release-polkadot-v1.13.0", default-features = false }
sp-consensus-aura                          = { git = "https://github.com/paritytech/polkadot-sdk", branch = "release-polkadot-v1.13.0", default-features = false }
sp-consensus-slots                         = { git = "https://github.com/paritytech/polkadot-sdk", branch = "release-polkadot-v1.13.0", default-features = false }
sp-core                                    = { git = "https://github.com/paritytech/polkadot-sdk", branch = "release-polkadot-v1.13.0", default-features = false }
sp-debug-derive                            = { git = "https://github.com/paritytech/polkadot-sdk", branch = "release-polkadot-v1.13.0", default-features = false }
sp-externalities                           = { git = "https://github.com/paritytech/polkadot-sdk", branch = "release-polkadot-v1.13.0", default-features = false }
sp-genesis-builder                         = { git = "https://github.com/paritytech/polkadot-sdk", branch = "release-polkadot-v1.13.0", default-features = false }
sp-inherents                               = { git = "https://github.com/paritytech/polkadot-sdk", branch = "release-polkadot-v1.13.0", default-features = false }
sp-io                                      = { git = "https://github.com/paritytech/polkadot-sdk", branch = "release-polkadot-v1.13.0", default-features = false }
sp-keyring                                 = { git = "https://github.com/paritytech/polkadot-sdk", branch = "release-polkadot-v1.13.0", default-features = false }
sp-keystore                                = { git = "https://github.com/paritytech/polkadot-sdk", branch = "release-polkadot-v1.13.0", default-features = false }
sp-maybe-compressed-blob                   = { git = "https://github.com/paritytech/polkadot-sdk", branch = "release-polkadot-v1.13.0", default-features = false }
sp-npos-elections                          = { git = "https://github.com/paritytech/polkadot-sdk", branch = "release-polkadot-v1.13.0", default-features = false }
sp-offchain                                = { git = "https://github.com/paritytech/polkadot-sdk", branch = "release-polkadot-v1.13.0", default-features = false }
sp-runtime                                 = { git = "https://github.com/paritytech/polkadot-sdk", branch = "release-polkadot-v1.13.0", default-features = false }
sp-runtime-interface                       = { git = "https://github.com/paritytech/polkadot-sdk", branch = "release-polkadot-v1.13.0", default-features = false }
sp-session                                 = { git = "https://github.com/paritytech/polkadot-sdk", branch = "release-polkadot-v1.13.0", default-features = false }
sp-staking                                 = { git = "https://github.com/paritytech/polkadot-sdk", branch = "release-polkadot-v1.13.0", default-features = false }
sp-state-machine                           = { git = "https://github.com/paritytech/polkadot-sdk", branch = "release-polkadot-v1.13.0", default-features = false }
sp-std                                     = { git = "https://github.com/paritytech/polkadot-sdk", branch = "release-polkadot-v1.13.0", default-features = false }
sp-storage                                 = { git = "https://github.com/paritytech/polkadot-sdk", branch = "release-polkadot-v1.13.0", default-features = false }
sp-timestamp                               = { git = "https://github.com/paritytech/polkadot-sdk", branch = "release-polkadot-v1.13.0", default-features = false }
sp-tracing                                 = { git = "https://github.com/paritytech/polkadot-sdk", branch = "release-polkadot-v1.13.0", default-features = false }
sp-transaction-pool                        = { git = "https://github.com/paritytech/polkadot-sdk", branch = "release-polkadot-v1.13.0", default-features = false }
sp-trie                                    = { git = "https://github.com/paritytech/polkadot-sdk", branch = "release-polkadot-v1.13.0", default-features = false }
sp-version                                 = { git = "https://github.com/paritytech/polkadot-sdk", branch = "release-polkadot-v1.13.0", default-features = false }
sp-wasm-interface                          = { git = "https://github.com/paritytech/polkadot-sdk", branch = "release-polkadot-v1.13.0", default-features = false }
sp-weights                                 = { git = "https://github.com/paritytech/polkadot-sdk", branch = "release-polkadot-v1.13.0", default-features = false }
substrate-fixed                            = { git = "https://github.com/encointer/substrate-fixed", default-features = false }
xcm                                        = { git = "https://github.com/paritytech/polkadot-sdk", branch = "release-polkadot-v1.13.0", package = "staging-xcm", default-features = false }
xcm-builder                                = { git = "https://github.com/paritytech/polkadot-sdk", branch = "release-polkadot-v1.13.0", package = "staging-xcm-builder", default-features = false }
xcm-executor                               = { git = "https://github.com/paritytech/polkadot-sdk", branch = "release-polkadot-v1.13.0", package = "staging-xcm-executor", default-features = false }
xcm-fee-payment-runtime-api                = { git = "https://github.com/paritytech/polkadot-sdk", branch = "release-polkadot-v1.13.0", default-features = false }

# polkadot-sdk (client)
cumulus-client-cli                            = { git = "https://github.com/paritytech/polkadot-sdk", branch = "release-polkadot-v1.13.0" }
cumulus-client-consensus-aura                 = { git = "https://github.com/paritytech/polkadot-sdk", branch = "release-polkadot-v1.13.0" }
cumulus-client-consensus-common               = { git = "https://github.com/paritytech/polkadot-sdk", branch = "release-polkadot-v1.13.0" }
cumulus-client-consensus-relay-chain          = { git = "https://github.com/paritytech/polkadot-sdk", branch = "release-polkadot-v1.13.0" }
cumulus-client-network                        = { git = "https://github.com/paritytech/polkadot-sdk", branch = "release-polkadot-v1.13.0" }
cumulus-client-parachain-inherent             = { git = "https://github.com/paritytech/polkadot-sdk", branch = "release-polkadot-v1.13.0" }
cumulus-client-pov-recovery                   = { git = "https://github.com/paritytech/polkadot-sdk", branch = "release-polkadot-v1.13.0" }
cumulus-client-service                        = { git = "https://github.com/paritytech/polkadot-sdk", branch = "release-polkadot-v1.13.0" }
cumulus-relay-chain-inprocess-interface       = { git = "https://github.com/paritytech/polkadot-sdk", branch = "release-polkadot-v1.13.0" }
cumulus-relay-chain-interface                 = { git = "https://github.com/paritytech/polkadot-sdk", branch = "release-polkadot-v1.13.0" }
cumulus-relay-chain-minimal-node              = { git = "https://github.com/paritytech/polkadot-sdk", branch = "release-polkadot-v1.13.0" }
cumulus-relay-chain-rpc-interface             = { git = "https://github.com/paritytech/polkadot-sdk", branch = "release-polkadot-v1.13.0" }
frame-benchmarking-cli                        = { git = "https://github.com/paritytech/polkadot-sdk", branch = "release-polkadot-v1.13.0" }
node-inspect                                  = { git = "https://github.com/paritytech/polkadot-sdk", branch = "release-polkadot-v1.13.0",  package = "staging-node-inspect" }
pallet-transaction-payment-rpc                = { git = "https://github.com/paritytech/polkadot-sdk", branch = "release-polkadot-v1.13.0" }
polkadot-cli                                  = { git = "https://github.com/paritytech/polkadot-sdk", branch = "release-polkadot-v1.13.0" }
polkadot-service                              = { git = "https://github.com/paritytech/polkadot-sdk", branch = "release-polkadot-v1.13.0" }
sc-basic-authorship                           = { git = "https://github.com/paritytech/polkadot-sdk", branch = "release-polkadot-v1.13.0" }
sc-chain-spec                                 = { git = "https://github.com/paritytech/polkadot-sdk", branch = "release-polkadot-v1.13.0" }
sc-cli                                        = { git = "https://github.com/paritytech/polkadot-sdk", branch = "release-polkadot-v1.13.0" }
sc-client-api                                 = { git = "https://github.com/paritytech/polkadot-sdk", branch = "release-polkadot-v1.13.0" }
sc-consensus                                  = { git = "https://github.com/paritytech/polkadot-sdk", branch = "release-polkadot-v1.13.0" }
sc-consensus-aura                             = { git = "https://github.com/paritytech/polkadot-sdk", branch = "release-polkadot-v1.13.0" }
sc-consensus-grandpa                          = { git = "https://github.com/paritytech/polkadot-sdk", branch = "release-polkadot-v1.13.0" }
sc-consensus-manual-seal                      = { git = "https://github.com/paritytech/polkadot-sdk", branch = "release-polkadot-v1.13.0" }
sc-consensus-slots                            = { git = "https://github.com/paritytech/polkadot-sdk", branch = "release-polkadot-v1.13.0" }
sc-executor                                   = { git = "https://github.com/paritytech/polkadot-sdk", branch = "release-polkadot-v1.13.0" }
sc-keystore                                   = { git = "https://github.com/paritytech/polkadot-sdk", branch = "release-polkadot-v1.13.0" }
sc-network                                    = { git = "https://github.com/paritytech/polkadot-sdk", branch = "release-polkadot-v1.13.0" }
sc-network-common                             = { git = "https://github.com/paritytech/polkadot-sdk", branch = "release-polkadot-v1.13.0" }
sc-network-sync                               = { git = "https://github.com/paritytech/polkadot-sdk", branch = "release-polkadot-v1.13.0" }
sc-offchain                                   = { git = "https://github.com/paritytech/polkadot-sdk", branch = "release-polkadot-v1.13.0" }
sc-rpc                                        = { git = "https://github.com/paritytech/polkadot-sdk", branch = "release-polkadot-v1.13.0" }
sc-rpc-api                                    = { git = "https://github.com/paritytech/polkadot-sdk", branch = "release-polkadot-v1.13.0" }
sc-rpc-server                                 = { git = "https://github.com/paritytech/polkadot-sdk", branch = "release-polkadot-v1.13.0" }
sc-service                                    = { git = "https://github.com/paritytech/polkadot-sdk", branch = "release-polkadot-v1.13.0" }
sc-sysinfo                                    = { git = "https://github.com/paritytech/polkadot-sdk", branch = "release-polkadot-v1.13.0" }
sc-telemetry                                  = { git = "https://github.com/paritytech/polkadot-sdk", branch = "release-polkadot-v1.13.0" }
sc-tracing                                    = { git = "https://github.com/paritytech/polkadot-sdk", branch = "release-polkadot-v1.13.0" }
sc-transaction-pool                           = { git = "https://github.com/paritytech/polkadot-sdk", branch = "release-polkadot-v1.13.0" }
sc-transaction-pool-api                       = { git = "https://github.com/paritytech/polkadot-sdk", branch = "release-polkadot-v1.13.0" }
sp-consensus-babe                             = { git = "https://github.com/paritytech/polkadot-sdk", branch = "release-polkadot-v1.13.0" }
sp-rpc                                        = { git = "https://github.com/paritytech/polkadot-sdk", branch = "release-polkadot-v1.13.0" }
substrate-build-script-utils                  = { git = "https://github.com/paritytech/polkadot-sdk", branch = "release-polkadot-v1.13.0" }
substrate-frame-rpc-system                    = { git = "https://github.com/paritytech/polkadot-sdk", branch = "release-polkadot-v1.13.0" }
substrate-prometheus-endpoint                 = { git = "https://github.com/paritytech/polkadot-sdk", branch = "release-polkadot-v1.13.0" }
substrate-wasm-builder                        = { git = "https://github.com/paritytech/polkadot-sdk", branch = "release-polkadot-v1.13.0" }
try-runtime-cli                               = { git = "https://github.com/paritytech/polkadot-sdk", branch = "release-polkadot-v1.13.0" }
xcm-emulator                                  = { git = "https://github.com/paritytech/polkadot-sdk", branch = "release-polkadot-v1.13.0" }
xcm-simulator                                 = { git = "https://github.com/paritytech/polkadot-sdk", branch = "release-polkadot-v1.13.0" }
>>>>>>> b60ba06f

# Other
async-trait           = { version = "0.1.83" }
bstringify            = { version = "0.1.2" }
<<<<<<< HEAD
clap                  = { version = "4.4.14" }
=======
clap                  = { version = "4.5.18" }
>>>>>>> b60ba06f
env_logger            = { version = "0.10.2" }
ethabi                = { version = "18.0.0", default-features = false }
ethereum              = { version = "0.14.0", default-features = false, features = ["with-codec"] }
evm                   = { version = "0.41.1", default-features = false }
flume                 = { version = "0.11.1" }
futures               = { version =  "0.3.31" }
hex                   = { version = "0.4.3", default-features = false }
hex-literal           = { version = "0.4.1" }
impl-trait-for-tuples = { version = "0.2.2" }
<<<<<<< HEAD
jsonrpsee             = { version = "0.20.3" }
log                   = { version = "0.4.21", default-features = false }
num-bigint            = { version = "0.4.3", default-features = false }
num-traits            = { version = "0.2.18", default-features = false }
parity-scale-codec    = { version = "3.6.5", default-features = false }
paste                 = { version = "1.0.14" }
scale-info            = { version = "2.11.0", default-features = false }
serde                 = { version = "1.0.193", default-features = false }
serde_json            = { version = "1.0.109", default-features = false }
similar-asserts       = { version = "1.1.0" }
=======
jsonrpsee             = { version = "0.22.5" }
log                   = { version = "0.4.22", default-features = false }
num-bigint            = { version = "0.4.6", default-features = false }
num-traits            = { version = "0.2.19", default-features = false }
num_enum              = { version = "0.7.3", default-features = false }
parity-scale-codec    = { version = "3.6.12", default-features = false }
paste                 = { version = "1.0.15" }
primitive-types       = { version = "0.12.0", default-features = false }
proc-macro2           = { version = "1.0.89" }
quote                 = { version = "1.0.20" }
scale-info            = { version = "2.11.3", default-features = false }
serde                 = { version = "1.0.205", default-features = false }
serde_json            = { version = "1.0.120", default-features = false }
sha3                  = { version = "0.10.6", default-features = false }
similar-asserts       = { version = "1.6.0" }
>>>>>>> b60ba06f
smallvec              = { version = "1.13.1" }
static_assertions     = { version = "1.1.0" }
strum                 = { version = "0.26.3", default-features = false, features = ["derive"] }
strum_macros          = { version = "0.26.2" }
syn                   = { version = "1.0.98", features = ["full", "fold", "extra-traits", "visit"] }
tiny-keccak           = { version = "2.0", features = ["fips202"] }

[profile.dev]
split-debuginfo = "unpacked"

[profile.release]
opt-level = 3
panic = "unwind"

[profile.production]
codegen-units = 1
inherits = "release"
lto = true

# The list of dependencies below (which can be both direct and indirect dependencies) are crates
# that are suspected to be CPU-intensive, and that are unlikely to require debugging (as some of
# their debug info might be missing) or to require to be frequently recompiled. We compile these
# dependencies with `opt-level=3` even in "dev" mode in order to make "dev" mode more usable.
# The majority of these crates are cryptographic libraries.
#
# Note that this does **not** affect crates that depend on Substrate. In other words, if you add
# a dependency on Substrate, you have to copy-paste this list in your own `Cargo.toml` (assuming
# that you want the same list). This list is only relevant when running `cargo build` from within
# the Substrate workspace.
#
# If you see an error mentioning "profile package spec ... did not match any packages", it
# probably concerns this list.
#
# This list is ordered alphabetically.
[profile.dev.package]
blake2 = { opt-level = 3 }
blake2b_simd = { opt-level = 3 }
chacha20poly1305 = { opt-level = 3 }
cranelift-codegen = { opt-level = 3 }
cranelift-wasm = { opt-level = 3 }
crc32fast = { opt-level = 3 }
crossbeam-deque = { opt-level = 3 }
crypto-mac = { opt-level = 3 }
curve25519-dalek = { opt-level = 3 }
ed25519-dalek = { opt-level = 3 }
flate2 = { opt-level = 3 }
futures-channel = { opt-level = 3 }
hashbrown = { opt-level = 3 }
hmac = { opt-level = 3 }
httparse = { opt-level = 3 }
integer-sqrt = { opt-level = 3 }
keccak = { opt-level = 3 }
librocksdb-sys = { opt-level = 3 }
libsecp256k1 = { opt-level = 3 }
libz-sys = { opt-level = 3 }
mio = { opt-level = 3 }
nalgebra = { opt-level = 3 }
num-bigint = { opt-level = 3 }
parking_lot = { opt-level = 3 }
parking_lot_core = { opt-level = 3 }
percent-encoding = { opt-level = 3 }
primitive-types = { opt-level = 3 }
ring = { opt-level = 3 }
rustls = { opt-level = 3 }
sha2 = { opt-level = 3 }
sha3 = { opt-level = 3 }
smallvec = { opt-level = 3 }
snow = { opt-level = 3 }
twox-hash = { opt-level = 3 }
uint = { opt-level = 3 }
x25519-dalek = { opt-level = 3 }
yamux = { opt-level = 3 }
zeroize = { opt-level = 3 }<|MERGE_RESOLUTION|>--- conflicted
+++ resolved
@@ -61,220 +61,6 @@
 bifrost-polkadot-runtime = { path = "runtime/bifrost-polkadot" }
 
 # Bifrost Wasm
-<<<<<<< HEAD
-bifrost-asset-registry               = { path = "pallets/asset-registry", default-features = false }
-bifrost-buy-back                     = { path = "pallets/buy-back", default-features = false }
-bifrost-call-switchgear              = { path = "pallets/call-switchgear", default-features = false }
-bifrost-cross-in-out                 = { path = "pallets/cross-in-out", default-features = false }
-bifrost-currencies                   = { path = "pallets/currencies", default-features = false }
-bifrost-farming                      = { path = "pallets/farming", default-features = false }
-bifrost-farming-rpc-runtime-api      = { path = "pallets/farming/rpc/runtime-api", default-features = false }
-bifrost-fee-share                    = { path = "pallets/fee-share", default-features = false }
-bifrost-flexible-fee                 = { path = "pallets/flexible-fee", default-features = false }
-bifrost-flexible-fee-rpc-runtime-api = { path = "pallets/flexible-fee/rpc/runtime-api", default-features = false }
-bifrost-parachain-staking            = { path = "pallets/parachain-staking", default-features = false }
-bifrost-primitives                   = { path = "primitives" , default-features = false }
-bifrost-runtime-common               = { path = "runtime/common", default-features = false }
-bifrost-salp                         = { path = "pallets/salp", default-features = false }
-bifrost-salp-rpc-runtime-api         = { path = "pallets/salp/rpc/runtime-api", default-features = false }
-bifrost-service                      = { path = "node/service", default-features = false }
-bifrost-slp                          = { path = "pallets/slp", default-features = false }
-bifrost-slpx                         = { path = "pallets/slpx", default-features = false }
-bifrost-stable-asset                 = { path = "pallets/stable-asset", default-features = false }
-bifrost-stable-pool                  = { path = "pallets/stable-pool", default-features = false }
-bifrost-stable-pool-rpc-runtime-api  = { path = "pallets/stable-pool/rpc/runtime-api", default-features = false }
-bifrost-system-maker                 = { path = "pallets/system-maker", default-features = false }
-bifrost-system-staking               = { path = "pallets/system-staking", default-features = false }
-bifrost-token-issuer                 = { path = "pallets/token-issuer", default-features = false }
-bifrost-ve-minting                   = { path = "pallets/ve-minting", default-features = false }
-bifrost-ve-minting-rpc-runtime-api   = { path = "pallets/ve-minting/rpc/runtime-api", default-features = false }
-bifrost-vesting                      = { path = "pallets/vesting", default-features = false }
-bifrost-vsbond-auction               = { path = "pallets/vsbond-auction", default-features = false }
-bifrost-vstoken-conversion           = { path = "pallets/vstoken-conversion", default-features = false }
-bifrost-vtoken-minting               = { path = "pallets/vtoken-minting", default-features = false }
-bifrost-vtoken-voting                = { path = "pallets/vtoken-voting", default-features = false }
-bifrost-xcm-interface                = { path = "pallets/xcm-interface", default-features = false }
-lend-market                          = { path = "pallets/lend-market", default-features = false }
-lend-market-rpc-runtime-api          = { path = "pallets/lend-market/rpc/runtime-api", default-features = false }
-pallet-prices                        = { path = "pallets/prices", default-features = false }
-pallet-traits                        = { path = "pallets/traits", default-features = false }
-leverage-staking                     = { path = "pallets/leverage-staking", default-features = false }
-bifrost-channel-commission			 = { path = "pallets/channel-commission", default-features = false }
-bifrost-clouds-convert				 = { path = "pallets/clouds-convert", default-features = false }
-bifrost-vtoken-minting-rpc-runtime-api = { path = "pallets/vtoken-minting/rpc/runtime-api", default-features = false }
-
-# Zenlink
-merkle-distributor             = { git = "https://github.com/bifrost-finance/Zenlink-DEX-Module", branch = "release-polkadot-v1.7.0", default-features = false }
-zenlink-protocol               = { git = "https://github.com/bifrost-finance/Zenlink-DEX-Module", branch = "release-polkadot-v1.7.0", default-features = false }
-zenlink-protocol-rpc           = { git = "https://github.com/bifrost-finance/Zenlink-DEX-Module", branch = "release-polkadot-v1.7.0" }
-zenlink-protocol-runtime-api   = { git = "https://github.com/bifrost-finance/Zenlink-DEX-Module", branch = "release-polkadot-v1.7.0", default-features = false }
-zenlink-stable-amm             = { git = "https://github.com/bifrost-finance/Zenlink-DEX-Module", branch = "release-polkadot-v1.7.0", default-features = false }
-zenlink-stable-amm-rpc         = { git = "https://github.com/bifrost-finance/Zenlink-DEX-Module", branch = "release-polkadot-v1.7.0" }
-zenlink-stable-amm-runtime-api = { git = "https://github.com/bifrost-finance/Zenlink-DEX-Module", branch = "release-polkadot-v1.7.0", default-features = false }
-zenlink-swap-router            = { git = "https://github.com/bifrost-finance/Zenlink-DEX-Module", branch = "release-polkadot-v1.7.0", default-features = false }
-
-# Orml
-orml-tokens         = { git = "https://github.com/bifrost-finance/open-runtime-module-library", branch = "release-polkadot-v1.7.0", default-features = false }
-orml-traits         = { git = "https://github.com/bifrost-finance/open-runtime-module-library", branch = "release-polkadot-v1.7.0", default-features = false }
-orml-unknown-tokens = { git = "https://github.com/bifrost-finance/open-runtime-module-library", branch = "release-polkadot-v1.7.0", default-features = false }
-orml-utilities      = { git = "https://github.com/bifrost-finance/open-runtime-module-library", branch = "release-polkadot-v1.7.0", default-features = false }
-orml-xcm            = { git = "https://github.com/bifrost-finance/open-runtime-module-library", branch = "release-polkadot-v1.7.0", default-features = false }
-orml-xcm-support    = { git = "https://github.com/bifrost-finance/open-runtime-module-library", branch = "release-polkadot-v1.7.0", default-features = false }
-orml-xtokens        = { git = "https://github.com/bifrost-finance/open-runtime-module-library", branch = "release-polkadot-v1.7.0", default-features = false }
-orml-oracle         = { git = "https://github.com/bifrost-finance/open-runtime-module-library", branch = "release-polkadot-v1.7.0", default-features = false }
-
-# polkadot-sdk (wasm)
-cumulus-client-collator                    = { version = "0.8.0", default-features = false }
-cumulus-client-consensus-proposer          = { version = "0.8.0", default-features = false }
-cumulus-pallet-aura-ext                    = { version = "0.8.0", default-features = false }
-cumulus-pallet-dmp-queue                   = { version = "0.8.0", default-features = false }
-cumulus-pallet-parachain-system            = { version = "0.8.0", default-features = false, features = ["parameterized-consensus-hook"] }
-cumulus-pallet-xcm                         = { version = "0.8.0", default-features = false }
-cumulus-pallet-xcmp-queue                  = { version = "0.8.0", default-features = false }
-cumulus-primitives-core                    = { version = "0.8.0", default-features = false }
-cumulus-primitives-parachain-inherent      = { version = "0.8.0", default-features = false }
-cumulus-primitives-timestamp               = { version = "0.8.0", default-features = false }
-cumulus-primitives-utility                 = { version = "0.8.0", default-features = false }
-cumulus-test-relay-sproof-builder          = { version = "0.8.0", default-features = false }
-frame-benchmarking                         = { version = "29.0.0", default-features = false }
-frame-executive                            = { version = "29.0.0", default-features = false }
-frame-metadata-hash-extension              = { version = "0.1.0", default-features = false }
-frame-support                              = { version = "29.0.0", default-features = false }
-frame-system                               = { version = "29.0.0", default-features = false }
-frame-system-benchmarking                  = { version = "29.0.0", default-features = false }
-frame-system-rpc-runtime-api               = { version = "27.0.0", default-features = false }
-frame-try-runtime                          = { version = "0.35.0", default-features = false }
-pallet-assets                              = { version = "30.0.0", default-features = false }
-pallet-asset-rate 						   = { version = "8.0.0", default-features = false }
-pallet-aura                                = { version = "28.0.0", default-features = false }
-pallet-authority-discovery                 = { version = "29.0.0", default-features = false }
-pallet-authorship                          = { version = "29.0.0", default-features = false }
-pallet-balances                            = { version = "29.0.0", default-features = false }
-pallet-bounties                            = { version = "28.0.0", default-features = false }
-pallet-collective                          = { version = "29.0.0", default-features = false }
-pallet-conviction-voting                   = { version = "29.0.0", default-features = false }
-pallet-democracy                           = { version = "29.0.0", default-features = false }
-pallet-elections-phragmen                  = { version = "30.0.0", default-features = false }
-pallet-identity                            = { version = "29.0.0", default-features = false }
-pallet-im-online                           = { version = "28.0.0", default-features = false }
-pallet-indices                             = { version = "29.0.0", default-features = false }
-pallet-membership                          = { version = "29.0.0", default-features = false }
-pallet-message-queue                       = { version = "32.0.0", default-features = false }
-pallet-multisig                            = { version = "29.0.0", default-features = false }
-pallet-preimage                            = { version = "29.0.0", default-features = false }
-pallet-proxy                               = { version = "29.0.0", default-features = false }
-pallet-ranked-collective                   = { version = "29.0.0", default-features = false }
-pallet-recovery                            = { version = "29.0.0", default-features = false }
-pallet-referenda                           = { version = "29.0.0", default-features = false }
-pallet-scheduler                           = { version = "30.0.0", default-features = false }
-pallet-session                             = { version = "29.0.0", default-features = false }
-pallet-staking                             = { version = "29.0.0", default-features = false }
-pallet-sudo                                = { version = "29.0.0", default-features = false }
-pallet-timestamp                           = { version = "28.0.0", default-features = false }
-pallet-tips                                = { version = "28.0.0", default-features = false }
-pallet-transaction-payment                 = { version = "29.0.0", default-features = false }
-pallet-transaction-payment-rpc-runtime-api = { version = "29.0.0", default-features = false }
-pallet-treasury                            = { version = "28.0.0", default-features = false }
-pallet-utility                             = { version = "29.0.0", default-features = false }
-pallet-whitelist                           = { version = "28.0.0", default-features = false }
-pallet-xcm                                 = { version = "8.0.0", default-features = false }
-parachains-common                          = { version = "8.0.0", default-features = false }
-parachain-info                             = { version = "0.8.0", package = "staging-parachain-info", default-features = false }
-polkadot-core-primitives                   = { version = "8.0.0", default-features = false }
-polkadot-parachain-primitives              = { version = "7.0.0", default-features = false }
-polkadot-primitives                        = { version = "8.0.0", default-features = false }
-polkadot-runtime-common                    = { version = "8.0.0", default-features = false }
-polkadot-runtime-parachains                = { version = "8.0.0", default-features = false }
-sp-api                                     = { version = "27.0.0", default-features = false }
-sp-application-crypto                      = { version = "31.0.0", default-features = false }
-sp-arithmetic                              = { version = "24.0.0", default-features = false }
-sp-authority-discovery                     = { version = "27.0.0", default-features = false }
-sp-block-builder                           = { version = "27.0.0", default-features = false }
-sp-blockchain                              = { version = "29.0.0", default-features = false }
-sp-consensus                               = { version = "0.33.0", default-features = false }
-sp-consensus-aura                          = { version = "0.33.0", default-features = false }
-sp-consensus-slots                         = { version = "0.33.0", default-features = false }
-sp-core                                    = { version = "29.0.0", default-features = false }
-sp-debug-derive                            = { version = "14.0.0", default-features = false }
-sp-externalities                           = { version = "0.26.0", default-features = false }
-sp-genesis-builder 						   = { version = "0.8.0", default-features = false }
-sp-inherents                               = { version = "27.0.0", default-features = false }
-sp-io                                      = { version = "31.0.0", default-features = false }
-sp-keyring                                 = { version = "32.0.0", default-features = false }
-sp-keystore                                = { version = "0.35.0", default-features = false }
-sp-maybe-compressed-blob                   = { version = "11.0.0", default-features = false }
-sp-npos-elections                          = { version = "27.0.0", default-features = false }
-sp-offchain                                = { version = "27.0.0", default-features = false }
-sp-runtime                                 = { version = "32.0.0", default-features = false }
-sp-runtime-interface                       = { version = "25.0.0", default-features = false }
-sp-session                                 = { version = "28.0.0", default-features = false }
-sp-staking                                 = { version = "27.0.0", default-features = false }
-sp-state-machine                           = { version = "0.36.0", default-features = false }
-sp-std                                     = { version = "14.0.0", default-features = false }
-sp-storage                                 = { version = "20.0.0", default-features = false }
-sp-timestamp                               = { version = "27.0.0", default-features = false }
-sp-tracing                                 = { version = "16.0.0", default-features = false }
-sp-transaction-pool                        = { version = "27.0.0", default-features = false }
-sp-trie                                    = { version = "30.0.0", default-features = false }
-sp-version                                 = { version = "30.0.0", default-features = false }
-sp-wasm-interface                          = { version = "20.0.0", default-features = false }
-sp-weights                                 = { version = "28.0.0", default-features = false }
-substrate-fixed                             = { git = "https://github.com/encointer/substrate-fixed", default-features = false }
-xcm                                        = { version = "8.0.0", package = "staging-xcm", default-features = false }
-xcm-builder                                = { version = "8.0.0", package = "staging-xcm-builder", default-features = false }
-xcm-executor                               = { version = "8.0.1", package = "staging-xcm-executor", default-features = false }
-
-# polkadot-sdk (client)
-cumulus-client-cli                            = { version = "0.8.0" }
-cumulus-client-consensus-aura                 = { version = "0.8.0" }
-cumulus-client-consensus-common               = { version = "0.8.0" }
-cumulus-client-consensus-relay-chain          = { version = "0.8.0" }
-cumulus-client-network                        = { version = "0.8.0" }
-cumulus-client-pov-recovery                   = { version = "0.8.0" }
-cumulus-client-service                        = { version = "0.8.0" }
-cumulus-relay-chain-inprocess-interface       = { version = "0.8.0" }
-cumulus-relay-chain-interface                 = { version = "0.8.0" }
-cumulus-relay-chain-minimal-node              = { version = "0.8.0" }
-cumulus-relay-chain-rpc-interface             = { version = "0.8.0" }
-frame-benchmarking-cli                        = { version = "33.0.0" }
-node-inspect                                  = { version = "0.13.0", package = "staging-node-inspect" }
-pallet-transaction-payment-rpc                = { version = "31.0.0" }
-polkadot-cli                                  = { version = "8.0.0" }
-polkadot-service                              = { version = "8.0.0" }
-sc-basic-authorship                           = { version = "0.35.0" }
-sc-chain-spec                                 = { version = "28.0.0" }
-sc-cli                                        = { version = "0.37.0" }
-sc-client-api            					  = { version = "29.0.0" }
-sc-consensus             					  = { version = "0.34.0" }
-sc-consensus-aura        					  = { version = "0.35.0" }
-sc-consensus-grandpa     					  = { version = "0.20.0" }
-sc-consensus-manual-seal 				      = { version = "0.36.0" }
-sc-consensus-slots       					  = { version = "0.34.0" }
-sc-executor                                   = { version = "0.33.0" }
-sc-keystore                                   = { version = "26.0.0" }
-sc-network                                    = { version = "0.35.0" }
-sc-network-common                             = { version = "0.34.0" }
-sc-network-sync                               = { version = "0.34.0" }
-sc-offchain                                   = { version = "30.0.0" }
-sc-rpc                                        = { version = "30.0.0" }
-sc-rpc-api                                    = { version = "0.34.0" }
-sc-rpc-server                                 = { version = "12.0.0" }
-sc-service                                    = { version = "0.36.0" }
-sc-sysinfo                                    = { version = "28.0.0" }
-sc-telemetry                                  = { version = "16.0.0" }
-sc-tracing                                    = { version = "29.0.0" }
-sc-transaction-pool                           = { version = "29.0.0" }
-sc-transaction-pool-api                       = { version = "29.0.0" }
-sp-consensus-babe                             = { version = "0.33.0" }
-sp-rpc                                        = { version = "27.0.0" }
-substrate-build-script-utils                  = { version = "11.0.0" }
-substrate-frame-rpc-system                    = { version = "29.0.0" }
-substrate-prometheus-endpoint                 = { version = "0.17.0" }
-substrate-wasm-builder                        = { version = "18.0.1" }
-try-runtime-cli                               = { version = "0.39.0" }
-xcm-emulator                                  = { version = "0.6.0" }
-xcm-simulator                                 = { version = "8.0.0" }
-=======
 bifrost-asset-registry                 = { path = "pallets/asset-registry", default-features = false }
 bifrost-buy-back                       = { path = "pallets/buy-back", default-features = false }
 bifrost-channel-commission             = { path = "pallets/channel-commission", default-features = false }
@@ -393,7 +179,6 @@
 pallet-authorship                          = { git = "https://github.com/paritytech/polkadot-sdk", branch = "release-polkadot-v1.13.0", default-features = false }
 pallet-balances                            = { git = "https://github.com/paritytech/polkadot-sdk", branch = "release-polkadot-v1.13.0", default-features = false }
 pallet-bounties                            = { git = "https://github.com/paritytech/polkadot-sdk", branch = "release-polkadot-v1.13.0", default-features = false }
-pallet-collator-selection                  = { git = "https://github.com/paritytech/polkadot-sdk", branch = "release-polkadot-v1.13.0", default-features = false }
 pallet-collective                          = { git = "https://github.com/paritytech/polkadot-sdk", branch = "release-polkadot-v1.13.0", default-features = false }
 pallet-conviction-voting                   = { git = "https://github.com/paritytech/polkadot-sdk", branch = "release-polkadot-v1.13.0", default-features = false }
 pallet-democracy                           = { git = "https://github.com/paritytech/polkadot-sdk", branch = "release-polkadot-v1.13.0", default-features = false }
@@ -520,16 +305,11 @@
 try-runtime-cli                               = { git = "https://github.com/paritytech/polkadot-sdk", branch = "release-polkadot-v1.13.0" }
 xcm-emulator                                  = { git = "https://github.com/paritytech/polkadot-sdk", branch = "release-polkadot-v1.13.0" }
 xcm-simulator                                 = { git = "https://github.com/paritytech/polkadot-sdk", branch = "release-polkadot-v1.13.0" }
->>>>>>> b60ba06f
 
 # Other
 async-trait           = { version = "0.1.83" }
 bstringify            = { version = "0.1.2" }
-<<<<<<< HEAD
-clap                  = { version = "4.4.14" }
-=======
 clap                  = { version = "4.5.18" }
->>>>>>> b60ba06f
 env_logger            = { version = "0.10.2" }
 ethabi                = { version = "18.0.0", default-features = false }
 ethereum              = { version = "0.14.0", default-features = false, features = ["with-codec"] }
@@ -539,18 +319,6 @@
 hex                   = { version = "0.4.3", default-features = false }
 hex-literal           = { version = "0.4.1" }
 impl-trait-for-tuples = { version = "0.2.2" }
-<<<<<<< HEAD
-jsonrpsee             = { version = "0.20.3" }
-log                   = { version = "0.4.21", default-features = false }
-num-bigint            = { version = "0.4.3", default-features = false }
-num-traits            = { version = "0.2.18", default-features = false }
-parity-scale-codec    = { version = "3.6.5", default-features = false }
-paste                 = { version = "1.0.14" }
-scale-info            = { version = "2.11.0", default-features = false }
-serde                 = { version = "1.0.193", default-features = false }
-serde_json            = { version = "1.0.109", default-features = false }
-similar-asserts       = { version = "1.1.0" }
-=======
 jsonrpsee             = { version = "0.22.5" }
 log                   = { version = "0.4.22", default-features = false }
 num-bigint            = { version = "0.4.6", default-features = false }
@@ -566,7 +334,6 @@
 serde_json            = { version = "1.0.120", default-features = false }
 sha3                  = { version = "0.10.6", default-features = false }
 similar-asserts       = { version = "1.6.0" }
->>>>>>> b60ba06f
 smallvec              = { version = "1.13.1" }
 static_assertions     = { version = "1.1.0" }
 strum                 = { version = "0.26.3", default-features = false, features = ["derive"] }
