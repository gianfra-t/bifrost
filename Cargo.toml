--- conflicted
+++ resolved
@@ -60,46 +60,6 @@
 bifrost-polkadot-runtime = { path = "runtime/bifrost-polkadot" }
 
 # Bifrost Wasm
-<<<<<<< HEAD
-bifrost-asset-registry               = { path = "pallets/asset-registry", default-features = false }
-bifrost-buy-back                     = { path = "pallets/buy-back", default-features = false }
-bifrost-cross-in-out                 = { path = "pallets/cross-in-out", default-features = false }
-bifrost-currencies                   = { path = "pallets/currencies", default-features = false }
-bifrost-farming                      = { path = "pallets/farming", default-features = false }
-bifrost-farming-rpc-runtime-api      = { path = "pallets/farming/rpc/runtime-api", default-features = false }
-bifrost-fee-share                    = { path = "pallets/fee-share", default-features = false }
-bifrost-flexible-fee                 = { path = "pallets/flexible-fee", default-features = false }
-bifrost-flexible-fee-rpc-runtime-api = { path = "pallets/flexible-fee/rpc/runtime-api", default-features = false }
-bifrost-parachain-staking            = { path = "pallets/parachain-staking", default-features = false }
-bifrost-primitives                   = { path = "primitives" , default-features = false }
-bifrost-runtime-common               = { path = "runtime/common", default-features = false }
-bifrost-salp                         = { path = "pallets/salp", default-features = false }
-bifrost-salp-rpc-runtime-api         = { path = "pallets/salp/rpc/runtime-api", default-features = false }
-bifrost-service                      = { path = "node/service", default-features = false }
-bifrost-slp                          = { path = "pallets/slp", default-features = false }
-bifrost-slpx                         = { path = "pallets/slpx", default-features = false }
-bifrost-stable-asset                 = { path = "pallets/stable-asset", default-features = false }
-bifrost-stable-pool                  = { path = "pallets/stable-pool", default-features = false }
-bifrost-stable-pool-rpc-runtime-api  = { path = "pallets/stable-pool/rpc/runtime-api", default-features = false }
-bifrost-system-maker                 = { path = "pallets/system-maker", default-features = false }
-bifrost-system-staking               = { path = "pallets/system-staking", default-features = false }
-bifrost-token-issuer                 = { path = "pallets/token-issuer", default-features = false }
-bifrost-ve-minting                   = { path = "pallets/ve-minting", default-features = false }
-bifrost-ve-minting-rpc-runtime-api   = { path = "pallets/ve-minting/rpc/runtime-api", default-features = false }
-bifrost-vesting                      = { path = "pallets/vesting", default-features = false }
-bifrost-vsbond-auction               = { path = "pallets/vsbond-auction", default-features = false }
-bifrost-vstoken-conversion           = { path = "pallets/vstoken-conversion", default-features = false }
-bifrost-vtoken-minting               = { path = "pallets/vtoken-minting", default-features = false }
-bifrost-vtoken-voting                = { path = "pallets/vtoken-voting", default-features = false }
-bifrost-xcm-interface                = { path = "pallets/xcm-interface", default-features = false }
-lend-market                          = { path = "pallets/lend-market", default-features = false }
-lend-market-rpc-runtime-api          = { path = "pallets/lend-market/rpc/runtime-api", default-features = false }
-pallet-prices                        = { path = "pallets/prices", default-features = false }
-pallet-traits                        = { path = "pallets/traits", default-features = false }
-leverage-staking                     = { path = "pallets/leverage-staking", default-features = false }
-bifrost-channel-commission           = { path = "pallets/channel-commission", default-features = false }
-bifrost-clouds-convert               = { path = "pallets/clouds-convert", default-features = false }
-=======
 bifrost-asset-registry                 = { path = "pallets/asset-registry", default-features = false }
 bifrost-buy-back                       = { path = "pallets/buy-back", default-features = false }
 bifrost-channel-commission             = { path = "pallets/channel-commission", default-features = false }
@@ -131,7 +91,6 @@
 bifrost-vsbond-auction                 = { path = "pallets/vsbond-auction", default-features = false }
 bifrost-vstoken-conversion             = { path = "pallets/vstoken-conversion", default-features = false }
 bifrost-vtoken-minting                 = { path = "pallets/vtoken-minting", default-features = false }
->>>>>>> 399a0719
 bifrost-vtoken-minting-rpc-runtime-api = { path = "pallets/vtoken-minting/rpc/runtime-api", default-features = false }
 bifrost-vtoken-voting                  = { path = "pallets/vtoken-voting", default-features = false }
 bifrost-xcm-interface                  = { path = "pallets/xcm-interface", default-features = false }
@@ -163,8 +122,6 @@
 orml-xcm-support    = { git = "https://github.com/bifrost-finance/open-runtime-module-library", branch = "release-polkadot-v1.13.0", default-features = false }
 orml-xtokens        = { git = "https://github.com/bifrost-finance/open-runtime-module-library", branch = "release-polkadot-v1.13.0", default-features = false }
 orml-oracle         = { git = "https://github.com/bifrost-finance/open-runtime-module-library", branch = "release-polkadot-v1.13.0", default-features = false }
-<<<<<<< HEAD
-=======
 
 # Frontier
 fc-api                         = { git = "https://github.com/bifrost-finance/frontier", branch = "release-polkadot-v1.13.0", default-features = false }
@@ -192,7 +149,6 @@
 pallet-evm-precompile-modexp   = { git = "https://github.com/bifrost-finance/frontier", branch = "release-polkadot-v1.13.0", default-features = false }
 pallet-evm-precompile-sha3fips = { git = "https://github.com/bifrost-finance/frontier", branch = "release-polkadot-v1.13.0", default-features = false }
 pallet-evm-precompile-simple   = { git = "https://github.com/bifrost-finance/frontier", branch = "release-polkadot-v1.13.0", default-features = false }
->>>>>>> 399a0719
 
 # polkadot-sdk (wasm)
 cumulus-client-collator                    = { git = "https://github.com/paritytech/polkadot-sdk", branch = "release-polkadot-v1.13.0", default-features = false }
@@ -302,10 +258,7 @@
 cumulus-client-consensus-common               = { git = "https://github.com/paritytech/polkadot-sdk", branch = "release-polkadot-v1.13.0" }
 cumulus-client-consensus-relay-chain          = { git = "https://github.com/paritytech/polkadot-sdk", branch = "release-polkadot-v1.13.0" }
 cumulus-client-network                        = { git = "https://github.com/paritytech/polkadot-sdk", branch = "release-polkadot-v1.13.0" }
-<<<<<<< HEAD
-=======
 cumulus-client-parachain-inherent             = { git = "https://github.com/paritytech/polkadot-sdk", branch = "release-polkadot-v1.13.0" }
->>>>>>> 399a0719
 cumulus-client-pov-recovery                   = { git = "https://github.com/paritytech/polkadot-sdk", branch = "release-polkadot-v1.13.0" }
 cumulus-client-service                        = { git = "https://github.com/paritytech/polkadot-sdk", branch = "release-polkadot-v1.13.0" }
 cumulus-relay-chain-inprocess-interface       = { git = "https://github.com/paritytech/polkadot-sdk", branch = "release-polkadot-v1.13.0" }
