// This file is part of Bifrost.

// Copyright (C) Liebi Technologies PTE. LTD.
// SPDX-License-Identifier: GPL-3.0-or-later WITH Classpath-exception-2.0

// This program is free software: you can redistribute it and/or modify
// it under the terms of the GNU General Public License as published by
// the Free Software Foundation, either version 3 of the License, or
// (at your option) any later version.

// This program is distributed in the hope that it will be useful,
// but WITHOUT ANY WARRANTY; without even the implied warranty of
// MERCHANTABILITY or FITNESS FOR A PARTICULAR PURPOSE. See the
// GNU General Public License for more details.

// You should have received a copy of the GNU General Public License
// along with this program. If not, see <https://www.gnu.org/licenses/>.
#![cfg(test)]

use crate::mock::*;
use frame_support::{assert_noop, assert_ok, traits::fungibles::Inspect, BoundedVec};
use lend_market::{AccountBorrows, BorrowSnapshot, Deposits};

fn init() {
	env_logger::try_init().unwrap_or(());
	assert_ok!(LendMarket::add_market(
		RuntimeOrigin::root(),
		DOT,
		market_mock(LDOT)
	));
	assert_ok!(LendMarket::activate_market(RuntimeOrigin::root(), DOT));
	assert_ok!(LendMarket::add_market(
		RuntimeOrigin::root(),
		VDOT,
		market_mock(LVDOT)
	));
	assert_ok!(LendMarket::activate_market(RuntimeOrigin::root(), VDOT));
	TimestampPallet::set_timestamp(6000);

	assert_ok!(StablePool::create_pool(
		RuntimeOrigin::root(),
		vec![DOT, VDOT],
		vec![1u128, 1u128],
		10000000u128,
		20000000u128,
		50000000u128,
		10000u128,
		2,
		1,
		unit(1),
	));
	assert_ok!(StablePool::edit_token_rate(
		RuntimeOrigin::root(),
		0,
		vec![(DOT, (1, 1)), (VDOT, (100_000_000, 100_000_000))]
	));
<<<<<<< HEAD
	assert_ok!(VtokenMinting::set_minimum_mint(
		RuntimeOrigin::signed(1),
		DOT,
		1000
	));
=======
	assert_ok!(VtokenMinting::set_minimum_mint(RuntimeOrigin::signed(1), DOT, 1000));
>>>>>>> 88da8919
	assert_ok!(VtokenMinting::mint(
		Some(0).into(),
		DOT,
		unit(100_000),
<<<<<<< HEAD
		BoundedVec::default()
	));
	assert_eq!(Tokens::balance(VDOT, &0), unit(100_000));
	assert_ok!(VtokenMinting::mint(
		Some(1).into(),
		DOT,
		unit(10),
		BoundedVec::default()
	));
=======
		BoundedVec::default(),
		None
	));
	assert_eq!(Tokens::balance(VDOT, &0), unit(100_000));
	assert_ok!(VtokenMinting::mint(Some(1).into(), DOT, unit(10), BoundedVec::default(), None));
>>>>>>> 88da8919
	assert_eq!(Tokens::balance(VDOT, &1), unit(10));
	let amounts = vec![unit(100), unit(100)];
	assert_ok!(StablePool::add_liquidity(
		RuntimeOrigin::signed(0),
		0,
		amounts,
		0
	));
	assert_ok!(LendMarket::mint(RuntimeOrigin::signed(0), DOT, unit(100)));
	assert_ok!(LendMarket::mint(RuntimeOrigin::signed(0), VDOT, unit(100)));
	assert_ok!(LendMarket::mint(RuntimeOrigin::signed(1), VDOT, 100_000));
}

#[test]
fn increase_leverage_should_not_work() {
	ExtBuilder::default()
		.new_test_ext()
		.build()
		.execute_with(|| {
			init();
			assert_noop!(
				LeverageStaking::flash_loan_deposit(
					RuntimeOrigin::signed(1),
					DOT,
					FixedU128::from_inner(unit(1_000_100)),
				),
				lend_market::Error::<Test>::InsufficientLiquidity
			);
		});
}

#[test]
fn increase_leverage_should_work() {
	ExtBuilder::default()
		.new_test_ext()
		.build()
		.execute_with(|| {
			init();
			assert_ok!(LeverageStaking::flash_loan_deposit(
				RuntimeOrigin::signed(1),
				DOT,
				FixedU128::from_inner(unit(100_000)),
			));
			assert_eq!(
				AccountDeposits::<Test>::get(VDOT, 1),
				Deposits {
					voucher_balance: 5500000,
					is_collateral: true
				},
			);
			assert_eq!(
				AccountBorrows::<Test>::get(DOT, 1),
				BorrowSnapshot {
					principal: 10_000,
					borrow_index: 1.into()
				},
			);
			assert_ok!(LeverageStaking::flash_loan_deposit(
				RuntimeOrigin::signed(1),
				DOT,
				FixedU128::from_inner(unit(800_000)),
			));
			assert_eq!(
				AccountDeposits::<Test>::get(VDOT, 1),
				Deposits {
					voucher_balance: 9_000_000,
					is_collateral: true
				},
			);
			assert_eq!(
				AccountBorrows::<Test>::get(DOT, 1),
				BorrowSnapshot {
					principal: 80_000,
					borrow_index: 1.into()
				},
			);
			assert_ok!(LeverageStaking::flash_loan_deposit(
				RuntimeOrigin::signed(1),
				DOT,
				FixedU128::from_inner(unit(900_000)),
			));
			assert_eq!(
				AccountBorrows::<Test>::get(DOT, 1),
				BorrowSnapshot {
					principal: 90_000,
					borrow_index: 1.into()
				},
			);
			assert_eq!(Tokens::balance(VDOT, &1), 9999999900000);
			assert_eq!(
				AccountDeposits::<Test>::get(VDOT, 1),
				Deposits {
					voucher_balance: 9500000,
					is_collateral: true
				},
			);
		});
}

#[test]
fn reduce_leverage_should_work() {
	ExtBuilder::default()
		.new_test_ext()
		.build()
		.execute_with(|| {
			init();
			assert_eq!(
				AccountDeposits::<Test>::get(VDOT, 1),
				Deposits {
					voucher_balance: 5_000_000,
					is_collateral: false
				},
			);
			assert_ok!(LeverageStaking::flash_loan_deposit(
				RuntimeOrigin::signed(1),
				DOT,
				FixedU128::from_inner(unit(900_000)),
			));
			assert_eq!(
				AccountBorrows::<Test>::get(DOT, 1),
				BorrowSnapshot {
					principal: 90_000,
					borrow_index: 1.into()
				},
			);
			assert_eq!(
				AccountDeposits::<Test>::get(VDOT, 1),
				Deposits {
					voucher_balance: 9500000,
					is_collateral: true
				},
			);
			assert_eq!(Tokens::balance(VDOT, &1), 9999999900000);
			assert_eq!(Tokens::balance(DOT, &1), 990000000000000);
			assert_ok!(LeverageStaking::flash_loan_deposit(
				RuntimeOrigin::signed(1),
				DOT,
				FixedU128::from_inner(unit(800_000)),
			));
			assert_eq!(Tokens::balance(VDOT, &1), 9999999900000);
			assert_eq!(Tokens::balance(DOT, &1), 990000000000098);
			assert_eq!(
				AccountBorrows::<Test>::get(DOT, 1),
				BorrowSnapshot {
					principal: 80_000,
					borrow_index: 1.into()
				},
			);
			assert_eq!(
				AccountDeposits::<Test>::get(VDOT, 1),
				Deposits {
					voucher_balance: 8994050,
					is_collateral: true
				},
			);
			assert_ok!(LeverageStaking::flash_loan_deposit(
				RuntimeOrigin::signed(1),
				DOT,
				FixedU128::from_inner(0),
			));
			assert_eq!(Tokens::balance(VDOT, &1), 9999999900000);
			assert_eq!(Tokens::balance(DOT, &1), 990000000000196);
			assert_eq!(
				AccountBorrows::<Test>::get(DOT, 1),
				BorrowSnapshot {
					principal: 0,
					borrow_index: 1.into()
				},
			);
			assert_eq!(
				AccountDeposits::<Test>::get(VDOT, 1),
				Deposits {
					voucher_balance: 4981100,
					is_collateral: true
				},
			);
		});
}<|MERGE_RESOLUTION|>--- conflicted
+++ resolved
@@ -54,36 +54,26 @@
 		0,
 		vec![(DOT, (1, 1)), (VDOT, (100_000_000, 100_000_000))]
 	));
-<<<<<<< HEAD
 	assert_ok!(VtokenMinting::set_minimum_mint(
 		RuntimeOrigin::signed(1),
 		DOT,
 		1000
 	));
-=======
-	assert_ok!(VtokenMinting::set_minimum_mint(RuntimeOrigin::signed(1), DOT, 1000));
->>>>>>> 88da8919
 	assert_ok!(VtokenMinting::mint(
 		Some(0).into(),
 		DOT,
 		unit(100_000),
-<<<<<<< HEAD
-		BoundedVec::default()
+		BoundedVec::default(),
+		None
 	));
 	assert_eq!(Tokens::balance(VDOT, &0), unit(100_000));
 	assert_ok!(VtokenMinting::mint(
 		Some(1).into(),
 		DOT,
 		unit(10),
-		BoundedVec::default()
-	));
-=======
 		BoundedVec::default(),
 		None
 	));
-	assert_eq!(Tokens::balance(VDOT, &0), unit(100_000));
-	assert_ok!(VtokenMinting::mint(Some(1).into(), DOT, unit(10), BoundedVec::default(), None));
->>>>>>> 88da8919
 	assert_eq!(Tokens::balance(VDOT, &1), unit(10));
 	let amounts = vec![unit(100), unit(100)];
 	assert_ok!(StablePool::add_liquidity(
