--- conflicted
+++ resolved
@@ -541,11 +541,9 @@
 			(ALICE, RelayCurrencyId::get(), 10000),
 			(ALICE, VKSM, 10000),
 			(BOB, KSM, 100),
-<<<<<<< HEAD
-			(BOB, vsBond, 100),
 			(
 				SystemMakerPalletId::get().into_account_truncating(),
-				vKSM,
+				VKSM,
 				10000,
 			),
 			(
@@ -553,10 +551,6 @@
 				KSM,
 				10000,
 			),
-=======
-			(SystemMakerPalletId::get().into_account_truncating(), VKSM, 10000),
-			(SystemMakerPalletId::get().into_account_truncating(), KSM, 10000),
->>>>>>> 88da8919
 		])
 	}
 
