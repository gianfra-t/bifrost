// This file is part of Bifrost.

// Copyright (C) Liebi Technologies PTE. LTD.
// SPDX-License-Identifier: GPL-3.0-or-later WITH Classpath-exception-2.0

// This program is free software: you can redistribute it and/or modify
// it under the terms of the GNU General Public License as published by
// the Free Software Foundation, either version 3 of the License, or
// (at your option) any later version.

// This program is distributed in the hope that it will be useful,
// but WITHOUT ANY WARRANTY; without even the implied warranty of
// MERCHANTABILITY or FITNESS FOR A PARTICULAR PURPOSE. See the
// GNU General Public License for more details.

// You should have received a copy of the GNU General Public License
// along with this program. If not, see <https://www.gnu.org/licenses/>.
#![cfg(test)]
#![allow(non_upper_case_globals)]

use bifrost_asset_registry::AssetIdMaps;
pub use bifrost_primitives::{currency::*, CurrencyId, SlpxOperator};
use bifrost_primitives::{
	BifrostEntranceAccount, BifrostExitAccount, BifrostFeeAccount, FarmingBoostPalletId,
	FarmingGaugeRewardIssuerPalletId, FarmingKeeperPalletId, FarmingRewardIssuerPalletId,
	IncentivePoolAccount, MoonbeamChainId, SystemStakingPalletId,
};
use bifrost_slp::{QueryId, QueryResponseManager};
pub use cumulus_primitives_core::ParaId;
use cumulus_primitives_core::*;
use frame_support::{
	derive_impl, ord_parameter_types,
	pallet_prelude::Get,
	parameter_types,
	traits::{Everything, Nothing, OnFinalize, OnInitialize},
};
use frame_system::{EnsureRoot, EnsureSignedBy};
use orml_traits::{location::RelativeReserveProvider, parameter_type_with_key};
use sp_core::ConstU32;
use sp_runtime::{
<<<<<<< HEAD
	traits::{ConvertInto, IdentityLookup},
=======
	traits::{AccountIdConversion, ConvertInto, IdentityLookup},
>>>>>>> b60ba06f
	AccountId32, BuildStorage,
};
use sp_std::vec;
use xcm::v3::Weight;
use xcm_builder::{FixedWeightBounds, FrameTransactionalProcessor};
use xcm_executor::XcmExecutor;

use crate as system_staking;
use crate::Config;

pub type BlockNumber = u64;
pub type Amount = i128;
pub type Balance = u128;

pub type AccountId = AccountId32;
pub const ALICE: AccountId = AccountId32::new([0u8; 32]);
pub const BOB: AccountId = AccountId32::new([1u8; 32]);
pub const CHARLIE: AccountId = AccountId32::new([3u8; 32]);
pub const TREASURY_ACCOUNT: AccountId32 = AccountId32::new([9u8; 32]);

frame_support::construct_runtime!(
	pub enum Runtime {
		System: frame_system,
		Tokens: orml_tokens,
		XTokens: orml_xtokens,
		Balances: pallet_balances,
		Currencies: bifrost_currencies,
		Slp: bifrost_slp,
		VtokenMinting: bifrost_vtoken_minting,
		Farming: bifrost_farming,
		SystemStaking: system_staking,
		AssetRegistry: bifrost_asset_registry,
		PolkadotXcm: pallet_xcm,
	}
);

type Block = frame_system::mocking::MockBlock<Runtime>;

parameter_types! {
	pub const BlockHashCount: u64 = 250;
}

#[derive_impl(frame_system::config_preludes::TestDefaultConfig as frame_system::DefaultConfig)]
impl frame_system::Config for Runtime {
	type AccountData = pallet_balances::AccountData<Balance>;
	type AccountId = AccountId;
	type Block = Block;
	type Lookup = IdentityLookup<Self::AccountId>;
}

parameter_types! {
	pub const GetNativeCurrencyId: CurrencyId = ASG;
}

pub type AdaptedBasicCurrency =
	bifrost_currencies::BasicCurrencyAdapter<Runtime, Balances, Amount, BlockNumber>;

impl bifrost_currencies::Config for Runtime {
	type GetNativeCurrencyId = GetNativeCurrencyId;
	type MultiCurrency = Tokens;
	type NativeCurrency = AdaptedBasicCurrency;
	type WeightInfo = ();
}

parameter_types! {
	pub const ExistentialDeposit: Balance = 1;
}

impl pallet_balances::Config for Runtime {
	type AccountStore = frame_system::Pallet<Runtime>;
	type Balance = Balance;
	type DustRemoval = ();
	type RuntimeEvent = RuntimeEvent;
	type ExistentialDeposit = ExistentialDeposit;
	type MaxLocks = ();
	type MaxReserves = ();
	type ReserveIdentifier = [u8; 8];
	type WeightInfo = ();
	type RuntimeHoldReason = RuntimeHoldReason;
	type RuntimeFreezeReason = RuntimeFreezeReason;
	type FreezeIdentifier = ();
	type MaxFreezes = ConstU32<0>;
}

orml_traits::parameter_type_with_key! {
	pub ExistentialDeposits: |_currency_id: CurrencyId| -> Balance {
		0
	};
}
impl orml_tokens::Config for Runtime {
	type Amount = i128;
	type Balance = Balance;
	type CurrencyId = CurrencyId;
	type DustRemovalWhitelist = Nothing;
	type RuntimeEvent = RuntimeEvent;
	type ExistentialDeposits = ExistentialDeposits;
	type MaxLocks = ();
	type MaxReserves = ();
	type ReserveIdentifier = [u8; 8];
	type WeightInfo = ();
	type CurrencyHooks = ();
}

parameter_type_with_key! {
	pub ParachainMinFee: |_location: Location| -> Option<u128> {
		Some(u128::MAX)
	};
}

parameter_types! {
	pub SelfRelativeLocation: Location = Location::here();
	pub const BaseXcmWeight: Weight = Weight::from_parts(1000_000_000u64, 0);
	pub const MaxAssetsForTransfer: usize = 2;
}

impl orml_xtokens::Config for Runtime {
	type RuntimeEvent = RuntimeEvent;
	type Balance = Balance;
	type CurrencyId = CurrencyId;
	type CurrencyIdConvert = ();
	type AccountIdToLocation = ();
	type UniversalLocation = UniversalLocation;
	type SelfLocation = SelfRelativeLocation;
	type XcmExecutor = XcmExecutor<XcmConfig>;
	type Weigher = FixedWeightBounds<UnitWeightCost, RuntimeCall, MaxInstructions>;
	type BaseXcmWeight = BaseXcmWeight;
	type MaxAssetsForTransfer = MaxAssetsForTransfer;
	type MinXcmFee = ParachainMinFee;
	type LocationsFilter = Everything;
	type ReserveProvider = RelativeReserveProvider;
	type RateLimiter = ();
	type RateLimiterId = ();
}

parameter_types! {
	pub const MaximumUnlockIdOfUser: u32 = 10;
	pub const MaximumUnlockIdOfTimeUnit: u32 = 50;
	pub const RelayCurrencyId: CurrencyId = KSM;
}

impl bifrost_vtoken_minting::Config for Runtime {
	type RuntimeEvent = RuntimeEvent;
	type MultiCurrency = Currencies;
	type ControlOrigin = EnsureSignedBy<One, AccountId>;
	type MaximumUnlockIdOfUser = MaximumUnlockIdOfUser;
	type MaximumUnlockIdOfTimeUnit = MaximumUnlockIdOfTimeUnit;
	type EntranceAccount = BifrostEntranceAccount;
	type ExitAccount = BifrostExitAccount;
	type FeeAccount = BifrostFeeAccount;
	type RedeemFeeAccount = BifrostFeeAccount;
	type BifrostSlpx = SlpxInterface;
	type RelayChainToken = RelayCurrencyId;
	type WeightInfo = ();
	type OnRedeemSuccess = ();
	type XcmTransfer = XTokens;
	type MoonbeamChainId = MoonbeamChainId;
	type ChannelCommission = ();
	type MaxLockRecords = ConstU32<100>;
	type IncentivePoolAccount = IncentivePoolAccount;
<<<<<<< HEAD
	type VeMinting = ();
	type AssetIdMaps = AssetIdMaps<Runtime>;
=======
	type BbBNC = ();
>>>>>>> b60ba06f
}

ord_parameter_types! {
	pub const CouncilAccount: AccountId = AccountId::from([1u8; 32]);
}
impl bifrost_asset_registry::Config for Runtime {
	type RuntimeEvent = RuntimeEvent;
	type Currency = Balances;
	type RegisterOrigin = EnsureSignedBy<CouncilAccount, AccountId>;
	type WeightInfo = ();
}

pub struct ParachainId;
impl Get<ParaId> for ParachainId {
	fn get() -> ParaId {
		2001.into()
	}
}

parameter_types! {
	pub const MaxTypeEntryPerBlock: u32 = 10;
	pub const MaxRefundPerBlock: u32 = 10;
	pub const MaxLengthLimit: u32 = 100;
}

pub struct SubstrateResponseManager;
impl QueryResponseManager<QueryId, Location, u64, RuntimeCall> for SubstrateResponseManager {
	fn get_query_response_record(_query_id: QueryId) -> bool {
		Default::default()
	}
	fn create_query_record(
		_responder: Location,
		_call_back: Option<RuntimeCall>,
		_timeout: u64,
	) -> u64 {
		Default::default()
	}
	fn remove_query_record(_query_id: QueryId) -> bool {
		Default::default()
	}
}

pub struct SlpxInterface;
impl SlpxOperator<Balance> for SlpxInterface {
	fn get_moonbeam_transfer_to_fee() -> Balance {
		Default::default()
	}
}

impl bifrost_slp::Config for Runtime {
	type RuntimeEvent = RuntimeEvent;
	type RuntimeOrigin = RuntimeOrigin;
	type RuntimeCall = RuntimeCall;
	type MultiCurrency = Currencies;
	type ControlOrigin = EnsureSignedBy<One, AccountId>;
	type WeightInfo = ();
	type VtokenMinting = VtokenMinting;
<<<<<<< HEAD
	type BifrostSlpx = SlpxInterface;
=======
>>>>>>> b60ba06f
	type AccountConverter = ();
	type ParachainId = ParachainId;
	type SubstrateResponseManager = SubstrateResponseManager;
	type MaxTypeEntryPerBlock = MaxTypeEntryPerBlock;
	type MaxRefundPerBlock = MaxRefundPerBlock;
	type ParachainStaking = ();
	type XcmTransfer = XTokens;
	type MaxLengthLimit = MaxLengthLimit;
	type XcmWeightAndFeeHandler = ();
	type ChannelCommission = ();
	type StablePoolHandler = ();
	type AssetIdMaps = AssetIdMaps<Runtime>;
	type TreasuryAccount = TreasuryAccount;
}

parameter_types! {
	pub const WhitelistMaximumLimit: u32 = 10;
}

ord_parameter_types! {
	pub const One: AccountId = ALICE;
}

impl bifrost_farming::Config for Runtime {
	type RuntimeEvent = RuntimeEvent;
	type CurrencyId = CurrencyId;
	type MultiCurrency = Currencies;
	type ControlOrigin = EnsureSignedBy<One, AccountId>;
	type TreasuryAccount = TreasuryAccount;
	type Keeper = FarmingKeeperPalletId;
	type RewardIssuer = FarmingRewardIssuerPalletId;
	type FarmingBoost = FarmingBoostPalletId;
	type WeightInfo = ();
	type BbBNC = ();
	type BlockNumberToBalance = ConvertInto;
	type WhitelistMaximumLimit = WhitelistMaximumLimit;
	type GaugeRewardIssuer = FarmingGaugeRewardIssuerPalletId;
}

parameter_types! {
	pub const TreasuryAccount: AccountId32 = TREASURY_ACCOUNT;
	pub const BlocksPerRound: u32 = 5;
	pub const MaxTokenLen: u32 = 50;
	pub const MaxFarmingPoolIdLen: u32 = 100;
}

impl system_staking::Config for Runtime {
	type RuntimeEvent = RuntimeEvent;
	type MultiCurrency = Currencies;
	type EnsureConfirmAsGovernance = EnsureRoot<AccountId>;
	type WeightInfo = ();
	type FarmingInfo = Farming;
	type VtokenMintingInterface = VtokenMinting;
	type TreasuryAccount = TreasuryAccount;
	type PalletId = SystemStakingPalletId;
	type BlocksPerRound = BlocksPerRound;
	type MaxTokenLen = MaxTokenLen;
	type MaxFarmingPoolIdLen = MaxFarmingPoolIdLen;
}

parameter_types! {
	// One XCM operation is 200_000_000 XcmWeight, cross-chain transfer ~= 2x of transfer = 3_000_000_000
	pub UnitWeightCost: Weight = Weight::from_parts(200_000_000, 0);
	pub const MaxInstructions: u32 = 100;
	pub UniversalLocation: InteriorLocation = Parachain(2001).into();
}

pub struct XcmConfig;
impl xcm_executor::Config for XcmConfig {
	type AssetClaims = PolkadotXcm;
	type AssetTransactor = ();
	type AssetTrap = PolkadotXcm;
	type Barrier = ();
	type RuntimeCall = RuntimeCall;
	type IsReserve = ();
	type IsTeleporter = ();
	type UniversalLocation = UniversalLocation;
	type OriginConverter = ();
	type ResponseHandler = PolkadotXcm;
	type SubscriptionService = PolkadotXcm;
	type Trader = ();
	type Weigher = FixedWeightBounds<UnitWeightCost, RuntimeCall, MaxInstructions>;
	type XcmSender = ();
	type PalletInstancesInfo = AllPalletsWithSystem;
	type MaxAssetsIntoHolding = ConstU32<64>;
	type FeeManager = ();
	type MessageExporter = ();
	type UniversalAliases = Nothing;
	type CallDispatcher = RuntimeCall;
	type SafeCallFilter = Everything;
	type AssetLocker = ();
	type AssetExchanger = ();
	type Aliasers = Nothing;
	type TransactionalProcessor = FrameTransactionalProcessor;
	type HrmpNewChannelOpenRequestHandler = ();
	type HrmpChannelAcceptedHandler = ();
	type HrmpChannelClosingHandler = ();
	type XcmRecorder = ();
}

#[cfg(feature = "runtime-benchmarks")]
parameter_types! {
	pub ReachableDest: Option<Location> = Some(Parent.into());
}

impl pallet_xcm::Config for Runtime {
	type RuntimeEvent = RuntimeEvent;
	type ExecuteXcmOrigin = xcm_builder::EnsureXcmOrigin<RuntimeOrigin, ()>;
	type UniversalLocation = UniversalLocation;
	type SendXcmOrigin = xcm_builder::EnsureXcmOrigin<RuntimeOrigin, ()>;
	type Weigher = FixedWeightBounds<UnitWeightCost, RuntimeCall, MaxInstructions>;
	type XcmExecuteFilter = Nothing;
	type XcmExecutor = XcmExecutor<XcmConfig>;
	type XcmReserveTransferFilter = Everything;
	type XcmRouter = ();
	type XcmTeleportFilter = Nothing;
	type RuntimeOrigin = RuntimeOrigin;
	type RuntimeCall = RuntimeCall;
	const VERSION_DISCOVERY_QUEUE_SIZE: u32 = 100;
	type AdvertisedXcmVersion = ConstU32<2>;
	type Currency = Balances;
	type CurrencyMatcher = ();
	type TrustedLockers = ();
	type SovereignAccountOf = ();
	type MaxLockers = ConstU32<8>;
	type WeightInfo = pallet_xcm::TestWeightInfo;
	type AdminOrigin = EnsureRoot<AccountId>;
	type MaxRemoteLockConsumers = ConstU32<0>;
	type RemoteLockConsumerIdentifier = ();
}

pub struct ExtBuilder {
	endowed_accounts: Vec<(AccountId, CurrencyId, Balance)>,
}

impl Default for ExtBuilder {
	fn default() -> Self {
		Self { endowed_accounts: vec![] }
	}
}

impl ExtBuilder {
	pub fn balances(mut self, endowed_accounts: Vec<(AccountId, CurrencyId, Balance)>) -> Self {
		self.endowed_accounts = endowed_accounts;
		self
	}

	pub fn one_hundred_for_alice_n_bob(self) -> Self {
		let pallet_account = <Runtime as Config>::PalletId::get().into_account_truncating();
		self.balances(vec![
			(ALICE, BNC, 100),
			(BOB, BNC, 100),
			(CHARLIE, BNC, 100),
			(ALICE, DOT, 100),
			(ALICE, VDOT, 400),
			(ALICE, KSM, 3000),
			(BOB, VKSM, 1000),
			(BOB, KSM, 10000000000),
			(BOB, MOVR, 1000000000000000000000),
			(pallet_account, VKSM, 100),
		])
	}

	pub fn build(self) -> sp_io::TestExternalities {
		let mut t = frame_system::GenesisConfig::<Runtime>::default().build_storage().unwrap();

		pallet_balances::GenesisConfig::<Runtime> {
			balances: self
				.endowed_accounts
				.clone()
				.into_iter()
				.filter(|(_, currency_id, _)| *currency_id == BNC)
				.map(|(account_id, _, initial_balance)| (account_id, initial_balance))
				.collect::<Vec<_>>(),
		}
		.assimilate_storage(&mut t)
		.unwrap();

		orml_tokens::GenesisConfig::<Runtime> {
			balances: self
				.endowed_accounts
				.into_iter()
				.filter(|(_, currency_id, _)| *currency_id != BNC)
				.collect::<Vec<_>>(),
		}
		.assimilate_storage(&mut t)
		.unwrap();

		t.into()
	}
}

/// Rolls forward one block. Returns the new block number.
pub(crate) fn roll_one_block() -> u64 {
	SystemStaking::on_finalize(System::block_number());
	Balances::on_finalize(System::block_number());
	System::on_finalize(System::block_number());
	System::set_block_number(System::block_number() + 1);
	System::on_initialize(System::block_number());
	Balances::on_initialize(System::block_number());
	SystemStaking::on_initialize(System::block_number());
	System::block_number()
}

/// Rolls to the desired block. Returns the number of blocks played.
pub(crate) fn roll_to(n: u64) -> u64 {
	let mut num_blocks = 0;
	let mut block = System::block_number();
	while block < n {
		block = roll_one_block();
		num_blocks += 1;
	}
	num_blocks
}<|MERGE_RESOLUTION|>--- conflicted
+++ resolved
@@ -38,11 +38,7 @@
 use orml_traits::{location::RelativeReserveProvider, parameter_type_with_key};
 use sp_core::ConstU32;
 use sp_runtime::{
-<<<<<<< HEAD
-	traits::{ConvertInto, IdentityLookup},
-=======
 	traits::{AccountIdConversion, ConvertInto, IdentityLookup},
->>>>>>> b60ba06f
 	AccountId32, BuildStorage,
 };
 use sp_std::vec;
@@ -202,12 +198,7 @@
 	type ChannelCommission = ();
 	type MaxLockRecords = ConstU32<100>;
 	type IncentivePoolAccount = IncentivePoolAccount;
-<<<<<<< HEAD
-	type VeMinting = ();
-	type AssetIdMaps = AssetIdMaps<Runtime>;
-=======
 	type BbBNC = ();
->>>>>>> b60ba06f
 }
 
 ord_parameter_types! {
@@ -265,10 +256,6 @@
 	type ControlOrigin = EnsureSignedBy<One, AccountId>;
 	type WeightInfo = ();
 	type VtokenMinting = VtokenMinting;
-<<<<<<< HEAD
-	type BifrostSlpx = SlpxInterface;
-=======
->>>>>>> b60ba06f
 	type AccountConverter = ();
 	type ParachainId = ParachainId;
 	type SubstrateResponseManager = SubstrateResponseManager;
