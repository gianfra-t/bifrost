// This file is part of Bifrost.

// Copyright (C) Liebi Technologies PTE. LTD.
// SPDX-License-Identifier: GPL-3.0-or-later WITH Classpath-exception-2.0

// This program is free software: you can redistribute it and/or modify
// it under the terms of the GNU General Public License as published by
// the Free Software Foundation, either version 3 of the License, or
// (at your option) any later version.

// This program is distributed in the hope that it will be useful,
// but WITHOUT ANY WARRANTY; without even the implied warranty of
// MERCHANTABILITY or FITNESS FOR A PARTICULAR PURPOSE. See the
// GNU General Public License for more details.

// You should have received a copy of the GNU General Public License
// along with this program. If not, see <https://www.gnu.org/licenses/>.

#![cfg_attr(not(feature = "std"), no_std)]

pub use crate::pallet::*;
use bifrost_primitives::{
	traits::{FeeGetter, XcmDestWeightAndFeeHandler},
	AccountFeeCurrency, AccountFeeCurrencyBalanceInCurrency, Balance, CurrencyId,
	CurrencyId::Token2,
	ExtraFeeName, TryConvertFrom, XcmOperationType, BNC,
};
use bifrost_xcm_interface::{polkadot::RelaychainCall, traits::parachains, PolkadotXcmCall};
use core::convert::Into;
use cumulus_primitives_core::ParaId;
use frame_support::{
	pallet_prelude::*,
	traits::{
		tokens::{Fortitude, Preservation},
		Currency, ExistenceRequirement, Get, Imbalance, OnUnbalanced, ReservableCurrency,
		WithdrawReasons,
	},
	transactional,
	weights::WeightMeter,
	PalletId,
};
use frame_system::pallet_prelude::*;
use orml_traits::MultiCurrency;
use pallet_transaction_payment::OnChargeTransaction;
<<<<<<< HEAD
use sp_arithmetic::traits::{CheckedAdd, SaturatedConversion, UniqueSaturatedInto};
use sp_runtime::{
	traits::{Convert, DispatchInfoOf, PostDispatchInfoOf, Saturating, Zero},
=======
use polkadot_parachain_primitives::primitives::Sibling;
use sp_arithmetic::traits::{CheckedAdd, SaturatedConversion, UniqueSaturatedInto};
use sp_runtime::{
	traits::{AccountIdConversion, DispatchInfoOf, PostDispatchInfoOf, Saturating, Zero},
>>>>>>> 9e37e32b
	transaction_validity::TransactionValidityError,
	BoundedVec,
};
use sp_std::{boxed::Box, vec, vec::Vec};
pub use weights::WeightInfo;
use xcm::{prelude::Unlimited, v4::prelude::*};
use zenlink_protocol::{AssetBalance, AssetId, ExportZenlink};

#[cfg(feature = "runtime-benchmarks")]
mod benchmarking;
pub mod migrations;
mod mock;
mod tests;
pub mod weights;

pub type AccountIdOf<T> = <T as frame_system::Config>::AccountId;
pub type CurrencyIdOf<T> =
	<<T as Config>::MultiCurrency as MultiCurrency<AccountIdOf<T>>>::CurrencyId;
pub type BalanceOf<T> = <<T as Config>::MultiCurrency as MultiCurrency<AccountIdOf<T>>>::Balance;
pub type PalletBalanceOf<T> = <<T as Config>::Currency as Currency<AccountIdOf<T>>>::Balance;
pub type NegativeImbalanceOf<T> =
	<<T as Config>::Currency as Currency<AccountIdOf<T>>>::NegativeImbalance;
pub type PositiveImbalanceOf<T> =
	<<T as Config>::Currency as Currency<AccountIdOf<T>>>::PositiveImbalance;
pub type CallOf<T> = <T as frame_system::Config>::RuntimeCall;

#[derive(Encode, Decode, Copy, Clone, Eq, PartialEq, RuntimeDebug, TypeInfo, MaxEncodedLen)]
pub enum TargetChain {
	AssetHub,
	RelayChain,
}

#[frame_support::pallet]
pub mod pallet {
	use super::*;

	#[pallet::config]
	pub trait Config: frame_system::Config + pallet_transaction_payment::Config {
		/// Event
		type RuntimeEvent: From<Event<Self>> + IsType<<Self as frame_system::Config>::RuntimeEvent>;
		/// Weight information for the extrinsics in this module.
		type WeightInfo: WeightInfo;
		/// Handler for both NativeCurrency and MultiCurrency
		type MultiCurrency: MultiCurrency<
			Self::AccountId,
			CurrencyId = CurrencyId,
			Balance = PalletBalanceOf<Self>,
		>;
		/// The currency type in which fees will be paid.
		type Currency: Currency<Self::AccountId> + ReservableCurrency<Self::AccountId>;
		/// Handler for the unbalanced decrease
		type OnUnbalanced: OnUnbalanced<NegativeImbalanceOf<Self>>;
		/// xcm transfer interface
		type XcmRouter: SendXcm;

		type DexOperator: ExportZenlink<Self::AccountId, AssetId>;
		/// Filter if this transaction needs to be deducted extra fee besides basic transaction fee,
		/// and get the name of the fee
		type ExtraFeeMatcher: FeeGetter<CallOf<Self>>;

		#[pallet::constant]
		type TreasuryAccount: Get<Self::AccountId>;

		#[pallet::constant]
		type MaxFeeCurrencyOrderListLen: Get<u32>;

		#[pallet::constant]
		type MinAssetHubExecutionFee: Get<BalanceOf<Self>>;

		#[pallet::constant]
		type MinRelaychainExecutionFee: Get<BalanceOf<Self>>;

		/// The currency id of the RelayChain
		#[pallet::constant]
		type RelaychainCurrencyId: Get<CurrencyIdOf<Self>>;

		type ParachainId: Get<ParaId>;

		/// The only origin that can set universal fee currency order list
		type ControlOrigin: EnsureOrigin<Self::RuntimeOrigin>;

		type XcmWeightAndFeeHandler: XcmDestWeightAndFeeHandler<CurrencyId, PalletBalanceOf<Self>>;

		#[pallet::constant]
		type PalletId: Get<PalletId>;
	}

	#[pallet::hooks]
	impl<T: Config> Hooks<BlockNumberFor<T>> for Pallet<T> {
		fn on_idle(_n: BlockNumberFor<T>, limit: Weight) -> Weight {
			let mut weight = Weight::default();

			if WeightMeter::with_limit(limit)
				.try_consume(T::DbWeight::get().reads_writes(4, 2))
				.is_err()
			{
				return weight;
			}

			weight += T::DbWeight::get().reads_writes(4, 2);

			if Self::handle_fee().is_err() {
				return weight;
			}

			weight += T::DbWeight::get().reads_writes(1, 2);
			weight
		}
	}

	#[pallet::event]
	#[pallet::generate_deposit(pub(super) fn deposit_event)]
	pub enum Event<T: Config> {
		TransferTo {
			from: T::AccountId,
			target_chain: TargetChain,
			amount: BalanceOf<T>,
		},
		FlexibleFeeExchanged {
			transaction_fee_currency: CurrencyIdOf<T>,
			transaction_fee_amount: PalletBalanceOf<T>,
		}, // token and amount
		FixedRateFeeExchanged(CurrencyIdOf<T>, PalletBalanceOf<T>),
		// [extra_fee_name, currency_id, amount_in, BNC_amount_out]
		ExtraFeeDeducted {
			operation: ExtraFeeName,
			transaction_extra_fee_currency: CurrencyIdOf<T>,
			transaction_extra_fee_amount: PalletBalanceOf<T>,
			transaction_extra_fee_bnc_amount: PalletBalanceOf<T>,
			transaction_extra_fee_receiver: T::AccountId,
		},
	}

	/// The current storage version, we set to 2 our new version(after migrate stroage from vec t
	/// boundedVec).
	#[allow(unused)]
	const STORAGE_VERSION: StorageVersion = StorageVersion::new(2);

	/// Universal fee currency order list for all users
	#[pallet::storage]
	#[pallet::getter(fn get_universal_fee_currency_order_list)]
	pub type UniversalFeeCurrencyOrderList<T: Config> =
		StorageValue<_, BoundedVec<CurrencyIdOf<T>, T::MaxFeeCurrencyOrderListLen>, ValueQuery>;

	/// User default fee currency, if set, will be used as the first fee currency, and then use the
	/// universal fee currency order list
	#[pallet::storage]
	#[pallet::getter(fn get_user_default_fee_currency)]
	pub type UserDefaultFeeCurrency<T: Config> =
		StorageMap<_, Twox64Concat, T::AccountId, CurrencyIdOf<T>, OptionQuery>;

	#[pallet::pallet]
	#[pallet::without_storage_info]
	#[pallet::storage_version(STORAGE_VERSION)]
	pub struct Pallet<T>(PhantomData<T>);

	#[pallet::error]
	pub enum Error<T> {
		NotEnoughBalance,
		Overflow,
		ConversionError,
		WrongListLength,
		WeightAndFeeNotExist,
		DexFailedToGetAmountInByPath,
		UnweighableMessage,
		XcmExecutionFailed,
	}

	#[pallet::call]
	impl<T: Config> Pallet<T> {
		/// Set user default fee currency
		#[pallet::call_index(0)]
		#[pallet::weight(<T as Config>::WeightInfo::set_user_default_fee_currency())]
		pub fn set_user_default_fee_currency(
			origin: OriginFor<T>,
			maybe_fee_currency: Option<CurrencyIdOf<T>>,
		) -> DispatchResult {
			let who = ensure_signed(origin)?;

			if let Some(fee_currency) = maybe_fee_currency {
				UserDefaultFeeCurrency::<T>::insert(&who, fee_currency);
			} else {
				UserDefaultFeeCurrency::<T>::remove(&who);
			}

			Ok(())
		}

		/// Set universal fee currency order list
		#[pallet::call_index(1)]
		#[pallet::weight(<T as Config>::WeightInfo::set_universal_fee_currency_order_list())]
		pub fn set_universal_fee_currency_order_list(
			origin: OriginFor<T>,
			default_list: BoundedVec<CurrencyIdOf<T>, T::MaxFeeCurrencyOrderListLen>,
		) -> DispatchResult {
			T::ControlOrigin::ensure_origin(origin)?;

			ensure!(default_list.len() > 0 as usize, Error::<T>::WrongListLength);

			UniversalFeeCurrencyOrderList::<T>::set(default_list);

			Ok(())
		}
	}
}

impl<T: Config> Pallet<T> {
	#[transactional]
	fn handle_fee() -> DispatchResult {
		let fee_receiver = Self::get_fee_receiver(ExtraFeeName::StatemineTransfer);
		let fee_receiver_balance =
			T::MultiCurrency::free_balance(T::RelaychainCurrencyId::get(), &fee_receiver);
		if fee_receiver_balance >= T::MinAssetHubExecutionFee::get() {
			T::MultiCurrency::withdraw(
				T::RelaychainCurrencyId::get(),
				&fee_receiver,
				fee_receiver_balance,
			)?;

			let asset: Asset = Asset {
				id: AssetId(Location::here()),
				fun: Fungible(UniqueSaturatedInto::<u128>::unique_saturated_into(
					fee_receiver_balance,
				)),
			};

			let remote_call =
				RelaychainCall::<BalanceOf<T>, AccountIdOf<T>, BlockNumberFor<T>>::XcmPallet(
					PolkadotXcmCall::LimitedTeleportAssets(
						Box::new(Location::new(0, [Parachain(parachains::Statemine::ID)]).into()),
						Box::new(
							Location::new(
								0,
								[AccountId32 {
									network: None,
									id: Sibling::from(T::ParachainId::get())
										.into_account_truncating(),
								}],
							)
							.into(),
						),
						Box::new(asset.into()),
						0,
						Unlimited,
					),
				)
				.encode()
				.into();

			let (require_weight_at_most, xcm_fee) =
				T::XcmWeightAndFeeHandler::get_operation_weight_and_fee(
					T::RelaychainCurrencyId::get(),
					XcmOperationType::TeleportAssets,
				)
				.ok_or(Error::<T>::WeightAndFeeNotExist)?;

			let fee: Asset = Asset {
				id: AssetId(Location::here()),
				fun: Fungible(UniqueSaturatedInto::<u128>::unique_saturated_into(xcm_fee)),
			};

			let remote_xcm = Xcm(vec![
				WithdrawAsset(fee.clone().into()),
				BuyExecution { fees: fee.clone(), weight_limit: Unlimited },
				Transact {
					origin_kind: OriginKind::SovereignAccount,
					require_weight_at_most,
					call: remote_call,
				},
				DepositAsset {
					assets: All.into(),
					beneficiary: Location::new(0, [Parachain(T::ParachainId::get().into())]),
				},
			]);
			let (ticket, _) =
				T::XcmRouter::validate(&mut Some(Location::parent()), &mut Some(remote_xcm))
					.map_err(|_| Error::<T>::UnweighableMessage)?;
			T::XcmRouter::deliver(ticket).map_err(|_| Error::<T>::XcmExecutionFailed)?;

			Self::deposit_event(Event::TransferTo {
				from: fee_receiver,
				target_chain: TargetChain::AssetHub,
				amount: fee_receiver_balance,
			});
		}

		let fee_receiver = Self::get_fee_receiver(ExtraFeeName::VoteVtoken);
		let fee_receiver_balance =
			T::MultiCurrency::free_balance(T::RelaychainCurrencyId::get(), &fee_receiver);
		if fee_receiver_balance >= T::MinRelaychainExecutionFee::get() {
			T::MultiCurrency::withdraw(
				T::RelaychainCurrencyId::get(),
				&fee_receiver,
				fee_receiver_balance,
			)?;

			Self::deposit_event(Event::TransferTo {
				from: fee_receiver,
				target_chain: TargetChain::RelayChain,
				amount: fee_receiver_balance,
			});
		}

		Ok(())
	}

	fn get_fee_receiver(extra_fee_name: ExtraFeeName) -> T::AccountId {
		match extra_fee_name {
			ExtraFeeName::SalpContribute |
			ExtraFeeName::VoteVtoken |
			ExtraFeeName::VoteRemoveDelegatorVote => T::PalletId::get().into_sub_account_truncating(0u64),
			ExtraFeeName::StatemineTransfer => T::PalletId::get().into_sub_account_truncating(1u64),
			ExtraFeeName::NoExtraFee => T::TreasuryAccount::get(),
		}
	}

	/// Get user fee charge assets order
	fn inner_get_user_fee_charge_order_list(account_id: &T::AccountId) -> Vec<CurrencyIdOf<T>> {
		let mut order_list: Vec<CurrencyIdOf<T>> = Vec::new();
		// Get user default fee currency
		if let Some(user_default_fee_currency) = UserDefaultFeeCurrency::<T>::get(&account_id) {
			order_list.push(user_default_fee_currency);
		};

		// Get universal fee currency order list
		let mut universal_fee_currency_order_list: Vec<CurrencyIdOf<T>> =
			UniversalFeeCurrencyOrderList::<T>::get().into_iter().collect();

		// Concat user default fee currency and universal fee currency order list
		order_list.append(&mut universal_fee_currency_order_list);

		order_list
	}

	fn find_out_fee_currency_and_amount(
		who: &T::AccountId,
		fee: PalletBalanceOf<T>,
	) -> Result<Option<(CurrencyIdOf<T>, PalletBalanceOf<T>, PalletBalanceOf<T>)>, Error<T>> {
		// get the user defined fee charge order list.
		let user_fee_charge_order_list = Self::inner_get_user_fee_charge_order_list(who);

		// charge the fee by the order of the above order list.
		// first to check whether the user has the asset. If no, pass it. If yes, try to make
		// transaction in the DEX in exchange for BNC
		for currency_id in user_fee_charge_order_list {
			// If it is mainnet currency
			if currency_id == BNC {
				// check native balance if is enough
				if T::MultiCurrency::ensure_can_withdraw(currency_id, who, fee).is_ok() {
					// currency, amount_in, amount_out
					return Ok(Some((currency_id, fee, fee)));
				}
			} else {
				// If it is other assets, go to exchange fee amount.
				let native_asset_id =
					Self::get_currency_asset_id(BNC).map_err(|_| Error::<T>::ConversionError)?;

				let amount_out: AssetBalance = fee.saturated_into();

				let asset_id = Self::get_currency_asset_id(currency_id)
					.map_err(|_| Error::<T>::ConversionError)?;

				let path = vec![asset_id, native_asset_id];
				// see if path exists, if not, continue.
				// query for amount in
				if let Ok(amounts) = T::DexOperator::get_amount_in_by_path(amount_out, &path) {
					// make sure the user has enough free token balance that can be charged.
					let amount_in = PalletBalanceOf::<T>::saturated_from(amounts[0]);
					if T::MultiCurrency::ensure_can_withdraw(currency_id, who, amount_in).is_ok() {
						// currency, amount_in, amount_out
						return Ok(Some((
							currency_id,
							amount_in,
							PalletBalanceOf::<T>::saturated_from(amount_out),
						)));
					}
				}
			}
		}
		Ok(None)
	}

	/// Make sure there are enough BNC to be deducted if the user has assets in other form of tokens
	/// rather than BNC.
	fn ensure_can_charge_fee(
		who: &T::AccountId,
		fee: PalletBalanceOf<T>,
		_reason: WithdrawReasons,
	) -> Result<PalletBalanceOf<T>, DispatchError> {
		let result_option = Self::find_out_fee_currency_and_amount(who, fee)
			.map_err(|_| DispatchError::Other("Fee calculation Error."))?;

		if let Some((currency_id, amount_in, amount_out)) = result_option {
			if currency_id != BNC {
				let native_asset_id = Self::get_currency_asset_id(BNC)?;
				let asset_id = Self::get_currency_asset_id(currency_id)?;
				let path = vec![asset_id, native_asset_id];

				T::DexOperator::inner_swap_assets_for_exact_assets(
					who,
					amount_out.saturated_into(),
					amount_in.saturated_into(),
					&path,
					who,
				)?;

				Self::deposit_event(Event::FlexibleFeeExchanged {
					transaction_fee_currency: currency_id,
					transaction_fee_amount: PalletBalanceOf::<T>::saturated_from(amount_in),
				});
			}
		}

		Ok(fee)
	}

	/// This function is for runtime-api to call
	pub fn cal_fee_token_and_amount(
		who: &T::AccountId,
		fee: PalletBalanceOf<T>,
		utx: &CallOf<T>,
	) -> Result<(CurrencyIdOf<T>, PalletBalanceOf<T>), Error<T>> {
		let total_fee_info = Self::get_extrinsic_and_extra_fee_total(utx, fee)?;
		let (currency_id, amount_in, _amount_out) =
			Self::find_out_fee_currency_and_amount(who, total_fee_info.0)
				.map_err(|_| Error::<T>::DexFailedToGetAmountInByPath)?
				.ok_or(Error::<T>::DexFailedToGetAmountInByPath)?;

		Ok((currency_id, amount_in))
	}

	pub fn get_extrinsic_and_extra_fee_total(
		call: &CallOf<T>,
		fee: PalletBalanceOf<T>,
	) -> Result<(PalletBalanceOf<T>, PalletBalanceOf<T>, PalletBalanceOf<T>, Vec<AssetId>), Error<T>>
	{
		let mut total_fee = fee;

		let native_asset_id = Self::get_currency_asset_id(BNC)?;
		let mut path = vec![native_asset_id, native_asset_id];

		// See if the this RuntimeCall needs to pay extra fee
		let fee_info = T::ExtraFeeMatcher::get_fee_info(call);
		if fee_info.extra_fee_name != ExtraFeeName::NoExtraFee {
			// if the fee_info.extra_fee_name is not NoExtraFee, it means this RuntimeCall needs to
			// pay extra fee
			let operation = match fee_info.extra_fee_name {
				ExtraFeeName::SalpContribute => XcmOperationType::UmpContributeTransact,
				ExtraFeeName::StatemineTransfer => XcmOperationType::StatemineTransfer,
				ExtraFeeName::VoteVtoken => XcmOperationType::Vote,
				ExtraFeeName::VoteRemoveDelegatorVote => XcmOperationType::RemoveVote,
				ExtraFeeName::NoExtraFee => XcmOperationType::Any,
			};

			let (_, fee_value) = T::XcmWeightAndFeeHandler::get_operation_weight_and_fee(
				fee_info.extra_fee_currency,
				operation,
			)
			.ok_or(Error::<T>::WeightAndFeeNotExist)?;

			let asset_id = Self::get_currency_asset_id(fee_info.extra_fee_currency)?;
			path = vec![native_asset_id, asset_id];

			// get the fee currency value in BNC
			let extra_fee_vec =
				T::DexOperator::get_amount_in_by_path(fee_value.saturated_into(), &path)
					.map_err(|_| Error::<T>::DexFailedToGetAmountInByPath)?;

			let extra_bnc_fee = PalletBalanceOf::<T>::saturated_from(extra_fee_vec[0]);
			total_fee = total_fee.checked_add(&extra_bnc_fee).ok_or(Error::<T>::Overflow)?;

			return Ok((total_fee, extra_bnc_fee, fee_value, path));
		} else {
			return Ok((total_fee, Zero::zero(), Zero::zero(), path));
		}
	}

	fn get_currency_asset_id(currency_id: CurrencyIdOf<T>) -> Result<AssetId, Error<T>> {
		let asset_id: AssetId =
			AssetId::try_convert_from(currency_id, T::ParachainId::get().into())
				.map_err(|_| Error::<T>::ConversionError)?;
		Ok(asset_id)
	}
}

/// Default implementation for a Currency and an OnUnbalanced handler.
impl<T> OnChargeTransaction<T> for Pallet<T>
where
	T: Config,
	T::Currency: Currency<<T as frame_system::Config>::AccountId>,
	PositiveImbalanceOf<T>: Imbalance<PalletBalanceOf<T>, Opposite = NegativeImbalanceOf<T>>,
	NegativeImbalanceOf<T>: Imbalance<PalletBalanceOf<T>, Opposite = PositiveImbalanceOf<T>>,
{
	type Balance = PalletBalanceOf<T>;
	type LiquidityInfo = Option<NegativeImbalanceOf<T>>;

	/// Withdraw the predicted fee from the transaction origin.
	///
	/// Note: The `fee` already includes the `tip`.
	fn withdraw_fee(
		who: &T::AccountId,
		call: &T::RuntimeCall,
		_info: &DispatchInfoOf<T::RuntimeCall>,
		fee: Self::Balance,
		tip: Self::Balance,
	) -> Result<Self::LiquidityInfo, TransactionValidityError> {
		if fee.is_zero() {
			return Ok(None);
		}

		let withdraw_reason = if tip.is_zero() {
			WithdrawReasons::TRANSACTION_PAYMENT
		} else {
			WithdrawReasons::TRANSACTION_PAYMENT | WithdrawReasons::TIP
		};

		// See if the this RuntimeCall needs to pay extra fee
		let fee_info = T::ExtraFeeMatcher::get_fee_info(&call);
		let (total_fee, extra_bnc_fee, fee_value, path) =
			Self::get_extrinsic_and_extra_fee_total(call, fee)
				.map_err(|_| TransactionValidityError::Invalid(InvalidTransaction::Custom(55)))?;

		// Make sure there are enough BNC(extrinsic fee + extra fee) to be deducted if the user has
		// assets in other form of tokens rather than BNC.
		Self::ensure_can_charge_fee(who, total_fee, withdraw_reason)
			.map_err(|_| TransactionValidityError::Invalid(InvalidTransaction::Payment))?;

		if fee_info.extra_fee_name != ExtraFeeName::NoExtraFee {
			// swap BNC for fee_currency
			T::DexOperator::inner_swap_assets_for_exact_assets(
				who,
				fee_value.saturated_into(),
				extra_bnc_fee.saturated_into(),
				&path,
				who,
			)
			.map_err(|_| TransactionValidityError::Invalid(InvalidTransaction::Custom(44)))?;

			let transaction_extra_fee_receiver = Self::get_fee_receiver(fee_info.extra_fee_name);

			T::MultiCurrency::transfer(
				fee_info.extra_fee_currency,
				who,
				&transaction_extra_fee_receiver,
				fee_value,
			)
			.map_err(|_| TransactionValidityError::Invalid(InvalidTransaction::Payment))?;

			// deposit extra fee deducted event
			Self::deposit_event(Event::ExtraFeeDeducted {
				operation: fee_info.extra_fee_name,
				transaction_extra_fee_currency: fee_info.extra_fee_currency,
				transaction_extra_fee_amount: fee_value,
				transaction_extra_fee_bnc_amount: extra_bnc_fee,
				transaction_extra_fee_receiver,
			});
		}

		// withdraw normal extrinsic fee
		match T::Currency::withdraw(who, fee, withdraw_reason, ExistenceRequirement::AllowDeath) {
			Ok(imbalance) => Ok(Some(imbalance)),
			Err(_) => Err(InvalidTransaction::Payment.into()),
		}
	}

	/// Hand the fee and the tip over to the `[OnUnbalanced]` implementation.
	/// Since the predicted fee might have been too high, parts of the fee may
	/// be refunded.
	///
	/// Note: The `fee` already includes the `tip`.
	fn correct_and_deposit_fee(
		who: &T::AccountId,
		_dispatch_info: &DispatchInfoOf<T::RuntimeCall>,
		_post_info: &PostDispatchInfoOf<T::RuntimeCall>,
		corrected_fee: Self::Balance,
		tip: Self::Balance,
		already_withdrawn: Self::LiquidityInfo,
	) -> Result<(), TransactionValidityError> {
		if let Some(paid) = already_withdrawn {
			// Calculate how much refund we should return
			let refund_amount = paid.peek().saturating_sub(corrected_fee);

			// refund to the the account that paid the fees. If this fails, the
			// account might have dropped below the existential balance. In
			// that case we don't refund anything.
			let refund_imbalance = T::Currency::deposit_into_existing(who, refund_amount)
				.unwrap_or_else(|_| PositiveImbalanceOf::<T>::zero());
			// merge the imbalance caused by paying the fees and refunding parts of it again.
			let adjusted_paid = paid
				.offset(refund_imbalance)
				.same()
				.map_err(|_| TransactionValidityError::Invalid(InvalidTransaction::Payment))?;
			// RuntimeCall someone else to handle the imbalance (fee and tip separately)
			let imbalances = adjusted_paid.split(tip);
			T::OnUnbalanced::on_unbalanceds(
				Some(imbalances.0).into_iter().chain(Some(imbalances.1)),
			);
		}
		Ok(())
	}
<<<<<<< HEAD
}

impl<T: Config> Pallet<T> {
	fn find_out_fee_currency_and_amount(
		who: &T::AccountId,
		fee: PalletBalanceOf<T>,
	) -> Result<Option<(CurrencyIdOf<T>, PalletBalanceOf<T>, PalletBalanceOf<T>)>, Error<T>> {
		// get the user defined fee charge order list.
		let user_fee_charge_order_list = Self::inner_get_user_fee_charge_order_list(who);

		// charge the fee by the order of the above order list.
		// first to check whether the user has the asset. If no, pass it. If yes, try to make
		// transaction in the DEX in exchange for BNC
		for currency_id in user_fee_charge_order_list {
			// If it is mainnet currency
			if currency_id == BNC {
				// check native balance if is enough
				if T::MultiCurrency::ensure_can_withdraw(currency_id, who, fee).is_ok() {
					// currency, amount_in, amount_out
					return Ok(Some((currency_id, fee, fee)));
				}
			} else {
				// If it is other assets, go to exchange fee amount.
				let native_asset_id =
					Self::get_currency_asset_id(BNC).map_err(|_| Error::<T>::ConversionError)?;

				let amount_out: AssetBalance = fee.saturated_into();

				let asset_id = Self::get_currency_asset_id(currency_id)
					.map_err(|_| Error::<T>::ConversionError)?;

				let path = vec![asset_id, native_asset_id];
				// see if path exists, if not, continue.
				// query for amount in
				if let Ok(amounts) = T::DexOperator::get_amount_in_by_path(amount_out, &path) {
					// make sure the user has enough free token balance that can be charged.
					let amount_in = PalletBalanceOf::<T>::saturated_from(amounts[0]);
					if T::MultiCurrency::ensure_can_withdraw(currency_id, who, amount_in).is_ok() {
						// currency, amount_in, amount_out
						return Ok(Some((
							currency_id,
							amount_in,
							PalletBalanceOf::<T>::saturated_from(amount_out),
						)));
					}
				}
			}
		}
		Ok(None)
	}
}

/// Provides account's fee payment asset or default fee asset ( Native asset )
impl<T: Config> AccountFeeCurrency<T::AccountId> for Pallet<T> {
	fn get(who: &T::AccountId) -> CurrencyId {
		Pallet::<T>::get_user_default_fee_currency(who).unwrap_or_else(|| Token2(13))
	}
=======
>>>>>>> 9e37e32b
}<|MERGE_RESOLUTION|>--- conflicted
+++ resolved
@@ -21,7 +21,7 @@
 pub use crate::pallet::*;
 use bifrost_primitives::{
 	traits::{FeeGetter, XcmDestWeightAndFeeHandler},
-	AccountFeeCurrency, AccountFeeCurrencyBalanceInCurrency, Balance, CurrencyId,
+	AccountFeeCurrency, CurrencyId,
 	CurrencyId::Token2,
 	ExtraFeeName, TryConvertFrom, XcmOperationType, BNC,
 };
@@ -31,7 +31,6 @@
 use frame_support::{
 	pallet_prelude::*,
 	traits::{
-		tokens::{Fortitude, Preservation},
 		Currency, ExistenceRequirement, Get, Imbalance, OnUnbalanced, ReservableCurrency,
 		WithdrawReasons,
 	},
@@ -42,16 +41,10 @@
 use frame_system::pallet_prelude::*;
 use orml_traits::MultiCurrency;
 use pallet_transaction_payment::OnChargeTransaction;
-<<<<<<< HEAD
-use sp_arithmetic::traits::{CheckedAdd, SaturatedConversion, UniqueSaturatedInto};
-use sp_runtime::{
-	traits::{Convert, DispatchInfoOf, PostDispatchInfoOf, Saturating, Zero},
-=======
 use polkadot_parachain_primitives::primitives::Sibling;
 use sp_arithmetic::traits::{CheckedAdd, SaturatedConversion, UniqueSaturatedInto};
 use sp_runtime::{
 	traits::{AccountIdConversion, DispatchInfoOf, PostDispatchInfoOf, Saturating, Zero},
->>>>>>> 9e37e32b
 	transaction_validity::TransactionValidityError,
 	BoundedVec,
 };
@@ -652,57 +645,6 @@
 		}
 		Ok(())
 	}
-<<<<<<< HEAD
-}
-
-impl<T: Config> Pallet<T> {
-	fn find_out_fee_currency_and_amount(
-		who: &T::AccountId,
-		fee: PalletBalanceOf<T>,
-	) -> Result<Option<(CurrencyIdOf<T>, PalletBalanceOf<T>, PalletBalanceOf<T>)>, Error<T>> {
-		// get the user defined fee charge order list.
-		let user_fee_charge_order_list = Self::inner_get_user_fee_charge_order_list(who);
-
-		// charge the fee by the order of the above order list.
-		// first to check whether the user has the asset. If no, pass it. If yes, try to make
-		// transaction in the DEX in exchange for BNC
-		for currency_id in user_fee_charge_order_list {
-			// If it is mainnet currency
-			if currency_id == BNC {
-				// check native balance if is enough
-				if T::MultiCurrency::ensure_can_withdraw(currency_id, who, fee).is_ok() {
-					// currency, amount_in, amount_out
-					return Ok(Some((currency_id, fee, fee)));
-				}
-			} else {
-				// If it is other assets, go to exchange fee amount.
-				let native_asset_id =
-					Self::get_currency_asset_id(BNC).map_err(|_| Error::<T>::ConversionError)?;
-
-				let amount_out: AssetBalance = fee.saturated_into();
-
-				let asset_id = Self::get_currency_asset_id(currency_id)
-					.map_err(|_| Error::<T>::ConversionError)?;
-
-				let path = vec![asset_id, native_asset_id];
-				// see if path exists, if not, continue.
-				// query for amount in
-				if let Ok(amounts) = T::DexOperator::get_amount_in_by_path(amount_out, &path) {
-					// make sure the user has enough free token balance that can be charged.
-					let amount_in = PalletBalanceOf::<T>::saturated_from(amounts[0]);
-					if T::MultiCurrency::ensure_can_withdraw(currency_id, who, amount_in).is_ok() {
-						// currency, amount_in, amount_out
-						return Ok(Some((
-							currency_id,
-							amount_in,
-							PalletBalanceOf::<T>::saturated_from(amount_out),
-						)));
-					}
-				}
-			}
-		}
-		Ok(None)
-	}
 }
 
 /// Provides account's fee payment asset or default fee asset ( Native asset )
@@ -710,6 +652,4 @@
 	fn get(who: &T::AccountId) -> CurrencyId {
 		Pallet::<T>::get_user_default_fee_currency(who).unwrap_or_else(|| Token2(13))
 	}
-=======
->>>>>>> 9e37e32b
 }