--- conflicted
+++ resolved
@@ -45,20 +45,13 @@
 use pallet_transaction_payment::OnChargeTransaction;
 use polkadot_parachain_primitives::primitives::Sibling;
 use sp_arithmetic::traits::{CheckedAdd, SaturatedConversion, UniqueSaturatedInto};
-<<<<<<< HEAD
-=======
 use sp_core::U256;
->>>>>>> 399a0719
 use sp_runtime::{
 	traits::{AccountIdConversion, DispatchInfoOf, PostDispatchInfoOf, Saturating, Zero},
 	transaction_validity::TransactionValidityError,
 	BoundedVec,
 };
-<<<<<<< HEAD
-use sp_std::{boxed::Box, vec, vec::Vec};
-=======
 use sp_std::{boxed::Box, cmp::Ordering, vec, vec::Vec};
->>>>>>> 399a0719
 pub use weights::WeightInfo;
 use xcm::{prelude::Unlimited, v4::prelude::*};
 use zenlink_protocol::{AssetBalance, AssetId, ExportZenlink};
@@ -218,12 +211,9 @@
 		DexFailedToGetAmountInByPath,
 		UnweighableMessage,
 		XcmExecutionFailed,
-<<<<<<< HEAD
-=======
 		/// Maximum number of currencies reached.
 		MaxCurrenciesReached,
 		CurrencyNotSupport,
->>>>>>> 399a0719
 	}
 
 	#[pallet::call]
@@ -369,12 +359,8 @@
 			ExtraFeeName::SalpContribute |
 			ExtraFeeName::VoteVtoken |
 			ExtraFeeName::VoteRemoveDelegatorVote => T::PalletId::get().into_sub_account_truncating(0u64),
-<<<<<<< HEAD
-			ExtraFeeName::StatemineTransfer => T::PalletId::get().into_sub_account_truncating(1u64),
-=======
 			ExtraFeeName::StatemineTransfer | ExtraFeeName::EthereumTransfer =>
 				T::PalletId::get().into_sub_account_truncating(1u64),
->>>>>>> 399a0719
 			ExtraFeeName::NoExtraFee => T::TreasuryAccount::get(),
 		}
 	}
@@ -664,8 +650,6 @@
 		}
 		Ok(())
 	}
-<<<<<<< HEAD
-=======
 }
 
 /// Provides account's fee payment asset or default fee asset ( Native asset )
@@ -790,5 +774,4 @@
 		// Compare the adjusted balance with the input amount.
 		Ok(balance.cmp(&amount))
 	}
->>>>>>> 399a0719
 }