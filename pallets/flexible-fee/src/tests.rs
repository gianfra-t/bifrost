// This file is part of Bifrost.

// Copyright (C) Liebi Technologies PTE. LTD.
// SPDX-License-Identifier: GPL-3.0-or-later WITH Classpath-exception-2.0

// This program is free software: you can redistribute it and/or modify
// it under the terms of the GNU General Public License as published by
// the Free Software Foundation, either version 3 of the License, or
// (at your option) any later version.

// This program is distributed in the hope that it will be useful,
// but WITHOUT ANY WARRANTY; without even the implied warranty of
// MERCHANTABILITY or FITNESS FOR A PARTICULAR PURPOSE. See the
// GNU General Public License for more details.

// You should have received a copy of the GNU General Public License
// along with this program. If not, see <https://www.gnu.org/licenses/>.

//! Tests for the module.

#![cfg(test)]
<<<<<<< HEAD

use std::cmp::Ordering::{Greater, Less};

=======
use crate::{
	impls::on_charge_transaction::PaymentInfo, mock::*, BlockNumberFor, BoundedVec, Config,
	DispatchError::BadOrigin, UserDefaultFeeCurrency,
};
use bifrost_primitives::{
	AccountFeeCurrency, BalanceCmp, CurrencyId, TryConvertFrom, BNC, DOT, KSM, MANTA, VDOT, WETH,
};
>>>>>>> 5a6927ae
use frame_support::{
	assert_noop, assert_ok,
	dispatch::{DispatchInfo, PostDispatchInfo},
	traits::fungibles::Mutate,
	weights::Weight,
};
use orml_traits::MultiCurrency;
use pallet_transaction_payment::OnChargeTransaction;
use sp_arithmetic::FixedU128;
use sp_runtime::AccountId32;
use std::cmp::Ordering::{Greater, Less};
use zenlink_protocol::AssetId;

use bifrost_primitives::{
	currency::WETH, AccountFeeCurrency, BalanceCmp, CurrencyId, TokenSymbol, TryConvertFrom, BNC,
	DOT, KSM, VDOT,
};

// use balances::Call as BalancesCall;
use crate::{
	mock::*, BlockNumberFor, BoundedVec, Config, DispatchError::BadOrigin, UserDefaultFeeCurrency,
};

// some common variables
pub const CHARLIE: AccountId32 = AccountId32::new([0u8; 32]);

pub const ALICE: AccountId32 = AccountId32::new([2u8; 32]);
pub const DICK: AccountId32 = AccountId32::new([3u8; 32]);
<<<<<<< HEAD
pub const CURRENCY_ID_0: CurrencyId = BNC;
pub const CURRENCY_ID_1: CurrencyId = CurrencyId::Stable(TokenSymbol::KUSD);
pub const CURRENCY_ID_2: CurrencyId = DOT;
pub const CURRENCY_ID_3: CurrencyId = VDOT;
pub const CURRENCY_ID_4: CurrencyId = KSM;
pub const CURRENCY_ID_5: CurrencyId = WETH;
=======

/// create a transaction info struct from weight. Handy to avoid building the whole struct.
pub fn info() -> DispatchInfo {
	// pays_fee: Pays::Yes -- class: DispatchClass::Normal
	DispatchInfo { weight: Weight::default(), ..Default::default() }
}

fn post_info() -> PostDispatchInfo {
	PostDispatchInfo { actual_weight: Some(Weight::default()), pays_fee: Default::default() }
}
>>>>>>> 5a6927ae

fn basic_setup() {
	// Deposit some money in Alice, Bob and Charlie's accounts.
	// Alice
	assert_ok!(Currencies::deposit(BNC, &ALICE, 1000 * 10u128.pow(12)));
	assert_ok!(Currencies::deposit(DOT, &ALICE, 1000 * 10u128.pow(10)));
	assert_ok!(Currencies::deposit(VDOT, &ALICE, 1000 * 10u128.pow(10)));
	assert_ok!(Currencies::deposit(KSM, &ALICE, 1000 * 10u128.pow(12)));

	assert_ok!(Currencies::deposit(BNC, &DICK, 1000 * 10u128.pow(12)));
	assert_ok!(Currencies::deposit(DOT, &DICK, 1000 * 10u128.pow(10)));
	assert_ok!(Currencies::deposit(VDOT, &DICK, 1000 * 10u128.pow(10)));
	assert_ok!(Currencies::deposit(KSM, &DICK, 1000 * 10u128.pow(12)));

	// create DEX pair
	let para_id: u32 = 2001;
	let bnc_asset_id: AssetId = AssetId::try_convert_from(BNC, para_id).unwrap();
	let dot_asset_id: AssetId = AssetId::try_convert_from(DOT, para_id).unwrap();
	let vdot_asset_id: AssetId = AssetId::try_convert_from(VDOT, para_id).unwrap();
	let ksm_asset_id: AssetId = AssetId::try_convert_from(KSM, para_id).unwrap();

	assert_ok!(ZenlinkProtocol::create_pair(
		RuntimeOrigin::root(),
		bnc_asset_id,
		dot_asset_id,
		DICK
	));

	assert_ok!(ZenlinkProtocol::create_pair(
		RuntimeOrigin::root(),
		bnc_asset_id,
		vdot_asset_id,
		DICK
	));

	assert_ok!(ZenlinkProtocol::create_pair(
		RuntimeOrigin::root(),
		bnc_asset_id,
		ksm_asset_id,
		DICK
	));

	let deadline: BlockNumberFor<Test> =
		<frame_system::Pallet<Test>>::block_number() + BlockNumberFor::<Test>::from(100u32);

	// pool 0 2
	assert_ok!(ZenlinkProtocol::add_liquidity(
		RuntimeOrigin::signed(DICK),
		bnc_asset_id,
		dot_asset_id,
		100 * 10u128.pow(12),
		100 * 10u128.pow(10),
		1,
		1,
		deadline
	));

	assert_ok!(ZenlinkProtocol::add_liquidity(
		RuntimeOrigin::signed(DICK),
		bnc_asset_id,
		vdot_asset_id,
		100 * 10u128.pow(12),
		100 * 10u128.pow(10),
		1,
		1,
		deadline
	));

	assert_ok!(ZenlinkProtocol::add_liquidity(
		RuntimeOrigin::signed(DICK),
		bnc_asset_id,
		ksm_asset_id,
		100 * 10u128.pow(12),
		100 * 10u128.pow(12),
		1,
		1,
		deadline
	));
}

#[test]
fn set_user_default_fee_currency_should_work() {
	new_test_ext().execute_with(|| {
		let origin_signed_alice = RuntimeOrigin::signed(ALICE);
		assert_ok!(FlexibleFee::set_user_default_fee_currency(
			origin_signed_alice.clone(),
			Some(BNC)
		));

		let alice_default_currency = UserDefaultFeeCurrency::<Test>::get(ALICE).unwrap();
		assert_eq!(alice_default_currency, BNC);

		assert_ok!(FlexibleFee::set_user_default_fee_currency(origin_signed_alice.clone(), None));
		assert_eq!(UserDefaultFeeCurrency::<Test>::get(ALICE).is_none(), true);
	});
}

#[test]
fn set_default_fee_currency_list_should_work() {
	new_test_ext().execute_with(|| {
		let asset_order_list_vec: BoundedVec<
			CurrencyId,
			<Test as Config>::MaxFeeCurrencyOrderListLen,
		> = BoundedVec::try_from(vec![KSM, VDOT, DOT, BNC]).unwrap();
		assert_noop!(
			FlexibleFee::set_default_fee_currency_list(
				RuntimeOrigin::signed(CHARLIE),
				asset_order_list_vec.clone()
			),
			BadOrigin
		);

		assert_ok!(FlexibleFee::set_default_fee_currency_list(
			RuntimeOrigin::root(),
			asset_order_list_vec.clone()
		));

		assert_eq!(crate::UniversalFeeCurrencyOrderList::<Test>::get(), asset_order_list_vec);
	});
}

#[test]
fn ensure_can_swap() {
	new_test_ext().execute_with(|| {
		basic_setup();
		assert_ok!(FlexibleFee::ensure_can_swap(&ALICE, BNC, DOT, 10));
	})
}

#[test]
fn withdraw_fee() {
	new_test_ext().execute_with(|| {
		basic_setup();
		assert_ok!(FlexibleFee::set_user_default_fee_currency(
			RuntimeOrigin::signed(ALICE),
			Some(BNC)
		));
		assert_eq!(
			FlexibleFee::withdraw_fee(
				&ALICE,
				&BALANCE_TRANSFER_CALL,
				&info(),
				100 * 10u128.pow(12),
				0
			)
			.unwrap(),
			Some(PaymentInfo::Native(100 * 10u128.pow(12)))
		);
		assert_eq!(Currencies::free_balance(BNC, &ALICE), 900 * 10u128.pow(12));

		assert_ok!(FlexibleFee::set_user_default_fee_currency(
			RuntimeOrigin::signed(ALICE),
			Some(DOT)
		));
		assert_eq!(
			FlexibleFee::withdraw_fee(
				&ALICE,
				&BALANCE_TRANSFER_CALL,
				&info(),
				100 * 10u128.pow(12),
				0
			)
			.unwrap(),
			Some(PaymentInfo::NonNative(
				4 * 10u128.pow(10),
				DOT,
				FixedU128::from_inner(200_000_000_000_000_000),
				FixedU128::from(5)
			))
		);
		assert_eq!(Currencies::free_balance(DOT, &ALICE), 996 * 10u128.pow(10));
	})
}

#[test]
fn withdraw_fee_with_universal_fee_currency() {
	new_test_ext().execute_with(|| {
		basic_setup();
		let fee = 100 * 10u128.pow(12);
		let info = info();
		assert_ok!(FlexibleFee::set_default_fee_currency_list(
			RuntimeOrigin::root(),
			BoundedVec::try_from(vec![BNC, DOT, MANTA]).unwrap()
		));

		assert_eq!(
			FlexibleFee::withdraw_fee(&ALICE, &BALANCE_TRANSFER_CALL, &info, fee, 0).unwrap(),
			Some(PaymentInfo::Native(fee))
		);
		assert_eq!(Currencies::free_balance(BNC, &ALICE), 900 * 10u128.pow(12));

		Currencies::set_balance(BNC, &ALICE, 0u128);
		assert_eq!(
			FlexibleFee::withdraw_fee(&ALICE, &BALANCE_TRANSFER_CALL, &info, fee, 0).unwrap(),
			Some(PaymentInfo::NonNative(
				4 * 10u128.pow(10),
				DOT,
				FixedU128::from_inner(200_000_000_000_000_000),
				FixedU128::from(5)
			))
		);
		assert_eq!(Currencies::free_balance(DOT, &ALICE), 996 * 10u128.pow(10));
	})
}

#[test]
fn withdraw_extra_fee() {
	new_test_ext().execute_with(|| {
		basic_setup();
		let fee = 100 * 10u128.pow(12);
		let info = info();
		assert_ok!(FlexibleFee::set_default_fee_currency_list(
			RuntimeOrigin::root(),
			BoundedVec::try_from(vec![BNC, DOT, MANTA]).unwrap()
		));

		assert_ok!(FlexibleFee::set_extra_fee(
			RuntimeOrigin::root(),
			BoundedVec::try_from(vec![10, 0]).unwrap(),
			Some((DOT, 1_000_000_000, DICK))
		));

		assert_eq!(
			FlexibleFee::withdraw_fee(&ALICE, &BALANCE_TRANSFER_CALL, &info, fee, 0).unwrap(),
			Some(PaymentInfo::Native(fee))
		);
		assert_eq!(Currencies::free_balance(BNC, &ALICE), 899899598695987);
	})
}

#[test]
fn correct_and_deposit_fee_should_work() {
	new_test_ext().execute_with(|| {
		basic_setup();

		let corrected_fee = 5 * 10u128.pow(12);
		let tip = 0;

		assert_eq!(Currencies::free_balance(BNC, &ALICE), 1000 * 10u128.pow(12));

		let already_withdrawn = Some(PaymentInfo::Native(10 * 10u128.pow(12)));
		assert_ok!(FlexibleFee::correct_and_deposit_fee(
			&ALICE,
			&info(),
			&post_info(),
			corrected_fee,
			tip,
			already_withdrawn
		));
		assert_eq!(Currencies::free_balance(BNC, &ALICE), 1005 * 10u128.pow(12));

		let corrected_fee = 10 * 10u128.pow(12);
		let tip = 0;
		assert_eq!(Currencies::free_balance(DOT, &ALICE), 1000 * 10u128.pow(10));

		let already_withdrawn = Some(PaymentInfo::NonNative(
			1 * 10u128.pow(10),
			DOT,
			FixedU128::from_inner(200_000_000_000_000_000),
			FixedU128::from(5),
		));
		assert_ok!(FlexibleFee::correct_and_deposit_fee(
			&ALICE,
			&info(),
			&post_info(),
			corrected_fee,
			tip,
			already_withdrawn
		));
		assert_eq!(Currencies::free_balance(DOT, &ALICE), 10006 * 10u128.pow(9));
	});
}

#[test]
fn correct_and_deposit_fee_with_tip() {
	new_test_ext().execute_with(|| {
		basic_setup();

		let corrected_fee = 5 * 10u128.pow(12);
		let tip = 5 * 10u128.pow(12);

		assert_eq!(Currencies::free_balance(BNC, &ALICE), 1000 * 10u128.pow(12));

		let already_withdrawn = Some(PaymentInfo::Native(10 * 10u128.pow(12)));
		assert_ok!(FlexibleFee::correct_and_deposit_fee(
			&ALICE,
			&info(),
			&post_info(),
			corrected_fee,
			tip,
			already_withdrawn
		));
		assert_eq!(Currencies::free_balance(BNC, &ALICE), 1005 * 10u128.pow(12));

		let corrected_fee = 10 * 10u128.pow(12);
		let tip = 10 * 10u128.pow(12);
		assert_eq!(Currencies::free_balance(DOT, &ALICE), 1000 * 10u128.pow(10));

		let already_withdrawn = Some(PaymentInfo::NonNative(
			1 * 10u128.pow(10),
			DOT,
			FixedU128::from_inner(200_000_000_000_000_000),
			FixedU128::from(5),
		));
		assert_ok!(FlexibleFee::correct_and_deposit_fee(
			&ALICE,
			&info(),
			&post_info(),
			corrected_fee,
			tip,
			already_withdrawn
		));
		assert_eq!(Currencies::free_balance(DOT, &ALICE), 10006 * 10u128.pow(9));
	});
}

#[test]
fn get_currency_asset_id_should_work() {
	new_test_ext().execute_with(|| {
		// BNC
		let asset_id = FlexibleFee::get_currency_asset_id(BNC).unwrap();
		let bnc_asset_id = AssetId { chain_id: 2001, asset_type: 0, asset_index: 0 };
		assert_eq!(asset_id, bnc_asset_id);

		// KSM
		let asset_id = FlexibleFee::get_currency_asset_id(KSM).unwrap();
		let ksm_asset_id = AssetId { chain_id: 2001, asset_type: 2, asset_index: 516 };
		assert_eq!(asset_id, ksm_asset_id);
	});
}

#[test]
fn get_fee_currency_should_work_with_default_currency() {
	new_test_ext().execute_with(|| {
		let origin_signed_alice = RuntimeOrigin::signed(ALICE);
		assert_ok!(FlexibleFee::set_user_default_fee_currency(
			origin_signed_alice.clone(),
			Some(BNC)
		));

		assert_ok!(Currencies::deposit(BNC, &ALICE, 100u128.pow(12))); // BNC
		assert_ok!(Currencies::deposit(DOT, &ALICE, 100u128.pow(10))); // DOT
		assert_ok!(Currencies::deposit(VDOT, &ALICE, 100u128.pow(10))); // vDOT
		assert_ok!(Currencies::deposit(KSM, &ALICE, 100u128.pow(12))); // KSM CurrencyNotSupport
		assert_ok!(Currencies::deposit(WETH, &ALICE, 100u128.pow(18))); // ETH

		let currency = FlexibleFee::get_fee_currency(&ALICE, 10u128.pow(18).into()).unwrap();
		assert_eq!(currency, BNC);
	});
}

#[test]
fn get_fee_currency_should_work_with_default_currency_poor() {
	new_test_ext().execute_with(|| {
		let origin_signed_alice = RuntimeOrigin::signed(ALICE);
		assert_ok!(FlexibleFee::set_user_default_fee_currency(
			origin_signed_alice.clone(),
			Some(BNC)
		));

		assert_ok!(Currencies::deposit(BNC, &ALICE, 1u128.pow(12))); // BNC
		assert_ok!(Currencies::deposit(DOT, &ALICE, 100u128.pow(10))); // DOT
		assert_ok!(Currencies::deposit(VDOT, &ALICE, 100u128.pow(10))); // vDOT
		assert_ok!(Currencies::deposit(KSM, &ALICE, 100u128.pow(12))); // KSM CurrencyNotSupport
		assert_ok!(Currencies::deposit(WETH, &ALICE, 100u128.pow(18))); // ETH

		let currency = FlexibleFee::get_fee_currency(&ALICE, 10u128.pow(18).into()).unwrap();
		assert_eq!(currency, WETH);
	});
}

#[test]
fn get_fee_currency_should_work_with_weth() {
	new_test_ext().execute_with(|| {
		assert_ok!(Currencies::deposit(BNC, &ALICE, 100u128.pow(12))); // BNC
		assert_ok!(Currencies::deposit(DOT, &ALICE, 100u128.pow(10))); // DOT
		assert_ok!(Currencies::deposit(VDOT, &ALICE, 100u128.pow(10))); // vDOT
		assert_ok!(Currencies::deposit(KSM, &ALICE, 100u128.pow(12))); // KSM CurrencyNotSupport
		assert_ok!(Currencies::deposit(WETH, &ALICE, 100u128.pow(18))); // ETH

		let currency = FlexibleFee::get_fee_currency(&ALICE, 10u128.pow(18).into()).unwrap();
		assert_eq!(currency, WETH);
	});
}

#[test]
fn get_fee_currency_should_work_with_weth_poor() {
	new_test_ext().execute_with(|| {
		assert_ok!(Currencies::deposit(BNC, &ALICE, 100u128.pow(12))); // BNC
		assert_ok!(Currencies::deposit(DOT, &ALICE, 100u128.pow(10))); // DOT
		assert_ok!(Currencies::deposit(VDOT, &ALICE, 100u128.pow(10))); // vDOT
		assert_ok!(Currencies::deposit(KSM, &ALICE, 100u128.pow(12))); // KSM CurrencyNotSupport
		assert_ok!(Currencies::deposit(WETH, &ALICE, 1u128.pow(18))); // ETH

		let asset_order_list_vec: BoundedVec<
			CurrencyId,
			<Test as Config>::MaxFeeCurrencyOrderListLen,
		> = BoundedVec::try_from(vec![VDOT, DOT, BNC]).unwrap();

		assert_ok!(FlexibleFee::set_default_fee_currency_list(
			RuntimeOrigin::root(),
			asset_order_list_vec.clone()
		));

		let currency = FlexibleFee::get_fee_currency(&ALICE, 10u128.pow(18).into()).unwrap();
		assert_eq!(currency, VDOT);
	});
}

#[test]
fn get_fee_currency_should_work_with_universal_fee_currency() {
	new_test_ext().execute_with(|| {
		let origin_signed_alice = RuntimeOrigin::signed(ALICE);
		assert_ok!(FlexibleFee::set_user_default_fee_currency(
			origin_signed_alice.clone(),
			Some(BNC)
		));

		assert_ok!(Currencies::deposit(BNC, &ALICE, 1u128.pow(12))); // BNC
		assert_ok!(Currencies::deposit(DOT, &ALICE, 100u128.pow(10))); // DOT
		assert_ok!(Currencies::deposit(VDOT, &ALICE, 100u128.pow(10))); // vDOT
		assert_ok!(Currencies::deposit(KSM, &ALICE, 100u128.pow(12))); // KSM CurrencyNotSupport
		assert_ok!(Currencies::deposit(WETH, &ALICE, 1u128.pow(18))); // ETH

		let asset_order_list_vec: BoundedVec<
			CurrencyId,
			<Test as Config>::MaxFeeCurrencyOrderListLen,
		> = BoundedVec::try_from(vec![VDOT, DOT, BNC]).unwrap();

		assert_ok!(FlexibleFee::set_default_fee_currency_list(
			RuntimeOrigin::root(),
			asset_order_list_vec.clone()
		));

		let currency = FlexibleFee::get_fee_currency(&ALICE, 10u128.pow(18).into()).unwrap();
		assert_eq!(currency, VDOT);
	});
}

#[test]
fn get_fee_currency_should_work_with_universal_fee_currency_poor() {
	new_test_ext().execute_with(|| {
		assert_ok!(Currencies::deposit(BNC, &ALICE, 1u128.pow(12))); // BNC
		assert_ok!(Currencies::deposit(DOT, &ALICE, 100u128.pow(10))); // DOT
		assert_ok!(Currencies::deposit(VDOT, &ALICE, 1u128.pow(10))); // vDOT
		assert_ok!(Currencies::deposit(KSM, &ALICE, 100u128.pow(12))); // KSM CurrencyNotSupport
		assert_ok!(Currencies::deposit(WETH, &ALICE, 1u128.pow(18))); // ETH

		let asset_order_list_vec: BoundedVec<
			CurrencyId,
			<Test as Config>::MaxFeeCurrencyOrderListLen,
		> = BoundedVec::try_from(vec![VDOT, DOT, BNC]).unwrap();

		assert_ok!(FlexibleFee::set_default_fee_currency_list(
			RuntimeOrigin::root(),
			asset_order_list_vec.clone()
		));

		let currency = FlexibleFee::get_fee_currency(&ALICE, 10u128.pow(18).into()).unwrap();
		assert_eq!(currency, DOT);
	});
}

#[test]
fn get_fee_currency_should_work_with_all_currency_poor() {
	new_test_ext().execute_with(|| {
		let origin_signed_alice = RuntimeOrigin::signed(ALICE);
		assert_ok!(FlexibleFee::set_user_default_fee_currency(
			origin_signed_alice.clone(),
			Some(BNC)
		));

		assert_ok!(Currencies::deposit(BNC, &ALICE, 7u128.pow(12))); // BNC
		assert_ok!(Currencies::deposit(DOT, &ALICE, 5u128.pow(10))); // DOT
		assert_ok!(Currencies::deposit(VDOT, &ALICE, 4u128.pow(10))); // vDOT
		assert_ok!(Currencies::deposit(KSM, &ALICE, 3u128.pow(12))); // KSM CurrencyNotSupport
		assert_ok!(Currencies::deposit(WETH, &ALICE, 2u128.pow(18))); // ETH

		let asset_order_list_vec: BoundedVec<
			CurrencyId,
			<Test as Config>::MaxFeeCurrencyOrderListLen,
		> = BoundedVec::try_from(vec![VDOT, DOT, BNC]).unwrap();

		assert_ok!(FlexibleFee::set_default_fee_currency_list(
			RuntimeOrigin::root(),
			asset_order_list_vec.clone()
		));

		let currency = FlexibleFee::get_fee_currency(&ALICE, 10u128.pow(18).into()).unwrap();
		assert_eq!(currency, BNC);
	});
}

#[test]
fn cmp_with_precision_should_work_with_weth() {
	new_test_ext().execute_with(|| {
		assert_ok!(Currencies::deposit(WETH, &ALICE, 10u128.pow(18) - 1)); // ETH

		let ordering =
			FlexibleFee::cmp_with_precision(&ALICE, &WETH, 10u128.pow(18), 18u32).unwrap();
		assert_eq!(ordering, Less);
	});
}

#[test]
fn cmp_with_precision_should_work_with_dot() {
	new_test_ext().execute_with(|| {
		assert_ok!(Currencies::deposit(DOT, &ALICE, 10u128.pow(11) + 1)); // DOT

		let ordering =
			FlexibleFee::cmp_with_precision(&ALICE, &DOT, 10u128.pow(18), 18u32).unwrap();
		assert_eq!(ordering, Greater);
	});
}

#[test]
fn cmp_with_precision_should_work_with_bnc() {
	new_test_ext().execute_with(|| {
		assert_ok!(Currencies::deposit(BNC, &ALICE, 11u128.pow(12))); // BNC

		let ordering =
			FlexibleFee::cmp_with_precision(&ALICE, &BNC, 10u128.pow(18), 18u32).unwrap();
		assert_eq!(ordering, Greater);
	});
}

#[test]
fn get_fee_currency_should_work_with_default_currency() {
	new_test_ext().execute_with(|| {
		let origin_signed_alice = RuntimeOrigin::signed(ALICE);
		assert_ok!(FlexibleFee::set_user_default_fee_currency(
			origin_signed_alice.clone(),
			Some(CURRENCY_ID_0)
		));

		assert_ok!(Currencies::deposit(CURRENCY_ID_0, &ALICE, 100u128.pow(12))); // BNC
		assert_ok!(Currencies::deposit(CURRENCY_ID_1, &ALICE, 100u128.pow(18))); // KUSD CurrencyNotSupport
		assert_ok!(Currencies::deposit(CURRENCY_ID_2, &ALICE, 100u128.pow(10))); // DOT
		assert_ok!(Currencies::deposit(CURRENCY_ID_3, &ALICE, 100u128.pow(10))); // vDOT
		assert_ok!(Currencies::deposit(CURRENCY_ID_4, &ALICE, 100u128.pow(12))); // KSM CurrencyNotSupport
		assert_ok!(Currencies::deposit(CURRENCY_ID_5, &ALICE, 100u128.pow(18))); // ETH

		let currency = <Test as AccountFeeCurrency<AccountId>>::get_fee_currency(
			&ALICE,
			10u128.pow(18).into(),
		)
		.unwrap();
		assert_eq!(currency, BNC);
	});
}

#[test]
fn get_fee_currency_should_work_with_default_currency_poor() {
	new_test_ext().execute_with(|| {
		let origin_signed_alice = RuntimeOrigin::signed(ALICE);
		assert_ok!(FlexibleFee::set_user_default_fee_currency(
			origin_signed_alice.clone(),
			Some(CURRENCY_ID_0)
		));

		assert_ok!(Currencies::deposit(CURRENCY_ID_0, &ALICE, 1u128.pow(12))); // BNC
		assert_ok!(Currencies::deposit(CURRENCY_ID_1, &ALICE, 100u128.pow(18))); // KUSD CurrencyNotSupport
		assert_ok!(Currencies::deposit(CURRENCY_ID_2, &ALICE, 100u128.pow(10))); // DOT
		assert_ok!(Currencies::deposit(CURRENCY_ID_3, &ALICE, 100u128.pow(10))); // vDOT
		assert_ok!(Currencies::deposit(CURRENCY_ID_4, &ALICE, 100u128.pow(12))); // KSM CurrencyNotSupport
		assert_ok!(Currencies::deposit(CURRENCY_ID_5, &ALICE, 100u128.pow(18))); // ETH

		let currency = <Test as AccountFeeCurrency<AccountId>>::get_fee_currency(
			&ALICE,
			10u128.pow(18).into(),
		)
		.unwrap();
		assert_eq!(currency, WETH);
	});
}

#[test]
fn get_fee_currency_should_work_with_weth() {
	new_test_ext().execute_with(|| {
		assert_ok!(Currencies::deposit(CURRENCY_ID_0, &ALICE, 100u128.pow(12))); // BNC
		assert_ok!(Currencies::deposit(CURRENCY_ID_1, &ALICE, 100u128.pow(18))); // KUSD CurrencyNotSupport
		assert_ok!(Currencies::deposit(CURRENCY_ID_2, &ALICE, 100u128.pow(10))); // DOT
		assert_ok!(Currencies::deposit(CURRENCY_ID_3, &ALICE, 100u128.pow(10))); // vDOT
		assert_ok!(Currencies::deposit(CURRENCY_ID_4, &ALICE, 100u128.pow(12))); // KSM CurrencyNotSupport
		assert_ok!(Currencies::deposit(CURRENCY_ID_5, &ALICE, 100u128.pow(18))); // ETH

		let currency = <Test as AccountFeeCurrency<AccountId>>::get_fee_currency(
			&ALICE,
			10u128.pow(18).into(),
		)
		.unwrap();
		assert_eq!(currency, WETH);
	});
}

#[test]
fn get_fee_currency_should_work_with_weth_poor() {
	new_test_ext().execute_with(|| {
		assert_ok!(Currencies::deposit(CURRENCY_ID_0, &ALICE, 100u128.pow(12))); // BNC
		assert_ok!(Currencies::deposit(CURRENCY_ID_1, &ALICE, 100u128.pow(18))); // KUSD CurrencyNotSupport
		assert_ok!(Currencies::deposit(CURRENCY_ID_2, &ALICE, 100u128.pow(10))); // DOT
		assert_ok!(Currencies::deposit(CURRENCY_ID_3, &ALICE, 100u128.pow(10))); // vDOT
		assert_ok!(Currencies::deposit(CURRENCY_ID_4, &ALICE, 100u128.pow(12))); // KSM CurrencyNotSupport
		assert_ok!(Currencies::deposit(CURRENCY_ID_5, &ALICE, 1u128.pow(18))); // ETH

		let asset_order_list_vec: BoundedVec<
			CurrencyId,
			<Test as Config>::MaxFeeCurrencyOrderListLen,
		> = BoundedVec::try_from(vec![CURRENCY_ID_3, CURRENCY_ID_2, CURRENCY_ID_0]).unwrap();

		assert_ok!(FlexibleFee::set_universal_fee_currency_order_list(
			RuntimeOrigin::root(),
			asset_order_list_vec.clone()
		));

		let currency = <Test as AccountFeeCurrency<AccountId>>::get_fee_currency(
			&ALICE,
			10u128.pow(18).into(),
		)
		.unwrap();
		assert_eq!(currency, VDOT);
	});
}

#[test]
fn get_fee_currency_should_work_with_universal_fee_currency() {
	new_test_ext().execute_with(|| {
		let origin_signed_alice = RuntimeOrigin::signed(ALICE);
		assert_ok!(FlexibleFee::set_user_default_fee_currency(
			origin_signed_alice.clone(),
			Some(CURRENCY_ID_0)
		));

		assert_ok!(Currencies::deposit(CURRENCY_ID_0, &ALICE, 1u128.pow(12))); // BNC
		assert_ok!(Currencies::deposit(CURRENCY_ID_1, &ALICE, 100u128.pow(18))); // KUSD CurrencyNotSupport
		assert_ok!(Currencies::deposit(CURRENCY_ID_2, &ALICE, 100u128.pow(10))); // DOT
		assert_ok!(Currencies::deposit(CURRENCY_ID_3, &ALICE, 100u128.pow(10))); // vDOT
		assert_ok!(Currencies::deposit(CURRENCY_ID_4, &ALICE, 100u128.pow(12))); // KSM CurrencyNotSupport
		assert_ok!(Currencies::deposit(CURRENCY_ID_5, &ALICE, 1u128.pow(18))); // ETH

		let asset_order_list_vec: BoundedVec<
			CurrencyId,
			<Test as Config>::MaxFeeCurrencyOrderListLen,
		> = BoundedVec::try_from(vec![CURRENCY_ID_3, CURRENCY_ID_2, CURRENCY_ID_0]).unwrap();

		assert_ok!(FlexibleFee::set_universal_fee_currency_order_list(
			RuntimeOrigin::root(),
			asset_order_list_vec.clone()
		));

		let currency = <Test as AccountFeeCurrency<AccountId>>::get_fee_currency(
			&ALICE,
			10u128.pow(18).into(),
		)
		.unwrap();
		assert_eq!(currency, VDOT);
	});
}

#[test]
fn get_fee_currency_should_work_with_universal_fee_currency_poor() {
	new_test_ext().execute_with(|| {
		assert_ok!(Currencies::deposit(CURRENCY_ID_0, &ALICE, 1u128.pow(12))); // BNC
		assert_ok!(Currencies::deposit(CURRENCY_ID_1, &ALICE, 100u128.pow(18))); // KUSD CurrencyNotSupport
		assert_ok!(Currencies::deposit(CURRENCY_ID_2, &ALICE, 100u128.pow(10))); // DOT
		assert_ok!(Currencies::deposit(CURRENCY_ID_3, &ALICE, 1u128.pow(10))); // vDOT
		assert_ok!(Currencies::deposit(CURRENCY_ID_4, &ALICE, 100u128.pow(12))); // KSM CurrencyNotSupport
		assert_ok!(Currencies::deposit(CURRENCY_ID_5, &ALICE, 1u128.pow(18))); // ETH

		let asset_order_list_vec: BoundedVec<
			CurrencyId,
			<Test as Config>::MaxFeeCurrencyOrderListLen,
		> = BoundedVec::try_from(vec![CURRENCY_ID_3, CURRENCY_ID_2, CURRENCY_ID_0]).unwrap();

		assert_ok!(FlexibleFee::set_universal_fee_currency_order_list(
			RuntimeOrigin::root(),
			asset_order_list_vec.clone()
		));

		let currency = <Test as AccountFeeCurrency<AccountId>>::get_fee_currency(
			&ALICE,
			10u128.pow(18).into(),
		)
		.unwrap();
		assert_eq!(currency, DOT);
	});
}

#[test]
fn get_fee_currency_should_work_with_all_currency_poor() {
	new_test_ext().execute_with(|| {
		let origin_signed_alice = RuntimeOrigin::signed(ALICE);
		assert_ok!(FlexibleFee::set_user_default_fee_currency(
			origin_signed_alice.clone(),
			Some(CURRENCY_ID_0)
		));

		assert_ok!(Currencies::deposit(CURRENCY_ID_0, &ALICE, 7u128.pow(12))); // BNC
		assert_ok!(Currencies::deposit(CURRENCY_ID_1, &ALICE, 6u128.pow(18))); // KUSD CurrencyNotSupport
		assert_ok!(Currencies::deposit(CURRENCY_ID_2, &ALICE, 5u128.pow(10))); // DOT
		assert_ok!(Currencies::deposit(CURRENCY_ID_3, &ALICE, 4u128.pow(10))); // vDOT
		assert_ok!(Currencies::deposit(CURRENCY_ID_4, &ALICE, 3u128.pow(12))); // KSM CurrencyNotSupport
		assert_ok!(Currencies::deposit(CURRENCY_ID_5, &ALICE, 2u128.pow(18))); // ETH

		let asset_order_list_vec: BoundedVec<
			CurrencyId,
			<Test as Config>::MaxFeeCurrencyOrderListLen,
		> = BoundedVec::try_from(vec![CURRENCY_ID_3, CURRENCY_ID_2, CURRENCY_ID_0]).unwrap();

		assert_ok!(FlexibleFee::set_universal_fee_currency_order_list(
			RuntimeOrigin::root(),
			asset_order_list_vec.clone()
		));

		let currency = <Test as AccountFeeCurrency<AccountId>>::get_fee_currency(
			&ALICE,
			10u128.pow(18).into(),
		)
		.unwrap();
		assert_eq!(currency, BNC);
	});
}

#[test]
fn cmp_with_precision_should_work_with_weth() {
	new_test_ext().execute_with(|| {
		assert_ok!(Currencies::deposit(CURRENCY_ID_5, &ALICE, 10u128.pow(18) - 1)); // ETH

		let ordering = <Test as BalanceCmp<AccountId>>::cmp_with_precision(
			&ALICE,
			&WETH,
			10u128.pow(18),
			18u32,
		)
		.unwrap();
		assert_eq!(ordering, Less);
	});
}

#[test]
fn cmp_with_precision_should_work_with_dot() {
	new_test_ext().execute_with(|| {
		assert_ok!(Currencies::deposit(CURRENCY_ID_2, &ALICE, 10u128.pow(11) + 1)); // DOT

		let ordering = <Test as BalanceCmp<AccountId>>::cmp_with_precision(
			&ALICE,
			&DOT,
			10u128.pow(18),
			18u32,
		)
		.unwrap();
		assert_eq!(ordering, Greater);
	});
}

#[test]
fn cmp_with_precision_should_work_with_bnc() {
	new_test_ext().execute_with(|| {
		assert_ok!(Currencies::deposit(CURRENCY_ID_0, &ALICE, 11u128.pow(12))); // BNC

		let ordering = <Test as BalanceCmp<AccountId>>::cmp_with_precision(
			&ALICE,
			&BNC,
			10u128.pow(18),
			18u32,
		)
		.unwrap();
		assert_eq!(ordering, Greater);
	});
}<|MERGE_RESOLUTION|>--- conflicted
+++ resolved
@@ -19,11 +19,6 @@
 //! Tests for the module.
 
 #![cfg(test)]
-<<<<<<< HEAD
-
-use std::cmp::Ordering::{Greater, Less};
-
-=======
 use crate::{
 	impls::on_charge_transaction::PaymentInfo, mock::*, BlockNumberFor, BoundedVec, Config,
 	DispatchError::BadOrigin, UserDefaultFeeCurrency,
@@ -31,7 +26,6 @@
 use bifrost_primitives::{
 	AccountFeeCurrency, BalanceCmp, CurrencyId, TryConvertFrom, BNC, DOT, KSM, MANTA, VDOT, WETH,
 };
->>>>>>> 5a6927ae
 use frame_support::{
 	assert_noop, assert_ok,
 	dispatch::{DispatchInfo, PostDispatchInfo},
@@ -45,29 +39,11 @@
 use std::cmp::Ordering::{Greater, Less};
 use zenlink_protocol::AssetId;
 
-use bifrost_primitives::{
-	currency::WETH, AccountFeeCurrency, BalanceCmp, CurrencyId, TokenSymbol, TryConvertFrom, BNC,
-	DOT, KSM, VDOT,
-};
-
-// use balances::Call as BalancesCall;
-use crate::{
-	mock::*, BlockNumberFor, BoundedVec, Config, DispatchError::BadOrigin, UserDefaultFeeCurrency,
-};
-
 // some common variables
 pub const CHARLIE: AccountId32 = AccountId32::new([0u8; 32]);
 
 pub const ALICE: AccountId32 = AccountId32::new([2u8; 32]);
 pub const DICK: AccountId32 = AccountId32::new([3u8; 32]);
-<<<<<<< HEAD
-pub const CURRENCY_ID_0: CurrencyId = BNC;
-pub const CURRENCY_ID_1: CurrencyId = CurrencyId::Stable(TokenSymbol::KUSD);
-pub const CURRENCY_ID_2: CurrencyId = DOT;
-pub const CURRENCY_ID_3: CurrencyId = VDOT;
-pub const CURRENCY_ID_4: CurrencyId = KSM;
-pub const CURRENCY_ID_5: CurrencyId = WETH;
-=======
 
 /// create a transaction info struct from weight. Handy to avoid building the whole struct.
 pub fn info() -> DispatchInfo {
@@ -78,7 +54,6 @@
 fn post_info() -> PostDispatchInfo {
 	PostDispatchInfo { actual_weight: Some(Weight::default()), pays_fee: Default::default() }
 }
->>>>>>> 5a6927ae
 
 fn basic_setup() {
 	// Deposit some money in Alice, Bob and Charlie's accounts.
@@ -603,249 +578,4 @@
 			FlexibleFee::cmp_with_precision(&ALICE, &BNC, 10u128.pow(18), 18u32).unwrap();
 		assert_eq!(ordering, Greater);
 	});
-}
-
-#[test]
-fn get_fee_currency_should_work_with_default_currency() {
-	new_test_ext().execute_with(|| {
-		let origin_signed_alice = RuntimeOrigin::signed(ALICE);
-		assert_ok!(FlexibleFee::set_user_default_fee_currency(
-			origin_signed_alice.clone(),
-			Some(CURRENCY_ID_0)
-		));
-
-		assert_ok!(Currencies::deposit(CURRENCY_ID_0, &ALICE, 100u128.pow(12))); // BNC
-		assert_ok!(Currencies::deposit(CURRENCY_ID_1, &ALICE, 100u128.pow(18))); // KUSD CurrencyNotSupport
-		assert_ok!(Currencies::deposit(CURRENCY_ID_2, &ALICE, 100u128.pow(10))); // DOT
-		assert_ok!(Currencies::deposit(CURRENCY_ID_3, &ALICE, 100u128.pow(10))); // vDOT
-		assert_ok!(Currencies::deposit(CURRENCY_ID_4, &ALICE, 100u128.pow(12))); // KSM CurrencyNotSupport
-		assert_ok!(Currencies::deposit(CURRENCY_ID_5, &ALICE, 100u128.pow(18))); // ETH
-
-		let currency = <Test as AccountFeeCurrency<AccountId>>::get_fee_currency(
-			&ALICE,
-			10u128.pow(18).into(),
-		)
-		.unwrap();
-		assert_eq!(currency, BNC);
-	});
-}
-
-#[test]
-fn get_fee_currency_should_work_with_default_currency_poor() {
-	new_test_ext().execute_with(|| {
-		let origin_signed_alice = RuntimeOrigin::signed(ALICE);
-		assert_ok!(FlexibleFee::set_user_default_fee_currency(
-			origin_signed_alice.clone(),
-			Some(CURRENCY_ID_0)
-		));
-
-		assert_ok!(Currencies::deposit(CURRENCY_ID_0, &ALICE, 1u128.pow(12))); // BNC
-		assert_ok!(Currencies::deposit(CURRENCY_ID_1, &ALICE, 100u128.pow(18))); // KUSD CurrencyNotSupport
-		assert_ok!(Currencies::deposit(CURRENCY_ID_2, &ALICE, 100u128.pow(10))); // DOT
-		assert_ok!(Currencies::deposit(CURRENCY_ID_3, &ALICE, 100u128.pow(10))); // vDOT
-		assert_ok!(Currencies::deposit(CURRENCY_ID_4, &ALICE, 100u128.pow(12))); // KSM CurrencyNotSupport
-		assert_ok!(Currencies::deposit(CURRENCY_ID_5, &ALICE, 100u128.pow(18))); // ETH
-
-		let currency = <Test as AccountFeeCurrency<AccountId>>::get_fee_currency(
-			&ALICE,
-			10u128.pow(18).into(),
-		)
-		.unwrap();
-		assert_eq!(currency, WETH);
-	});
-}
-
-#[test]
-fn get_fee_currency_should_work_with_weth() {
-	new_test_ext().execute_with(|| {
-		assert_ok!(Currencies::deposit(CURRENCY_ID_0, &ALICE, 100u128.pow(12))); // BNC
-		assert_ok!(Currencies::deposit(CURRENCY_ID_1, &ALICE, 100u128.pow(18))); // KUSD CurrencyNotSupport
-		assert_ok!(Currencies::deposit(CURRENCY_ID_2, &ALICE, 100u128.pow(10))); // DOT
-		assert_ok!(Currencies::deposit(CURRENCY_ID_3, &ALICE, 100u128.pow(10))); // vDOT
-		assert_ok!(Currencies::deposit(CURRENCY_ID_4, &ALICE, 100u128.pow(12))); // KSM CurrencyNotSupport
-		assert_ok!(Currencies::deposit(CURRENCY_ID_5, &ALICE, 100u128.pow(18))); // ETH
-
-		let currency = <Test as AccountFeeCurrency<AccountId>>::get_fee_currency(
-			&ALICE,
-			10u128.pow(18).into(),
-		)
-		.unwrap();
-		assert_eq!(currency, WETH);
-	});
-}
-
-#[test]
-fn get_fee_currency_should_work_with_weth_poor() {
-	new_test_ext().execute_with(|| {
-		assert_ok!(Currencies::deposit(CURRENCY_ID_0, &ALICE, 100u128.pow(12))); // BNC
-		assert_ok!(Currencies::deposit(CURRENCY_ID_1, &ALICE, 100u128.pow(18))); // KUSD CurrencyNotSupport
-		assert_ok!(Currencies::deposit(CURRENCY_ID_2, &ALICE, 100u128.pow(10))); // DOT
-		assert_ok!(Currencies::deposit(CURRENCY_ID_3, &ALICE, 100u128.pow(10))); // vDOT
-		assert_ok!(Currencies::deposit(CURRENCY_ID_4, &ALICE, 100u128.pow(12))); // KSM CurrencyNotSupport
-		assert_ok!(Currencies::deposit(CURRENCY_ID_5, &ALICE, 1u128.pow(18))); // ETH
-
-		let asset_order_list_vec: BoundedVec<
-			CurrencyId,
-			<Test as Config>::MaxFeeCurrencyOrderListLen,
-		> = BoundedVec::try_from(vec![CURRENCY_ID_3, CURRENCY_ID_2, CURRENCY_ID_0]).unwrap();
-
-		assert_ok!(FlexibleFee::set_universal_fee_currency_order_list(
-			RuntimeOrigin::root(),
-			asset_order_list_vec.clone()
-		));
-
-		let currency = <Test as AccountFeeCurrency<AccountId>>::get_fee_currency(
-			&ALICE,
-			10u128.pow(18).into(),
-		)
-		.unwrap();
-		assert_eq!(currency, VDOT);
-	});
-}
-
-#[test]
-fn get_fee_currency_should_work_with_universal_fee_currency() {
-	new_test_ext().execute_with(|| {
-		let origin_signed_alice = RuntimeOrigin::signed(ALICE);
-		assert_ok!(FlexibleFee::set_user_default_fee_currency(
-			origin_signed_alice.clone(),
-			Some(CURRENCY_ID_0)
-		));
-
-		assert_ok!(Currencies::deposit(CURRENCY_ID_0, &ALICE, 1u128.pow(12))); // BNC
-		assert_ok!(Currencies::deposit(CURRENCY_ID_1, &ALICE, 100u128.pow(18))); // KUSD CurrencyNotSupport
-		assert_ok!(Currencies::deposit(CURRENCY_ID_2, &ALICE, 100u128.pow(10))); // DOT
-		assert_ok!(Currencies::deposit(CURRENCY_ID_3, &ALICE, 100u128.pow(10))); // vDOT
-		assert_ok!(Currencies::deposit(CURRENCY_ID_4, &ALICE, 100u128.pow(12))); // KSM CurrencyNotSupport
-		assert_ok!(Currencies::deposit(CURRENCY_ID_5, &ALICE, 1u128.pow(18))); // ETH
-
-		let asset_order_list_vec: BoundedVec<
-			CurrencyId,
-			<Test as Config>::MaxFeeCurrencyOrderListLen,
-		> = BoundedVec::try_from(vec![CURRENCY_ID_3, CURRENCY_ID_2, CURRENCY_ID_0]).unwrap();
-
-		assert_ok!(FlexibleFee::set_universal_fee_currency_order_list(
-			RuntimeOrigin::root(),
-			asset_order_list_vec.clone()
-		));
-
-		let currency = <Test as AccountFeeCurrency<AccountId>>::get_fee_currency(
-			&ALICE,
-			10u128.pow(18).into(),
-		)
-		.unwrap();
-		assert_eq!(currency, VDOT);
-	});
-}
-
-#[test]
-fn get_fee_currency_should_work_with_universal_fee_currency_poor() {
-	new_test_ext().execute_with(|| {
-		assert_ok!(Currencies::deposit(CURRENCY_ID_0, &ALICE, 1u128.pow(12))); // BNC
-		assert_ok!(Currencies::deposit(CURRENCY_ID_1, &ALICE, 100u128.pow(18))); // KUSD CurrencyNotSupport
-		assert_ok!(Currencies::deposit(CURRENCY_ID_2, &ALICE, 100u128.pow(10))); // DOT
-		assert_ok!(Currencies::deposit(CURRENCY_ID_3, &ALICE, 1u128.pow(10))); // vDOT
-		assert_ok!(Currencies::deposit(CURRENCY_ID_4, &ALICE, 100u128.pow(12))); // KSM CurrencyNotSupport
-		assert_ok!(Currencies::deposit(CURRENCY_ID_5, &ALICE, 1u128.pow(18))); // ETH
-
-		let asset_order_list_vec: BoundedVec<
-			CurrencyId,
-			<Test as Config>::MaxFeeCurrencyOrderListLen,
-		> = BoundedVec::try_from(vec![CURRENCY_ID_3, CURRENCY_ID_2, CURRENCY_ID_0]).unwrap();
-
-		assert_ok!(FlexibleFee::set_universal_fee_currency_order_list(
-			RuntimeOrigin::root(),
-			asset_order_list_vec.clone()
-		));
-
-		let currency = <Test as AccountFeeCurrency<AccountId>>::get_fee_currency(
-			&ALICE,
-			10u128.pow(18).into(),
-		)
-		.unwrap();
-		assert_eq!(currency, DOT);
-	});
-}
-
-#[test]
-fn get_fee_currency_should_work_with_all_currency_poor() {
-	new_test_ext().execute_with(|| {
-		let origin_signed_alice = RuntimeOrigin::signed(ALICE);
-		assert_ok!(FlexibleFee::set_user_default_fee_currency(
-			origin_signed_alice.clone(),
-			Some(CURRENCY_ID_0)
-		));
-
-		assert_ok!(Currencies::deposit(CURRENCY_ID_0, &ALICE, 7u128.pow(12))); // BNC
-		assert_ok!(Currencies::deposit(CURRENCY_ID_1, &ALICE, 6u128.pow(18))); // KUSD CurrencyNotSupport
-		assert_ok!(Currencies::deposit(CURRENCY_ID_2, &ALICE, 5u128.pow(10))); // DOT
-		assert_ok!(Currencies::deposit(CURRENCY_ID_3, &ALICE, 4u128.pow(10))); // vDOT
-		assert_ok!(Currencies::deposit(CURRENCY_ID_4, &ALICE, 3u128.pow(12))); // KSM CurrencyNotSupport
-		assert_ok!(Currencies::deposit(CURRENCY_ID_5, &ALICE, 2u128.pow(18))); // ETH
-
-		let asset_order_list_vec: BoundedVec<
-			CurrencyId,
-			<Test as Config>::MaxFeeCurrencyOrderListLen,
-		> = BoundedVec::try_from(vec![CURRENCY_ID_3, CURRENCY_ID_2, CURRENCY_ID_0]).unwrap();
-
-		assert_ok!(FlexibleFee::set_universal_fee_currency_order_list(
-			RuntimeOrigin::root(),
-			asset_order_list_vec.clone()
-		));
-
-		let currency = <Test as AccountFeeCurrency<AccountId>>::get_fee_currency(
-			&ALICE,
-			10u128.pow(18).into(),
-		)
-		.unwrap();
-		assert_eq!(currency, BNC);
-	});
-}
-
-#[test]
-fn cmp_with_precision_should_work_with_weth() {
-	new_test_ext().execute_with(|| {
-		assert_ok!(Currencies::deposit(CURRENCY_ID_5, &ALICE, 10u128.pow(18) - 1)); // ETH
-
-		let ordering = <Test as BalanceCmp<AccountId>>::cmp_with_precision(
-			&ALICE,
-			&WETH,
-			10u128.pow(18),
-			18u32,
-		)
-		.unwrap();
-		assert_eq!(ordering, Less);
-	});
-}
-
-#[test]
-fn cmp_with_precision_should_work_with_dot() {
-	new_test_ext().execute_with(|| {
-		assert_ok!(Currencies::deposit(CURRENCY_ID_2, &ALICE, 10u128.pow(11) + 1)); // DOT
-
-		let ordering = <Test as BalanceCmp<AccountId>>::cmp_with_precision(
-			&ALICE,
-			&DOT,
-			10u128.pow(18),
-			18u32,
-		)
-		.unwrap();
-		assert_eq!(ordering, Greater);
-	});
-}
-
-#[test]
-fn cmp_with_precision_should_work_with_bnc() {
-	new_test_ext().execute_with(|| {
-		assert_ok!(Currencies::deposit(CURRENCY_ID_0, &ALICE, 11u128.pow(12))); // BNC
-
-		let ordering = <Test as BalanceCmp<AccountId>>::cmp_with_precision(
-			&ALICE,
-			&BNC,
-			10u128.pow(18),
-			18u32,
-		)
-		.unwrap();
-		assert_eq!(ordering, Greater);
-	});
 }