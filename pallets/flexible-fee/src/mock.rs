--- conflicted
+++ resolved
@@ -303,38 +303,6 @@
 impl BalanceCmp<AccountId> for Test {
 	type Error = Error<Test>;
 
-<<<<<<< HEAD
-impl bifrost_vtoken_voting::Config for Test {
-	type RuntimeEvent = RuntimeEvent;
-	type RuntimeOrigin = RuntimeOrigin;
-	type RuntimeCall = RuntimeCall;
-	type MultiCurrency = Currencies;
-	type ControlOrigin = EnsureSignedBy<One, AccountId>;
-	type ResponseOrigin = EnsureResponse<Everything>;
-	type XcmDestWeightAndFee = XcmDestWeightAndFee;
-	type DerivativeAccount = DerivativeAccount;
-	type RelaychainBlockNumberProvider = RelaychainDataProvider;
-	type VTokenSupplyProvider = SimpleVTokenSupplyProvider;
-	type MaxVotes = ConstU32<256>;
-	type ParachainId = ParaInfo;
-	type QueryTimeout = QueryTimeout;
-	type ReferendumCheckInterval = ReferendumCheckInterval;
-	type WeightInfo = ();
-}
-
-impl AccountFeeCurrency<AccountId> for Test {
-	type Error = Error<Test>;
-
-	fn get_fee_currency(account: &AccountId32, fee: U256) -> Result<CurrencyId, Self::Error> {
-		Pallet::<Test>::get_fee_currency(account, fee)
-	}
-}
-
-impl BalanceCmp<AccountId> for Test {
-	type Error = Error<Test>;
-
-=======
->>>>>>> 5a6927ae
 	fn cmp_with_precision(
 		account: &AccountId,
 		currency: &CurrencyId,
@@ -342,25 +310,5 @@
 		amount_precision: u32,
 	) -> Result<Ordering, Self::Error> {
 		Pallet::<Test>::cmp_with_precision(account, currency, amount, amount_precision)
-<<<<<<< HEAD
-	}
-}
-
-pub struct DerivativeAccount;
-impl DerivativeAccountHandler<CurrencyId, Balance> for DerivativeAccount {
-	fn check_derivative_index_exists(
-		_token: CurrencyId,
-		_derivative_index: DerivativeIndex,
-	) -> bool {
-		true
-	}
-
-	fn get_multilocation(
-		_token: CurrencyId,
-		_derivative_index: DerivativeIndex,
-	) -> Option<MultiLocation> {
-		Some(xcm::v3::Parent.into())
-=======
->>>>>>> 5a6927ae
 	}
 }