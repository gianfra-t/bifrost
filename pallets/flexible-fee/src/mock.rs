--- conflicted
+++ resolved
@@ -331,7 +331,6 @@
 	}
 }
 
-<<<<<<< HEAD
 #[derive(Clone, Debug, PartialEq)]
 pub struct PermitDispatchData {
 	pub source: H160,
@@ -431,7 +430,8 @@
 	}
 
 	fn on_dispatch_permit_error() {}
-=======
+}
+
 pub struct ExtBuilder;
 
 impl ExtBuilder {
@@ -443,5 +443,4 @@
 #[cfg(feature = "runtime-benchmarks")]
 pub fn new_test_ext_benchmark() -> sp_io::TestExternalities {
 	ExtBuilder.build()
->>>>>>> e349f5e5
 }