[package]
name = "bifrost-bancor-runtime-api"
version = "0.8.0"
authors = ["Herry Ho <herry.heyi@gmail.com>"]
edition = "2021"

[dependencies]
codec = { package = "parity-scale-codec", version = "2.3.0", default-features = false, features = ["derive"] }
<<<<<<< HEAD
sp-api = { git = "https://github.com/paritytech/substrate", branch = "polkadot-v0.9.15", default-features = false }
=======
sp-api = { git = "https://github.com/paritytech/substrate", branch = "polkadot-v0.9.16", default-features = false }
>>>>>>> ddeca919

[features]
default = ["std"]
std = [
	"codec/std",
	"sp-api/std"
]<|MERGE_RESOLUTION|>--- conflicted
+++ resolved
@@ -6,11 +6,7 @@
 
 [dependencies]
 codec = { package = "parity-scale-codec", version = "2.3.0", default-features = false, features = ["derive"] }
-<<<<<<< HEAD
-sp-api = { git = "https://github.com/paritytech/substrate", branch = "polkadot-v0.9.15", default-features = false }
-=======
 sp-api = { git = "https://github.com/paritytech/substrate", branch = "polkadot-v0.9.16", default-features = false }
->>>>>>> ddeca919
 
 [features]
 default = ["std"]
