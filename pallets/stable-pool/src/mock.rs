// This file is part of Bifrost.

// Copyright (C) Liebi Technologies PTE. LTD.
// SPDX-License-Identifier: GPL-3.0-or-later WITH Classpath-exception-2.0

// This program is free software: you can redistribute it and/or modify
// it under the terms of the GNU General Public License as published by
// the Free Software Foundation, either version 3 of the License, or
// (at your option) any later version.

// This program is distributed in the hope that it will be useful,
// but WITHOUT ANY WARRANTY; without even the implied warranty of
// MERCHANTABILITY or FITNESS FOR A PARTICULAR PURPOSE. See the
// GNU General Public License for more details.

// You should have received a copy of the GNU General Public License
// along with this program. If not, see <https://www.gnu.org/licenses/>.
use crate as bifrost_stable_pool;
use bifrost_asset_registry::AssetIdMaps;
pub use bifrost_primitives::{
	currency::{MOVR, VMOVR},
	Balance, CurrencyId, CurrencyIdMapping, SlpOperator, SlpxOperator, TokenSymbol, ASTR, BNC, DOT,
	GLMR, VBNC, VDOT,
};
use bifrost_primitives::{
	BifrostEntranceAccount, BifrostExitAccount, IncentivePoolAccount, MoonbeamChainId,
	StableAssetPalletId, KSM, KUSD,
};
use bifrost_runtime_common::milli;
use frame_support::{
	derive_impl, ord_parameter_types, parameter_types,
	traits::{ConstU128, ConstU32, Everything, Nothing},
};
use frame_system::{EnsureRoot, EnsureSignedBy};
use orml_traits::{location::RelativeReserveProvider, parameter_type_with_key};
use sp_runtime::{traits::IdentityLookup, BuildStorage};
use xcm::{prelude::*, v3::Weight};
use xcm_builder::{FixedWeightBounds, FrameTransactionalProcessor};
use xcm_executor::XcmExecutor;

type Block = frame_system::mocking::MockBlock<Test>;

// Configure a mock runtime to test the pallet.
frame_support::construct_runtime!(
	pub enum Test {
		System: frame_system,
		Tokens: orml_tokens,
		Currencies: bifrost_currencies,
		Balances: pallet_balances,
		XTokens: orml_xtokens,
		PolkadotXcm: pallet_xcm,
		AssetRegistry: bifrost_asset_registry,
		StableAsset: bifrost_stable_asset,
		StablePool: bifrost_stable_pool,
		VtokenMinting: bifrost_vtoken_minting,
	}
);

#[derive_impl(frame_system::config_preludes::TestDefaultConfig as frame_system::DefaultConfig)]
impl frame_system::Config for Test {
	type Block = Block;
	type AccountId = u128;
	type Lookup = IdentityLookup<Self::AccountId>;
	type AccountData = pallet_balances::AccountData<Balance>;
}

parameter_types! {
	pub const NativeCurrencyId: CurrencyId = BNC;
}

orml_traits::parameter_type_with_key! {
	pub ExistentialDeposits: |currency_id: CurrencyId| -> Balance {
		env_logger::try_init().unwrap_or(());

		match currency_id {
			&CurrencyId::Native(TokenSymbol::BNC) => 10 * milli::<Test>(NativeCurrencyId::get()),   // 0.01 BNC
			&CurrencyId::Token(TokenSymbol::KSM) => 0,
			&CurrencyId::VToken(TokenSymbol::KSM) => 0,
			&DOT => 0,
			&VDOT => 0,
			&VBNC => 0,
			&CurrencyId::BLP(_) => 0,
			_ => bifrost_asset_registry::AssetIdMaps::<Test>::get_currency_metadata(*currency_id)
				.map_or(Balance::max_value(), |metatata| metatata.minimal_balance)
		}
	};
}
impl orml_tokens::Config for Test {
	type Amount = i128;
	type Balance = Balance;
	type CurrencyId = CurrencyId;
	type DustRemovalWhitelist = Nothing;
	type RuntimeEvent = RuntimeEvent;
	type ExistentialDeposits = ExistentialDeposits;
	type MaxLocks = ();
	type MaxReserves = ();
	type ReserveIdentifier = [u8; 8];
	type WeightInfo = ();
	type CurrencyHooks = ();
}

parameter_types! {
	pub const GetNativeCurrencyId: CurrencyId = BNC;
}

pub type BlockNumber = u64;
pub type Amount = i128;
pub type AdaptedBasicCurrency =
	bifrost_currencies::BasicCurrencyAdapter<Test, Balances, Amount, BlockNumber>;

impl bifrost_currencies::Config for Test {
	type GetNativeCurrencyId = GetNativeCurrencyId;
	type MultiCurrency = Tokens;
	type NativeCurrency = AdaptedBasicCurrency;
	type WeightInfo = ();
}

parameter_types! {
	// One XCM operation is 200_000_000 XcmWeight, cross-chain transfer ~= 2x of transfer = 3_000_000_000
	pub UnitWeightCost: Weight = Weight::from_parts(200_000_000, 0);
	pub const MaxInstructions: u32 = 100;
	pub UniversalLocation: InteriorLocation = Parachain(2001).into();
}

pub struct XcmConfig;
impl xcm_executor::Config for XcmConfig {
	type AssetClaims = PolkadotXcm;
	type AssetTransactor = ();
	type AssetTrap = PolkadotXcm;
	type Barrier = ();
	type RuntimeCall = RuntimeCall;
	type IsReserve = ();
	type IsTeleporter = ();
	type UniversalLocation = UniversalLocation;
	type OriginConverter = ();
	type ResponseHandler = PolkadotXcm;
	type SubscriptionService = PolkadotXcm;
	type Trader = ();
	type Weigher = FixedWeightBounds<UnitWeightCost, RuntimeCall, MaxInstructions>;
	type XcmSender = ();
	type PalletInstancesInfo = AllPalletsWithSystem;
	type MaxAssetsIntoHolding = ConstU32<64>;
	type FeeManager = ();
	type MessageExporter = ();
	type UniversalAliases = Nothing;
	type CallDispatcher = RuntimeCall;
	type SafeCallFilter = Everything;
	type AssetLocker = ();
	type AssetExchanger = ();
	type Aliasers = Nothing;
	type TransactionalProcessor = FrameTransactionalProcessor;
	type HrmpNewChannelOpenRequestHandler = ();
	type HrmpChannelAcceptedHandler = ();
	type HrmpChannelClosingHandler = ();
	type XcmRecorder = ();
}

parameter_type_with_key! {
	pub ParachainMinFee: |_location: xcm::v4::Location| -> Option<u128> {
		Some(u128::MAX)
	};
}

parameter_types! {
	pub SelfRelativeLocation: xcm::v4::Location = xcm::v4::Location::here();
	// pub const BaseXcmWeight: Weight = Weight::from_ref_time(1000_000_000u64);
	pub const MaxAssetsForTransfer: usize = 2;
	// pub UniversalLocation: InteriorLocation = Parachain(2001).into();
}

impl orml_xtokens::Config for Test {
	type RuntimeEvent = RuntimeEvent;
	type Balance = Balance;
	type CurrencyId = CurrencyId;
	type CurrencyIdConvert = ();
	type AccountIdToLocation = ();
	type UniversalLocation = UniversalLocation;
	type SelfLocation = SelfRelativeLocation;
	type XcmExecutor = XcmExecutor<XcmConfig>;
	type Weigher = FixedWeightBounds<UnitWeightCost, RuntimeCall, MaxInstructions>;
	type BaseXcmWeight = ();
	type MaxAssetsForTransfer = MaxAssetsForTransfer;
	type MinXcmFee = ParachainMinFee;
	type LocationsFilter = Everything;
	type ReserveProvider = RelativeReserveProvider;
	type RateLimiter = ();
	type RateLimiterId = ();
}

parameter_types! {
	pub const ExistentialDeposit: Balance = 1;
	pub const StableCurrencyId: CurrencyId = KUSD;
	pub const PolkadotCurrencyId: CurrencyId = DOT;
}

impl pallet_balances::Config for Test {
	type AccountStore = frame_system::Pallet<Test>;
	type Balance = Balance;
	type DustRemoval = ();
	type RuntimeEvent = RuntimeEvent;
	type ExistentialDeposit = ExistentialDeposit;
	type MaxLocks = ();
	type MaxReserves = ();
	type ReserveIdentifier = [u8; 8];
	type WeightInfo = ();
	type RuntimeHoldReason = RuntimeHoldReason;
	type RuntimeFreezeReason = RuntimeFreezeReason;
	type FreezeIdentifier = ();
	type MaxFreezes = ConstU32<0>;
}

ord_parameter_types! {
	pub const One: u128 = 1;
}
impl bifrost_asset_registry::Config for Test {
	type RuntimeEvent = RuntimeEvent;
	type Currency = Balances;
	type RegisterOrigin = EnsureSignedBy<One, u128>;
	type WeightInfo = ();
}

pub struct EnsurePoolAssetId;
impl bifrost_stable_asset::traits::ValidateAssetId<CurrencyId> for EnsurePoolAssetId {
	fn validate(_: CurrencyId) -> bool {
		true
	}
}

impl bifrost_stable_asset::Config for Test {
	type RuntimeEvent = RuntimeEvent;
	type AssetId = CurrencyId;
	type Balance = Balance;
	type Assets = Currencies;
	type PalletId = StableAssetPalletId;
	type AtLeast64BitUnsigned = u128;
	type FeePrecision = ConstU128<10_000_000_000>;
	type APrecision = ConstU128<100>;
	type PoolAssetLimit = ConstU32<5>;
	type SwapExactOverAmount = ConstU128<100>;
	type WeightInfo = ();
	type ListingOrigin = EnsureSignedBy<One, u128>;
	type EnsurePoolAssetId = EnsurePoolAssetId;
}

impl bifrost_stable_pool::Config for Test {
	type WeightInfo = ();
	type ControlOrigin = EnsureRoot<u128>;
	type CurrencyId = CurrencyId;
	type MultiCurrency = Currencies;
	type StableAsset = StableAsset;
	type VtokenMinting = VtokenMinting;
	type CurrencyIdConversion = AssetIdMaps<Test>;
	type CurrencyIdRegister = AssetIdMaps<Test>;
}

parameter_types! {
	pub const MaximumUnlockIdOfUser: u32 = 1_000;
	pub const MaximumUnlockIdOfTimeUnit: u32 = 1_000;
}

pub struct SlpxInterface;
impl SlpxOperator<Balance> for SlpxInterface {
	fn get_moonbeam_transfer_to_fee() -> Balance {
		Default::default()
	}
}

ord_parameter_types! {
	pub const RelayCurrencyId: CurrencyId = KSM;
}

impl bifrost_vtoken_minting::Config for Test {
	type RuntimeEvent = RuntimeEvent;
	type MultiCurrency = Tokens;
	type ControlOrigin = EnsureSignedBy<One, u128>;
	type MaximumUnlockIdOfUser = MaximumUnlockIdOfUser;
	type MaximumUnlockIdOfTimeUnit = MaximumUnlockIdOfTimeUnit;
	type EntranceAccount = BifrostEntranceAccount;
	type ExitAccount = BifrostExitAccount;
	type FeeAccount = One;
	type RedeemFeeAccount = One;
	type RelayChainToken = RelayCurrencyId;
	type WeightInfo = ();
	type OnRedeemSuccess = ();
	type XcmTransfer = XTokens;
	type MoonbeamChainId = MoonbeamChainId;
	type BifrostSlpx = SlpxInterface;
	type ChannelCommission = ();
	type MaxLockRecords = ConstU32<100>;
	type IncentivePoolAccount = IncentivePoolAccount;
<<<<<<< HEAD
	type VeMinting = ();
	type AssetIdMaps = AssetIdMaps<Test>;
=======
	type BbBNC = ();
>>>>>>> b60ba06f
}

pub struct Slp;
// Functions to be called by other pallets.
impl SlpOperator<CurrencyId> for Slp {
	fn all_delegation_requests_occupied(_currency_id: CurrencyId) -> bool {
		true
	}
}

impl pallet_xcm::Config for Test {
	type RuntimeEvent = RuntimeEvent;
	type ExecuteXcmOrigin = xcm_builder::EnsureXcmOrigin<RuntimeOrigin, ()>;
	type UniversalLocation = UniversalLocation;
	type SendXcmOrigin = xcm_builder::EnsureXcmOrigin<RuntimeOrigin, ()>;
	type Weigher = FixedWeightBounds<UnitWeightCost, RuntimeCall, MaxInstructions>;
	type XcmExecuteFilter = Nothing;
	type XcmExecutor = XcmExecutor<XcmConfig>;
	type XcmReserveTransferFilter = Everything;
	type XcmRouter = ();
	type XcmTeleportFilter = Nothing;
	type RuntimeOrigin = RuntimeOrigin;
	type RuntimeCall = RuntimeCall;
	const VERSION_DISCOVERY_QUEUE_SIZE: u32 = 100;
	type AdvertisedXcmVersion = ConstU32<2>;
	type Currency = Balances;
	type CurrencyMatcher = ();
	type TrustedLockers = ();
	type SovereignAccountOf = ();
	type MaxLockers = ConstU32<8>;
	type WeightInfo = pallet_xcm::TestWeightInfo; // TODO: config after polkadot impl WeightInfo for ()
	type AdminOrigin = EnsureSignedBy<One, u128>;
	type MaxRemoteLockConsumers = ConstU32<0>;
	type RemoteLockConsumerIdentifier = ();
}

pub struct ExtBuilder {
	endowed_accounts: Vec<(u128, CurrencyId, Balance)>,
}

impl Default for ExtBuilder {
	fn default() -> Self {
		Self { endowed_accounts: vec![] }
	}
}

pub fn million_unit(d: u128) -> u128 {
	d.saturating_mul(10_u128.pow(18))
}

pub fn unit(d: u128) -> u128 {
	d.saturating_mul(10_u128.pow(12))
}

impl ExtBuilder {
	pub fn balances(mut self, endowed_accounts: Vec<(u128, CurrencyId, Balance)>) -> Self {
		self.endowed_accounts = endowed_accounts;
		self
	}

	pub fn new_test_ext(self) -> Self {
		self.balances(vec![
			(0, BNC, unit(1000)),
			(0, MOVR, million_unit(1_000_000)),
			(0, VMOVR, million_unit(1_000_000)),
			(1, BNC, 1_000_000_000_000),
			(1, DOT, 100_000_000_000_000),
			(3, DOT, 200_000_000),
			(4, DOT, 100_000_000),
			(6, BNC, 100_000_000_000_000),
		])
	}

	// Build genesis storage according to the mock runtime.
	pub fn build(self) -> sp_io::TestExternalities {
		let mut t = frame_system::GenesisConfig::<Test>::default().build_storage().unwrap().into();

		bifrost_asset_registry::GenesisConfig::<Test> {
			currency: vec![
				// (CurrencyId::Token(TokenSymbol::DOT), 100_000_000, None),
				(CurrencyId::Token(TokenSymbol::KSM), 10_000_000, None),
				(CurrencyId::Native(TokenSymbol::BNC), 10_000_000, None),
				(DOT, 1_000_000, None),
				(ASTR, 10_000_000, None),
				(GLMR, 10_000_000, None),
				(MOVR, 10_000_000, None),
			],
			vcurrency: vec![VDOT, VMOVR],
			vsbond: vec![],
			phantom: Default::default(),
		}
		.assimilate_storage(&mut t)
		.unwrap();
		// .into()

		pallet_balances::GenesisConfig::<Test> {
			balances: self
				.endowed_accounts
				.clone()
				.into_iter()
				.filter(|(_, currency_id, _)| *currency_id == BNC)
				.map(|(account_id, _, initial_balance)| (account_id, initial_balance))
				.collect::<Vec<_>>(),
		}
		.assimilate_storage(&mut t)
		.unwrap();

		orml_tokens::GenesisConfig::<Test> {
			balances: self
				.endowed_accounts
				.clone()
				.into_iter()
				.filter(|(_, currency_id, _)| *currency_id != BNC)
				.collect::<Vec<_>>(),
		}
		.assimilate_storage(&mut t)
		.unwrap();

		t.into()
	}
}<|MERGE_RESOLUTION|>--- conflicted
+++ resolved
@@ -288,12 +288,7 @@
 	type ChannelCommission = ();
 	type MaxLockRecords = ConstU32<100>;
 	type IncentivePoolAccount = IncentivePoolAccount;
-<<<<<<< HEAD
-	type VeMinting = ();
-	type AssetIdMaps = AssetIdMaps<Test>;
-=======
 	type BbBNC = ();
->>>>>>> b60ba06f
 }
 
 pub struct Slp;
