// This file is part of Bifrost.

// Copyright (C) Liebi Technologies PTE. LTD.
// SPDX-License-Identifier: GPL-3.0-or-later WITH Classpath-exception-2.0

// This program is free software: you can redistribute it and/or modify
// it under the terms of the GNU General Public License as published by
// the Free Software Foundation, either version 3 of the License, or
// (at your option) any later version.

// This program is distributed in the hope that it will be useful,
// but WITHOUT ANY WARRANTY; without even the implied warranty of
// MERCHANTABILITY or FITNESS FOR A PARTICULAR PURPOSE. See the
// GNU General Public License for more details.

// You should have received a copy of the GNU General Public License
// along with this program. If not, see <https://www.gnu.org/licenses/>.

// Ensure we're `no_std` when compiling for Wasm.
#[cfg(feature = "runtime-benchmarks")]
use crate::{Pallet as Salp, *};
use bifrost_primitives::{CurrencyId, ParaId, XcmOperationType, KSM, VSKSM};
use bifrost_stable_pool::AtLeast64BitUnsignedOf;
use bifrost_xcm_interface::XcmWeightAndFee;
use frame_benchmarking::v2::*;
use frame_support::assert_ok;
use frame_system::RawOrigin;
use sp_runtime::{
	traits::{AccountIdConversion, Bounded, StaticLookup, UniqueSaturatedFrom},
	SaturatedConversion,
};

fn assert_last_event<T: Config>(generic_event: <T as Config>::RuntimeEvent) {
	let events = frame_system::Pallet::<T>::events();
	let system_event: <T as frame_system::Config>::RuntimeEvent = generic_event.into();
	// compare to the last event record
	let frame_system::EventRecord { event, .. } = &events[events.len() - 1];
	assert_eq!(event, &system_event);
}

fn create_fund<T: Config>(id: u32) -> ParaId {
	let cap = BalanceOf::<T>::max_value();
	let first_period = 0u32.into();
	let last_period = 7u32.into();
	let para_id = id;

	assert_ok!(Salp::<T>::create(RawOrigin::Root.into(), para_id, cap, first_period, last_period));

	para_id
}

fn contribute_fund<T: Config + bifrost_xcm_interface::Config>(
	index: ParaId,
) -> (T::AccountId, BalanceOf<T>)
where
	<<T as bifrost_xcm_interface::Config>::MultiCurrency as MultiCurrency<
		<T as frame_system::Config>::AccountId,
	>>::CurrencyId: From<CurrencyId>,
{
	let who: T::AccountId = whitelisted_caller();
	let value = T::MinContribution::get();
	assert_ok!(Salp::<T>::set_balance(&who, value));
	XcmWeightAndFee::<T>::insert(
		bifrost_xcm_interface::CurrencyIdOf::<T>::from(KSM.into()),
		XcmOperationType::UmpContributeTransact,
		(
			Weight::from_parts(4000000000, 100000),
			bifrost_xcm_interface::BalanceOf::<T>::from(4000000000u32),
		),
	);
	assert_ok!(Salp::<T>::contribute(RawOrigin::Signed(who.clone()).into(), index, value));
	QueryIdContributionInfo::<T>::insert(0u64, (index, who.clone(), value));
	MultisigConfirmAccount::<T>::put(who.clone());
	(who, value)
}

#[benchmarks(
where T: Config + bifrost_stable_pool::Config + bifrost_stable_asset::Config + orml_tokens::Config<CurrencyId = CurrencyId> + bifrost_vtoken_minting::Config + bifrost_xcm_interface::Config + zenlink_protocol::Config<AssetId = zenlink_protocol::AssetId>,
<<T as bifrost_xcm_interface::Config>::MultiCurrency as MultiCurrency<<T as frame_system::Config>::AccountId>>::CurrencyId: From<CurrencyId>
)]
mod benchmarks {
	use super::*;
	use scale_info::prelude::vec;

	#[benchmark]
	fn refund() {
		let fund_index = create_fund::<T>(1);
		let (caller, contribution) = contribute_fund::<T>(fund_index);
		assert_ok!(Pallet::<T>::confirm_contribute(
			RawOrigin::Signed(caller.clone()).into(),
			0u64,
			true
		));

		assert_ok!(Salp::<T>::fund_fail(RawOrigin::Root.into(), fund_index));
		assert_ok!(Salp::<T>::withdraw(RawOrigin::Root.into(), fund_index));
		let fund = Funds::<T>::get(fund_index).unwrap();
		let (_, status) = Salp::<T>::contribution(fund.trie_index, &caller);
		assert_eq!(status, ContributionStatus::Idle);

		#[extrinsic_call]
		_(RawOrigin::Signed(caller.clone()), fund_index, 0u32.into(), 7u32.into(), contribution);

		let (_, status) = Salp::<T>::contribution(fund.trie_index, &caller);
		assert_eq!(status, ContributionStatus::Idle);
		assert_last_event::<T>(
			Event::<T>::Refunded(
				caller.clone(),
				fund_index,
				0u32.into(),
				7u32.into(),
				contribution,
			)
			.into(),
		)
	}

	#[benchmark]
	fn redeem() {
		let fund_index = create_fund::<T>(1);
		let (caller, contribution) = contribute_fund::<T>(fund_index);
		assert_ok!(Pallet::<T>::confirm_contribute(
			RawOrigin::Signed(caller.clone()).into(),
			0u64,
			true
		));

		assert_ok!(Salp::<T>::fund_success(RawOrigin::Root.into(), fund_index));
		assert_ok!(Salp::<T>::unlock(
			RawOrigin::Signed(caller.clone()).into(),
			caller.clone(),
			fund_index
		));
		assert_ok!(Salp::<T>::fund_retire(RawOrigin::Root.into(), fund_index));
		assert_ok!(Salp::<T>::withdraw(RawOrigin::Root.into(), fund_index));
		assert_eq!(RedeemPool::<T>::get(), T::MinContribution::get());

		#[extrinsic_call]
		_(RawOrigin::Signed(caller.clone()), fund_index, contribution);

		assert_eq!(RedeemPool::<T>::get(), 0_u32.saturated_into());
	}

	#[benchmark]
	fn fund_retire() {
		let fund_index = create_fund::<T>(1);
		let (caller, _) = contribute_fund::<T>(fund_index);
		assert_ok!(Pallet::<T>::confirm_contribute(
			RawOrigin::Signed(caller.clone()).into(),
			0u64,
			true
		));

		assert_ok!(Salp::<T>::fund_success(RawOrigin::Root.into(), fund_index));
		assert_ok!(Salp::<T>::unlock(
			RawOrigin::Signed(caller.clone()).into(),
			caller.clone(),
			fund_index
		));
		#[extrinsic_call]
		_(RawOrigin::Root, fund_index);
	}

	#[benchmark]
	fn fund_end() {
		let fund_index = create_fund::<T>(1);
		let (caller, _) = contribute_fund::<T>(fund_index);
		assert_ok!(Pallet::<T>::confirm_contribute(
			RawOrigin::Signed(caller.clone()).into(),
			0u64,
			true
		));

		assert_ok!(Salp::<T>::fund_fail(RawOrigin::Root.into(), fund_index));
		assert_ok!(Salp::<T>::withdraw(RawOrigin::Root.into(), fund_index));
		#[extrinsic_call]
		_(RawOrigin::Root, fund_index);
	}

	#[benchmark]
	fn edit() {
		create_fund::<T>(2001u32);
		#[extrinsic_call]
		_(
			RawOrigin::Root,
			2001u32,
			BalanceOf::<T>::max_value(),
			BalanceOf::<T>::max_value(),
			0u32.into(),
			8u32.into(),
			None,
		);
	}

	#[benchmark]
	fn withdraw() {
		let fund_index = create_fund::<T>(1);
		contribute_fund::<T>(fund_index);

		assert_ok!(Salp::<T>::fund_fail(RawOrigin::Root.into(), fund_index));
		#[extrinsic_call]
		_(RawOrigin::Root, fund_index)
	}

	#[benchmark]
	fn dissolve_refunded() {
		let fund_index = create_fund::<T>(1);
		let (caller, _) = contribute_fund::<T>(fund_index);
		assert_ok!(Pallet::<T>::confirm_contribute(
			RawOrigin::Signed(caller.clone()).into(),
			0u64,
			true
		));

		assert_ok!(Salp::<T>::fund_fail(RawOrigin::Root.into(), fund_index));
		assert_ok!(Salp::<T>::withdraw(RawOrigin::Root.into(), fund_index));
		assert_ok!(Salp::<T>::continue_fund(
			RawOrigin::Root.into(),
			fund_index,
			2,
			T::SlotLength::get() + 1
		));
		#[extrinsic_call]
		_(RawOrigin::Root, fund_index, 0, 7)
	}

	#[benchmark]
	fn dissolve() {
		let fund_index = create_fund::<T>(1);
		let (caller, _) = contribute_fund::<T>(fund_index);
		assert_ok!(Pallet::<T>::confirm_contribute(
			RawOrigin::Signed(caller.clone()).into(),
			0u64,
			true
		));

		assert_ok!(Salp::<T>::fund_success(RawOrigin::Root.into(), fund_index));
		assert_ok!(Salp::<T>::fund_retire(RawOrigin::Root.into(), fund_index));
		assert_ok!(Salp::<T>::withdraw(RawOrigin::Root.into(), fund_index));
		assert_ok!(Salp::<T>::fund_end(RawOrigin::Root.into(), fund_index));
		#[extrinsic_call]
		_(RawOrigin::Root, fund_index)
	}

	#[benchmark]
<<<<<<< HEAD
	fn buyback() {
		let caller: T::AccountId = whitelisted_caller();
		let relay_currency_id = <T as Config>::RelayChainToken::get();
		let relay_vstoken_id =
			<T as Config>::CurrencyIdConversion::convert_to_vstoken(relay_currency_id).unwrap();

		let caller_lookup: <T::Lookup as StaticLookup>::Source =
			T::Lookup::unlookup(caller.clone());
		assert_ok!(zenlink_protocol::Pallet::<T>::create_pair(
			RawOrigin::Root.into(),
			zenlink_protocol::AssetId { chain_id: 2001, asset_type: 2, asset_index: 516 },
			zenlink_protocol::AssetId { chain_id: 2001, asset_type: 2, asset_index: 1028 },
			caller_lookup
		));

		let buybck_caller = T::BuybackPalletId::get().into_account_truncating();
		assert_ok!(<T as pallet::Config>::MultiCurrency::deposit(
			relay_currency_id,
			&buybck_caller,
			BalanceOf::<T>::unique_saturated_from(1_000_000_000_000_000u128)
		));
		assert_ok!(<T as pallet::Config>::MultiCurrency::deposit(
			relay_vstoken_id,
			&buybck_caller,
			BalanceOf::<T>::unique_saturated_from(1_000_000_000_000_000u128)
		));

		assert_ok!(zenlink_protocol::Pallet::<T>::add_liquidity(
			RawOrigin::Signed(buybck_caller).into(),
			zenlink_protocol::AssetId { chain_id: 2001, asset_type: 2, asset_index: 516 },
			zenlink_protocol::AssetId { chain_id: 2001, asset_type: 2, asset_index: 1028 },
			1_000_000_000_000u128,
			100_000_000_000_000u128,
			0u128,
			0u128,
			BlockNumberFor::<T>::from(10u32),
		));

		#[extrinsic_call]
		_(RawOrigin::Signed(caller), BalanceOf::<T>::unique_saturated_from(1000u128))
	}

	#[benchmark]
=======
>>>>>>> b60ba06f
	fn buyback_vstoken_by_stable_pool() {
		let caller: T::AccountId = whitelisted_caller();
		let fee_account: T::AccountId = account("seed", 1, 1);
		let buyback_account: T::AccountId = T::BuybackPalletId::get().into_account_truncating();

		let amounts1: AtLeast64BitUnsignedOf<T> = 1_000_000_000_000u128.into();
		let amounts: <T as bifrost_stable_asset::pallet::Config>::Balance = amounts1.into();
		assert_ok!(bifrost_stable_pool::Pallet::<T>::create_pool(
			RawOrigin::Root.into(),
			vec![KSM.into(), VSKSM.into()],
			vec![1u128.into(), 1u128.into()],
			0u128.into(),
			0u128.into(),
			0u128.into(),
			220u128.into(),
			fee_account.clone(),
			fee_account.clone(),
			1000000000000u128.into()
		));
		assert_ok!(bifrost_stable_pool::Pallet::<T>::edit_token_rate(
			RawOrigin::Root.into(),
			0,
			vec![
				(VSKSM.into(), (1u128.into(), 1u128.into())),
				(KSM.into(), (10u128.into(), 30u128.into()))
			]
		));

		assert_ok!(<T as pallet::Config>::MultiCurrency::deposit(
			KSM,
			&buyback_account,
			BalanceOf::<T>::unique_saturated_from(1_000_000_000_000_000_000u128)
		));
		assert_ok!(<T as pallet::Config>::MultiCurrency::deposit(
			KSM,
			&caller,
			BalanceOf::<T>::unique_saturated_from(1_000_000_000_000_000_000u128)
		));
		assert_ok!(<T as pallet::Config>::MultiCurrency::deposit(
			VSKSM,
			&caller,
			BalanceOf::<T>::unique_saturated_from(1_000_000_000_000_000_000u128)
		));

		assert_ok!(bifrost_stable_pool::Pallet::<T>::add_liquidity(
			RawOrigin::Signed(caller.clone()).into(),
			0,
			vec![amounts, amounts],
			amounts
		));
		let minimum_mint_value =
			bifrost_vtoken_minting::BalanceOf::<T>::unique_saturated_from(0u128);
		let token_amount =
			bifrost_vtoken_minting::BalanceOf::<T>::unique_saturated_from(1_000_000_000_000u128);
		assert_ok!(bifrost_vtoken_minting::Pallet::<T>::set_minimum_mint(
			RawOrigin::Root.into(),
			KSM,
			minimum_mint_value
		));
		assert_ok!(bifrost_vtoken_minting::Pallet::<T>::mint(
			RawOrigin::Signed(caller.clone()).into(),
			KSM,
			token_amount,
			BoundedVec::default(),
			None
		));
		#[extrinsic_call]
		_(RawOrigin::Signed(caller), 0, KSM, 1_000_000_000u32.into())
	}

	//   `cargo test -p pallet-example-basic --all-features`, you will see one line per case:
	impl_benchmark_test_suite!(Pallet, crate::mock::new_test_ext(), crate::mock::Test);
}<|MERGE_RESOLUTION|>--- conflicted
+++ resolved
@@ -26,7 +26,7 @@
 use frame_support::assert_ok;
 use frame_system::RawOrigin;
 use sp_runtime::{
-	traits::{AccountIdConversion, Bounded, StaticLookup, UniqueSaturatedFrom},
+	traits::{AccountIdConversion, Bounded, UniqueSaturatedFrom},
 	SaturatedConversion,
 };
 
@@ -243,52 +243,6 @@
 	}
 
 	#[benchmark]
-<<<<<<< HEAD
-	fn buyback() {
-		let caller: T::AccountId = whitelisted_caller();
-		let relay_currency_id = <T as Config>::RelayChainToken::get();
-		let relay_vstoken_id =
-			<T as Config>::CurrencyIdConversion::convert_to_vstoken(relay_currency_id).unwrap();
-
-		let caller_lookup: <T::Lookup as StaticLookup>::Source =
-			T::Lookup::unlookup(caller.clone());
-		assert_ok!(zenlink_protocol::Pallet::<T>::create_pair(
-			RawOrigin::Root.into(),
-			zenlink_protocol::AssetId { chain_id: 2001, asset_type: 2, asset_index: 516 },
-			zenlink_protocol::AssetId { chain_id: 2001, asset_type: 2, asset_index: 1028 },
-			caller_lookup
-		));
-
-		let buybck_caller = T::BuybackPalletId::get().into_account_truncating();
-		assert_ok!(<T as pallet::Config>::MultiCurrency::deposit(
-			relay_currency_id,
-			&buybck_caller,
-			BalanceOf::<T>::unique_saturated_from(1_000_000_000_000_000u128)
-		));
-		assert_ok!(<T as pallet::Config>::MultiCurrency::deposit(
-			relay_vstoken_id,
-			&buybck_caller,
-			BalanceOf::<T>::unique_saturated_from(1_000_000_000_000_000u128)
-		));
-
-		assert_ok!(zenlink_protocol::Pallet::<T>::add_liquidity(
-			RawOrigin::Signed(buybck_caller).into(),
-			zenlink_protocol::AssetId { chain_id: 2001, asset_type: 2, asset_index: 516 },
-			zenlink_protocol::AssetId { chain_id: 2001, asset_type: 2, asset_index: 1028 },
-			1_000_000_000_000u128,
-			100_000_000_000_000u128,
-			0u128,
-			0u128,
-			BlockNumberFor::<T>::from(10u32),
-		));
-
-		#[extrinsic_call]
-		_(RawOrigin::Signed(caller), BalanceOf::<T>::unique_saturated_from(1000u128))
-	}
-
-	#[benchmark]
-=======
->>>>>>> b60ba06f
 	fn buyback_vstoken_by_stable_pool() {
 		let caller: T::AccountId = whitelisted_caller();
 		let fee_account: T::AccountId = account("seed", 1, 1);
