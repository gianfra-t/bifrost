[package]
name = "bifrost-salp"
version = "0.8.0"
authors = ["Edwin Wang <lark930@gmail.com>"]
edition = "2021"

[dependencies]
codec = { package = "parity-scale-codec", version = "2.3.0", default-features = false, features = ["derive"] }
scale-info = { version = "1.0.0", default-features = false, features = ["derive"] }
log = { version = "0.4.14", default-features = false }
node-primitives = { path = "../../node/primitives", default-features = false }
frame-support = { git = "https://github.com/paritytech/substrate", branch = "polkadot-v0.9.16", default-features = false }
frame-system = { git = "https://github.com/paritytech/substrate", branch = "polkadot-v0.9.16", default-features = false }
frame-benchmarking = {  git = "https://github.com/paritytech/substrate", branch = "polkadot-v0.9.16", default-features = false, optional = true }
sp-std = { git = "https://github.com/paritytech/substrate", branch = "polkadot-v0.9.16", default-features = false }
sp-io = { git = "https://github.com/paritytech/substrate", branch = "polkadot-v0.9.16", default-features = false  }
sp-runtime = { git = "https://github.com/paritytech/substrate", branch = "polkadot-v0.9.16", default-features = false }
sp-arithmetic = { git = "https://github.com/paritytech/substrate", branch = "polkadot-v0.9.16", default-features = false }
xcm = { git = "https://github.com/paritytech/polkadot", branch = "release-v0.9.16", default-features = false }
xcm-support = { path = "../../xcm-support", default-features = false }
orml-traits = { version = "0.4.1-dev", default-features = false }
<<<<<<< HEAD
xcm-builder = { git = "https://github.com/paritytech/polkadot", branch = "release-v0.9.16",default-features = false  }
pallet-xcm = { git = "https://github.com/paritytech/polkadot", branch = "release-v0.9.16",default-features = false }
pallet-collective = { git = "https://github.com/paritytech/substrate", branch = "polkadot-v0.9.16",default-features = false }

[dev-dependencies]
pallet-multisig = { git = "https://github.com/paritytech/substrate", branch = "polkadot-v0.9.16"}
pallet-sudo = { git = "https://github.com/paritytech/substrate", branch = "polkadot-v0.9.16"}
=======
xcm-builder = { git = "https://github.com/paritytech/polkadot", branch = "release-v0.9.13",default-features = false  }
pallet-xcm = { git = "https://github.com/paritytech/polkadot", branch = "release-v0.9.13",default-features = false }
pallet-collective = { git = "https://github.com/paritytech/substrate", branch = "polkadot-v0.9.13",default-features = false }

[dev-dependencies]
pallet-multisig = { git = "https://github.com/paritytech/substrate", branch = "polkadot-v0.9.13"}
>>>>>>> 702715e7
smallvec = "1.6.1"
sp-io = { git = "https://github.com/paritytech/substrate", branch = "polkadot-v0.9.16" }
sp-core = { git = "https://github.com/paritytech/substrate", branch = "polkadot-v0.9.16" }
sp-runtime = { git = "https://github.com/paritytech/substrate", branch = "polkadot-v0.9.16" }
orml-tokens = "0.4.1-dev"
orml-currencies = "0.4.1-dev"
<<<<<<< HEAD
pallet-balances = { git = "https://github.com/paritytech/substrate", branch = "polkadot-v0.9.16" }
=======
pallet-balances = { git = "https://github.com/paritytech/substrate", branch = "polkadot-v0.9.13" }
>>>>>>> 702715e7
bifrost-bancor = { path = "../../pallets/bancor" }
bifrost-runtime-common = { path = "../../runtime/common" }

[features]
default = ["std"]
std = [
	"codec/std",
	"scale-info/std",
	"log/std",
	"node-primitives/std",
	"frame-support/std",
	"frame-system/std",
	"sp-std/std",
	"sp-io/std",
	"sp-runtime/std",
	"sp-arithmetic/std",
	"orml-traits/std",
	"xcm/std",
	"xcm-builder/std",
	"pallet-xcm/std",
<<<<<<< HEAD
=======
	"pallet-collective/std",
>>>>>>> 702715e7
	"xcm-support/std",
]

runtime-benchmarks = [
	"frame-benchmarking",
	"sp-runtime/runtime-benchmarks",
	"frame-system/runtime-benchmarks",
	"pallet-xcm/runtime-benchmarks",
	"xcm-builder/runtime-benchmarks",
]<|MERGE_RESOLUTION|>--- conflicted
+++ resolved
@@ -19,33 +19,20 @@
 xcm = { git = "https://github.com/paritytech/polkadot", branch = "release-v0.9.16", default-features = false }
 xcm-support = { path = "../../xcm-support", default-features = false }
 orml-traits = { version = "0.4.1-dev", default-features = false }
-<<<<<<< HEAD
 xcm-builder = { git = "https://github.com/paritytech/polkadot", branch = "release-v0.9.16",default-features = false  }
 pallet-xcm = { git = "https://github.com/paritytech/polkadot", branch = "release-v0.9.16",default-features = false }
-pallet-collective = { git = "https://github.com/paritytech/substrate", branch = "polkadot-v0.9.16",default-features = false }
 
 [dev-dependencies]
 pallet-multisig = { git = "https://github.com/paritytech/substrate", branch = "polkadot-v0.9.16"}
 pallet-sudo = { git = "https://github.com/paritytech/substrate", branch = "polkadot-v0.9.16"}
-=======
-xcm-builder = { git = "https://github.com/paritytech/polkadot", branch = "release-v0.9.13",default-features = false  }
-pallet-xcm = { git = "https://github.com/paritytech/polkadot", branch = "release-v0.9.13",default-features = false }
-pallet-collective = { git = "https://github.com/paritytech/substrate", branch = "polkadot-v0.9.13",default-features = false }
-
-[dev-dependencies]
-pallet-multisig = { git = "https://github.com/paritytech/substrate", branch = "polkadot-v0.9.13"}
->>>>>>> 702715e7
+pallet-collective = { git = "https://github.com/paritytech/substrate", branch = "polkadot-v0.9.16" }
 smallvec = "1.6.1"
 sp-io = { git = "https://github.com/paritytech/substrate", branch = "polkadot-v0.9.16" }
 sp-core = { git = "https://github.com/paritytech/substrate", branch = "polkadot-v0.9.16" }
 sp-runtime = { git = "https://github.com/paritytech/substrate", branch = "polkadot-v0.9.16" }
 orml-tokens = "0.4.1-dev"
 orml-currencies = "0.4.1-dev"
-<<<<<<< HEAD
 pallet-balances = { git = "https://github.com/paritytech/substrate", branch = "polkadot-v0.9.16" }
-=======
-pallet-balances = { git = "https://github.com/paritytech/substrate", branch = "polkadot-v0.9.13" }
->>>>>>> 702715e7
 bifrost-bancor = { path = "../../pallets/bancor" }
 bifrost-runtime-common = { path = "../../runtime/common" }
 
@@ -66,10 +53,6 @@
 	"xcm/std",
 	"xcm-builder/std",
 	"pallet-xcm/std",
-<<<<<<< HEAD
-=======
-	"pallet-collective/std",
->>>>>>> 702715e7
 	"xcm-support/std",
 ]
 
