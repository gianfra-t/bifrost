// This file is part of Bifrost.

// Copyright (C) Liebi Technologies PTE. LTD.
// SPDX-License-Identifier: GPL-3.0-or-later WITH Classpath-exception-2.0

// This program is free software: you can redistribute it and/or modify
// it under the terms of the GNU General Public License as published by
// the Free Software Foundation, either version 3 of the License, or
// (at your option) any later version.

// This program is distributed in the hope that it will be useful,
// but WITHOUT ANY WARRANTY; without even the implied warranty of
// MERCHANTABILITY or FITNESS FOR A PARTICULAR PURPOSE. See the
// GNU General Public License for more details.

// You should have received a copy of the GNU General Public License
// along with this program. If not, see <https://www.gnu.org/licenses/>.

use crate::pallet;
use ethereum::TransactionAction;
use orml_traits::MultiCurrency;
use parity_scale_codec::{Decode, Encode, MaxEncodedLen};
use scale_info::TypeInfo;
use sp_core::{H160, H256, U256};
use sp_runtime::{traits::ConstU32, BoundedVec, RuntimeDebug};
use sp_std::vec::Vec;
use xcm::prelude::Weight;

/// Max. allowed size of 65_536 bytes.
pub const MAX_ETHEREUM_XCM_INPUT_SIZE: u32 = 2u32.pow(16);

/// Max. allowed gas limit of 720_000 gas units. Note that this might change in the future.
pub const MAX_GAS_LIMIT: u32 = 720_000;

/// EVM function selector: setTokenAmount(bytes2,uint256,uint256)
pub const EVM_FUNCTION_SELECTOR: [u8; 4] = [154, 65, 185, 36];

pub type AccountIdOf<T> = <T as frame_system::Config>::AccountId;
pub type CurrencyIdOf<T> = <<T as pallet::Config>::MultiCurrency as MultiCurrency<
	<T as frame_system::Config>::AccountId,
>>::CurrencyId;
pub type BalanceOf<T> =
	<<T as pallet::Config>::MultiCurrency as MultiCurrency<AccountIdOf<T>>>::Balance;

#[derive(Encode, Decode, Copy, Clone, Eq, PartialEq, RuntimeDebug, TypeInfo, MaxEncodedLen)]
pub enum SupportChain {
	Astar,
	Moonbeam,
	Hydradx,
	Interlay,
	Manta,
}

#[derive(Encode, Decode, Copy, Clone, Eq, PartialEq, RuntimeDebug, TypeInfo, MaxEncodedLen)]
pub enum TargetChain<AccountId> {
	Astar(H160),
	Moonbeam(H160),
	Hydradx(AccountId),
	Interlay(AccountId),
	Manta(AccountId),
}

impl<AccountId> TargetChain<AccountId> {
	pub fn support_chain(self: &TargetChain<AccountId>) -> SupportChain {
		match self {
			TargetChain::Astar(_) => SupportChain::Astar,
			TargetChain::Moonbeam(_) => SupportChain::Moonbeam,
			TargetChain::Hydradx(_) => SupportChain::Hydradx,
			TargetChain::Interlay(_) => SupportChain::Interlay,
			TargetChain::Manta(_) => SupportChain::Manta,
		}
	}
}

#[derive(Clone, Debug, Eq, PartialEq, Encode, Decode, TypeInfo, MaxEncodedLen)]
pub struct EthereumCallConfiguration<BlockNumber> {
	/// XCM message execution costs to be consumed
	pub xcm_fee: u128,
	/// XCM message execution weight to be consumed
	pub xcm_weight: Weight,
	/// Wait for the period to call XCM once
	pub period: BlockNumber,
	/// Block number of the last call
	pub last_block: BlockNumber,
	/// Specify the address of the calling contract
	pub contract: H160,
}

#[derive(Clone, Debug, Eq, PartialEq, Encode, Decode, TypeInfo)]
pub struct EthereumXcmTransactionV2 {
	/// Gas limit to be consumed by EVM execution.
	pub gas_limit: U256,
	/// Either a Call (the callee, account or contract address) or Create (currently unsupported).
	pub action: TransactionAction,
	/// Value to be transfered.
	pub value: U256,
	/// Input data for a contract call. Max. size 65_536 bytes.
	pub input: BoundedVec<u8, ConstU32<MAX_ETHEREUM_XCM_INPUT_SIZE>>,
	/// Map of addresses to be pre-paid to warm storage.
	pub access_list: Option<Vec<(H160, Vec<H256>)>>,
}

/// Xcm transact's Ethereum transaction.
#[derive(Clone, Debug, Eq, PartialEq, Encode, Decode, TypeInfo)]
pub enum EthereumXcmTransaction {
	V1,
	V2(EthereumXcmTransactionV2),
}

#[derive(Encode, Decode, RuntimeDebug, Clone)]
pub enum EthereumXcmCall {
	#[codec(index = 0)]
	Transact(EthereumXcmTransaction),
}

#[derive(Encode, Decode, RuntimeDebug, Clone)]
pub enum MoonbeamCall {
	#[codec(index = 109)]
	EthereumXcm(EthereumXcmCall),
}

#[derive(Clone, Debug, Eq, PartialEq, Encode, Decode, TypeInfo, MaxEncodedLen)]
pub enum OrderCaller<AccountId> {
	Substrate(AccountId),
	Evm(H160),
}

#[derive(Clone, Debug, Eq, PartialEq, Encode, Decode, TypeInfo, MaxEncodedLen)]
pub enum OrderType {
	Mint,
	Redeem,
}

#[derive(Encode, Decode, Clone, Eq, PartialEq, RuntimeDebug, TypeInfo, MaxEncodedLen)]
pub struct Order<AccountId, CurrencyId, Balance, BlockNumber> {
	pub source_chain_caller: OrderCaller<AccountId>,
	pub source_chain_id: u64,
	pub source_chain_block_number: Option<u128>,
	pub bifrost_chain_caller: AccountId,
	pub derivative_account: AccountId,
	pub create_block_number: BlockNumber,
	pub currency_id: CurrencyId,
	pub currency_amount: Balance,
	pub order_type: OrderType,
	pub remark: BoundedVec<u8, ConstU32<32>>,
	pub target_chain: TargetChain<AccountId>,
<<<<<<< HEAD
	pub channel_id: Option<u32>,
=======
	pub channel_id: u32,
>>>>>>> b60ba06f
}<|MERGE_RESOLUTION|>--- conflicted
+++ resolved
@@ -144,9 +144,5 @@
 	pub order_type: OrderType,
 	pub remark: BoundedVec<u8, ConstU32<32>>,
 	pub target_chain: TargetChain<AccountId>,
-<<<<<<< HEAD
-	pub channel_id: Option<u32>,
-=======
 	pub channel_id: u32,
->>>>>>> b60ba06f
 }