--- conflicted
+++ resolved
@@ -198,69 +198,7 @@
 			SupportChain::Moonbeam,
 			10 * 1_000_000_000
 		));
-<<<<<<< HEAD
-		assert_eq!(Slpx::transfer_to_fee(SupportChain::Moonbeam), Some(10 * 1_000_000_000));
-	});
-}
-
-#[test]
-fn test_zenlink() {
-	sp_io::TestExternalities::default().execute_with(|| {
-		assert_ok!(Currencies::deposit(
-			CurrencyId::Native(TokenSymbol::BNC),
-			&ALICE,
-			50 * 1_000_000_000
-		));
-		assert_ok!(Currencies::deposit(
-			CurrencyId::Token(TokenSymbol::KSM),
-			&ALICE,
-			50 * 1_000_000_000
-		));
-
-		let bnc_token: AssetId =
-			AssetId::try_convert_from(CurrencyId::Native(TokenSymbol::BNC), 2001).unwrap();
-		let ksm_token: AssetId =
-			AssetId::try_convert_from(CurrencyId::Token(TokenSymbol::KSM), 2001).unwrap();
-
-		assert_ok!(ZenlinkProtocol::create_pair(
-			RawOrigin::Root.into(),
-			bnc_token,
-			ksm_token,
-			ALICE
-		));
-		assert_ok!(ZenlinkProtocol::add_liquidity(
-			RawOrigin::Signed(ALICE).into(),
-			bnc_token,
-			ksm_token,
-			20u128 * 1_000_000_000,
-			20u128 * 1_000_000_000,
-			0,
-			0,
-			100
-		));
-		assert_eq!(
-			Currencies::free_balance(CurrencyId::Native(TokenSymbol::BNC), &ALICE),
-			30u128 * 1_000_000_000
-		);
-		assert_eq!(
-			Currencies::free_balance(CurrencyId::Token(TokenSymbol::KSM), &ALICE),
-			30u128 * 1_000_000_000
-		);
-
-		let path = vec![bnc_token, ksm_token];
-		let balance = Currencies::free_balance(CurrencyId::Native(TokenSymbol::BNC), &ALICE);
-		let minimum_balance = Currencies::minimum_balance(CurrencyId::Native(TokenSymbol::BNC));
-		assert_ok!(ZenlinkProtocol::swap_exact_assets_for_assets(
-			RawOrigin::Signed(ALICE).into(),
-			balance - minimum_balance,
-			0,
-			path,
-			ALICE,
-			100
-		));
-=======
 		assert_eq!(TransferToFee::<Test>::get(SupportChain::Moonbeam), Some(10 * 1_000_000_000));
->>>>>>> b60ba06f
 	});
 }
 
@@ -438,8 +376,7 @@
 			source_chain_caller,
 			DOT,
 			TargetChain::Astar(source_chain_caller),
-			BoundedVec::default(),
-			None
+			BoundedVec::default()
 		));
 		assert_eq!(OrderQueue::<Test>::get().len(), 1usize);
 		assert_ok!(Slpx::redeem(
@@ -505,8 +442,7 @@
 			source_chain_caller,
 			DOT,
 			TargetChain::Astar(source_chain_caller),
-			BoundedVec::default(),
-			None
+			BoundedVec::default()
 		));
 		assert_eq!(OrderQueue::<Test>::get().len(), 1usize);
 		<frame_system::Pallet<Test>>::set_block_number(2u32.into());
