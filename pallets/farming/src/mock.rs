--- conflicted
+++ resolved
@@ -152,14 +152,8 @@
 }
 
 parameter_types! {
-<<<<<<< HEAD
-	pub const VeMintingTokenType: CurrencyId = CurrencyId::VToken(TokenSymbol::BNC);
-	pub VeMintingPalletId: PalletId = PalletId(*b"bf/vemnt");
-	pub IncentivePalletId: PalletId = PalletId(*b"bf/veict");
-=======
 	pub const BbBNCTokenType: CurrencyId = CurrencyId::VToken(TokenSymbol::BNC);
 	pub IncentivePalletId: PalletId = PalletId(*b"bf/bbict");
->>>>>>> 5a6927ae
 	pub const BuyBackAccount: PalletId = PalletId(*b"bf/bybck");
 	pub const Week: BlockNumber = 50400; // a week
 	pub const MaxBlock: BlockNumber = 10512000; // four years
