--- conflicted
+++ resolved
@@ -7,20 +7,6 @@
 [dependencies]
 codec = { package = "parity-scale-codec", version = "2.3.0", default-features = false, features = ["derive"] }
 scale-info = { version = "1.0.0", default-features = false, features = ["derive"] }
-<<<<<<< HEAD
-frame-support = { git = "https://github.com/paritytech/substrate", branch = "polkadot-v0.9.15", default-features = false }
-frame-system = { git = "https://github.com/paritytech/substrate", branch = "polkadot-v0.9.15", default-features = false }
-frame-benchmarking = { git = "https://github.com/paritytech/substrate", branch = "polkadot-v0.9.15", default-features = false, optional = true }
-node-primitives = { path = "../../node/primitives", default-features = false }
-orml-traits = { version = "0.4.1-dev", default-features = false }
-sp-core = { git = "https://github.com/paritytech/substrate", branch = "polkadot-v0.9.15", default-features = false }
-sp-runtime = { git = "https://github.com/paritytech/substrate", branch = "polkadot-v0.9.15", default-features = false }
-orml-tokens = { version = "0.4.1-dev", default-features = false }
-orml-currencies = { version = "0.4.1-dev", default-features = false }
-pallet-balances = { git = "https://github.com/paritytech/substrate", branch = "polkadot-v0.9.15", default-features = false }
-sp-io = { git = "https://github.com/paritytech/substrate", branch = "polkadot-v0.9.15", default-features = false }
-pallet-collective = { git = "https://github.com/paritytech/substrate", branch = "polkadot-v0.9.15", default-features = false }
-=======
 frame-support = { git = "https://github.com/paritytech/substrate", branch = "polkadot-v0.9.16", default-features = false }
 frame-system = { git = "https://github.com/paritytech/substrate", branch = "polkadot-v0.9.16", default-features = false }
 frame-benchmarking = { git = "https://github.com/paritytech/substrate", branch = "polkadot-v0.9.16", default-features = false, optional = true }
@@ -33,7 +19,6 @@
 pallet-balances = { git = "https://github.com/paritytech/substrate", branch = "polkadot-v0.9.16", default-features = false }
 sp-io = { git = "https://github.com/paritytech/substrate", branch = "polkadot-v0.9.16", default-features = false }
 pallet-collective = { git = "https://github.com/paritytech/substrate", branch = "polkadot-v0.9.16", default-features = false }
->>>>>>> ddeca919
 
 
 [features]
