--- conflicted
+++ resolved
@@ -22,12 +22,8 @@
 xcm = { package = "staging-xcm", git = "https://github.com/paritytech/polkadot-sdk", branch = "release-polkadot-v1.1.0", default-features = false }
 cumulus-primitives-core = { git = "https://github.com/paritytech/polkadot-sdk", branch = "release-polkadot-v1.1.0", default-features = false }
 orml-traits = { version = "0.4.1-dev", default-features = false }
-<<<<<<< HEAD
 bifrost-primitives = { path = "../../primitives", default-features = false }
-=======
-node-primitives = { path = "../../node/primitives", default-features = false }
 bifrost-asset-registry = { path = "../asset-registry", default-features = false }
->>>>>>> 3638e112
 
 [dev-dependencies]
 sp-io = { git = "https://github.com/paritytech/polkadot-sdk", branch = "release-polkadot-v1.1.0" }
