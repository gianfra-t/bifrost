--- conflicted
+++ resolved
@@ -73,17 +73,14 @@
 	)
 	.unwrap();
 
-<<<<<<< HEAD
 	assert_ok!(Pallet::<T>::bond(
 		origin,
 		KSM,
 		Box::new(DELEGATOR1),
 		10u32.into(),
+		None,
 		None
 	));
-=======
-	assert_ok!(Pallet::<T>::bond(origin, KSM, Box::new(DELEGATOR1), 10u32.into(), None, None));
->>>>>>> 39d4d982
 }
 
 pub fn init_ongoing_time<T: Config>(origin: <T as frame_system::Config>::RuntimeOrigin) {
@@ -226,15 +223,12 @@
 		)?;
 
 		#[extrinsic_call]
-<<<<<<< HEAD
-		_(
-			origin as <T as frame_system::Config>::RuntimeOrigin,
-			KSM,
-			Box::new(DELEGATOR1),
-		);
-=======
-		_(origin as <T as frame_system::Config>::RuntimeOrigin, KSM, Box::new(DELEGATOR1), None);
->>>>>>> 39d4d982
+		_(
+			origin as <T as frame_system::Config>::RuntimeOrigin,
+			KSM,
+			Box::new(DELEGATOR1),
+			None,
+		);
 
 		Ok(())
 	}
@@ -410,15 +404,12 @@
 		)?;
 
 		#[extrinsic_call]
-<<<<<<< HEAD
-		_(
-			origin as <T as frame_system::Config>::RuntimeOrigin,
-			KSM,
-			Box::new(DELEGATOR1),
-		);
-=======
-		_(origin as <T as frame_system::Config>::RuntimeOrigin, KSM, Box::new(DELEGATOR1), None);
->>>>>>> 39d4d982
+		_(
+			origin as <T as frame_system::Config>::RuntimeOrigin,
+			KSM,
+			Box::new(DELEGATOR1),
+			None,
+		);
 
 		Ok(())
 	}
