// This file is part of Bifrost.

// Copyright (C) Liebi Technologies PTE. LTD.
// SPDX-License-Identifier: GPL-3.0-or-later WITH Classpath-exception-2.0

// This program is free software: you can redistribute it and/or modify
// it under the terms of the GNU General Public License as published by
// the Free Software Foundation, either version 3 of the License, or
// (at your option) any later version.

// This program is distributed in the hope that it will be useful,
// but WITHOUT ANY WARRANTY; without even the implied warranty of
// MERCHANTABILITY or FITNESS FOR A PARTICULAR PURPOSE. See the
// GNU General Public License for more details.

// You should have received a copy of the GNU General Public License
// along with this program. If not, see <https://www.gnu.org/licenses/>.

#![cfg_attr(not(feature = "std"), no_std)]
#![recursion_limit = "256"]

extern crate core;

use crate::{agents::PolkadotAgent, Junction::GeneralIndex, Junctions::X2};
pub use crate::{
	primitives::{
		Delays, LedgerUpdateEntry, MinimumsMaximums, QueryId, SubstrateLedger,
		ValidatorsByDelegatorUpdateEntry,
	},
	traits::{OnRefund, QueryResponseManager, StakingAgent},
	Junction::AccountId32,
	Junctions::X1,
};
use bifrost_asset_registry::AssetMetadata;
use bifrost_parachain_staking::ParachainStakingInterface;
use bifrost_primitives::{
	currency::{BNC, KSM, MANTA, MOVR, PHA},
	traits::XcmDestWeightAndFeeHandler,
	CurrencyId, CurrencyIdMapping, DerivativeAccountHandler, DerivativeIndex,
	SlpHostingFeeProvider, SlpOperator, TimeUnit, VtokenMintingOperator, XcmOperationType, ASTR,
	DOT, FIL, GLMR,
};
use bifrost_stable_pool::traits::StablePoolHandler;
use cumulus_primitives_core::{relay_chain::HashT, ParaId};
use frame_support::{pallet_prelude::*, traits::Contains, weights::Weight};
use frame_system::{
	ensure_signed,
	pallet_prelude::{BlockNumberFor, OriginFor},
	RawOrigin,
};
use orml_traits::MultiCurrency;
pub use primitives::Ledger;
use sp_arithmetic::{per_things::Permill, traits::Zero};
use sp_core::{bounded::BoundedVec, H160};
use sp_io::hashing::blake2_256;
use sp_runtime::traits::{CheckedAdd, CheckedSub, Convert, TrailingZeroInput, UniqueSaturatedFrom};
use sp_std::{boxed::Box, vec, vec::Vec};
pub use weights::WeightInfo;
<<<<<<< HEAD
use xcm::{
	prelude::*,
	v3::{Junction, Junctions, MultiLocation},
};
=======
use xcm::v3::{Junction, Junctions, MultiLocation};
>>>>>>> b60ba06f

mod agents;
pub mod migrations;
mod mocks;
pub mod primitives;
mod tests;
pub mod traits;
pub mod weights;

#[cfg(feature = "runtime-benchmarks")]
mod benchmarking;

pub use pallet::*;

pub type Result<T, E> = core::result::Result<T, E>;
type Hash<T> = <T as frame_system::Config>::Hash;
type AccountIdOf<T> = <T as frame_system::Config>::AccountId;
pub type BalanceOf<T> = <<T as Config>::MultiCurrency as MultiCurrency<AccountIdOf<T>>>::Balance;
type StakingAgentBoxType<T> = Box<
	dyn StakingAgent<
		BalanceOf<T>,
		AccountIdOf<T>,
		LedgerUpdateEntry<BalanceOf<T>>,
		ValidatorsByDelegatorUpdateEntry,
		pallet::Error<T>,
	>,
>;
pub type CurrencyIdOf<T> = <<T as Config>::MultiCurrency as MultiCurrency<
	<T as frame_system::Config>::AccountId,
>>::CurrencyId;
const SIX_MONTHS: u32 = 5 * 60 * 24 * 180;
const ITERATE_LENGTH: usize = 100;

#[frame_support::pallet]
pub mod pallet {
	use super::*;
	use crate::agents::{AstarAgent, FilecoinAgent, ParachainStakingAgent, PhalaAgent};
	use frame_support::dispatch::GetDispatchInfo;
	use orml_traits::XcmTransfer;
	use pallet_xcm::ensure_response;
	use xcm::v3::{MaybeErrorCode, Response};

	#[pallet::config]
	pub trait Config: frame_system::Config + pallet_xcm::Config {
		type RuntimeEvent: From<Event<Self>> + IsType<<Self as frame_system::Config>::RuntimeEvent>;
		type RuntimeOrigin: IsType<<Self as frame_system::Config>::RuntimeOrigin>
			+ Into<Result<pallet_xcm::Origin, <Self as Config>::RuntimeOrigin>>;

		type RuntimeCall: Parameter + From<Call<Self>> + GetDispatchInfo;

		/// Currency operations handler
		type MultiCurrency: MultiCurrency<AccountIdOf<Self>, CurrencyId = CurrencyId>;
		/// The only origin that can modify pallet params
		type ControlOrigin: EnsureOrigin<<Self as frame_system::Config>::RuntimeOrigin>;

		/// Set default weight.
		type WeightInfo: WeightInfo;

		/// The interface to call VtokenMinting module functions.
		type VtokenMinting: VtokenMintingOperator<
			CurrencyId,
			BalanceOf<Self>,
			AccountIdOf<Self>,
			TimeUnit,
		>;

		/// xtokens xcm transfer interface
		type XcmTransfer: XcmTransfer<AccountIdOf<Self>, BalanceOf<Self>, CurrencyIdOf<Self>>;

		/// Substrate account converter, which can convert a u16 number into a sub-account with
		/// MultiLocation format.
		type AccountConverter: Convert<(u16, CurrencyId), MultiLocation>;

		/// Parachain Id which is gotten from the runtime.
		type ParachainId: Get<ParaId>;

		/// Substrate response manager.
		type SubstrateResponseManager: QueryResponseManager<
			QueryId,
			xcm::v4::Location,
			BlockNumberFor<Self>,
			<Self as pallet::Config>::RuntimeCall,
		>;

		type XcmWeightAndFeeHandler: XcmDestWeightAndFeeHandler<CurrencyId, BalanceOf<Self>>;

		#[pallet::constant]
		type MaxTypeEntryPerBlock: Get<u32>;

		#[pallet::constant]
		type MaxRefundPerBlock: Get<u32>;

		#[pallet::constant]
		type MaxLengthLimit: Get<u32>;

		type ParachainStaking: ParachainStakingInterface<AccountIdOf<Self>, BalanceOf<Self>>;

		type ChannelCommission: SlpHostingFeeProvider<
			CurrencyId,
			BalanceOf<Self>,
			AccountIdOf<Self>,
		>;

		type StablePoolHandler: StablePoolHandler<
			Balance = BalanceOf<Self>,
			AccountId = AccountIdOf<Self>,
			CurrencyId = CurrencyId,
		>;

		// asset registry to get asset metadata
		type AssetIdMaps: CurrencyIdMapping<CurrencyId, AssetMetadata<BalanceOf<Self>>>;

		#[pallet::constant]
		type TreasuryAccount: Get<Self::AccountId>;
	}

	#[pallet::error]
	pub enum Error<T> {
		OperateOriginNotSet,
		NotAuthorized,
		NotSupportedCurrencyId,
		FailToAddDelegator,
		OverFlow,
		UnderFlow,
		NotExist,
		LowerThanMinimum,
		GreaterThanMaximum,
		AlreadyBonded,
		AccountNotExist,
		DelegatorNotExist,
		XcmFailure,
		DelegatorNotBonded,
		ExceedActiveMaximum,
		ProblematicLedger,
		NotEnoughToUnbond,
		ExceedUnlockingRecords,
		RebondExceedUnlockingAmount,
		DecodingError,
		EncodingError,
		VectorEmpty,
		ValidatorSetNotExist,
		ValidatorNotExist,
		InvalidTimeUnit,
		AmountZero,
		AmountNotZero,
		AlreadyExist,
		ValidatorStillInUse,
		TimeUnitNotExist,
		FeeSourceNotExist,
		WeightAndFeeNotExists,
		MinimumsAndMaximumsNotExist,
		QueryNotExist,
		DelaysNotExist,
		Unexpected,
		QueryResponseRemoveError,
		InvalidHostingFee,
		InvalidAccount,
		IncreaseTokenPoolError,
		TuneExchangeRateLimitNotSet,
		CurrencyLatestTuneRecordNotExist,
		InvalidTransferSource,
		ValidatorNotProvided,
		Unsupported,
		ValidatorNotBonded,
		AlreadyRequested,
		RequestNotExist,
		AlreadyLeaving,
		DelegatorNotLeaving,
		RequestNotDue,
		LeavingNotDue,
		DelegatorSetNotExist,
		DelegatorLeaving,
		DelegatorAlreadyLeaving,
		ValidatorError,
		AmountNone,
		InvalidDelays,
		OngoingTimeUnitUpdateIntervalNotExist,
		LastTimeUpdatedOngoingTimeUnitNotExist,
		TooFrequent,
		DestAccountNotValid,
		WhiteListNotExist,
		DelegatorAlreadyTuned,
		FeeTooHigh,
		NotEnoughBalance,
		VectorTooLong,
		MultiCurrencyError,
		NotDelegateValidator,
		DividedByZero,
		SharePriceNotValid,
		InvalidAmount,
		ValidatorMultilocationNotvalid,
		AmountNotProvided,
		FailToConvert,
		ExceedMaxLengthLimit,
		/// Transfer to failed
		TransferToError,
		StablePoolNotFound,
		StablePoolTokenIndexNotFound,
		ExceedLimit,
		InvalidPageNumber,
		NoMoreValidatorBoostListForCurrency,
	}

	#[pallet::event]
	#[pallet::generate_deposit(pub (crate) fn deposit_event)]
	pub enum Event<T: Config> {
		DelegatorInitialized {
			currency_id: CurrencyId,
			delegator_id: MultiLocation,
		},
		DelegatorBonded {
			currency_id: CurrencyId,
			delegator_id: MultiLocation,
			#[codec(compact)]
			bonded_amount: BalanceOf<T>,
			#[codec(compact)]
			query_id: QueryId,
			query_id_hash: Hash<T>,
			validator: Option<MultiLocation>,
		},
		DelegatorBondExtra {
			currency_id: CurrencyId,
			delegator_id: MultiLocation,
			#[codec(compact)]
			extra_bonded_amount: BalanceOf<T>,
			#[codec(compact)]
			query_id: QueryId,
			query_id_hash: Hash<T>,
			validator: Option<MultiLocation>,
		},
		DelegatorUnbond {
			currency_id: CurrencyId,
			delegator_id: MultiLocation,
			#[codec(compact)]
			unbond_amount: BalanceOf<T>,
			#[codec(compact)]
			query_id: QueryId,
			query_id_hash: Hash<T>,
			validator: Option<MultiLocation>,
		},
		DelegatorUnbondAll {
			currency_id: CurrencyId,
			delegator_id: MultiLocation,
			#[codec(compact)]
			query_id: QueryId,
			query_id_hash: Hash<T>,
		},
		DelegatorRebond {
			currency_id: CurrencyId,
			delegator_id: MultiLocation,
			rebond_amount: Option<BalanceOf<T>>,
			#[codec(compact)]
			query_id: QueryId,
			query_id_hash: Hash<T>,
			validator: Option<MultiLocation>,
		},
		Delegated {
			currency_id: CurrencyId,
			delegator_id: MultiLocation,
			targets: Option<Vec<MultiLocation>>,
			#[codec(compact)]
			query_id: QueryId,
			query_id_hash: Hash<T>,
		},
		Undelegated {
			currency_id: CurrencyId,
			delegator_id: MultiLocation,
			targets: Vec<MultiLocation>,
			#[codec(compact)]
			query_id: QueryId,
			query_id_hash: Hash<T>,
		},
		Payout {
			currency_id: CurrencyId,
			validator: MultiLocation,
			time_unit: Option<TimeUnit>,
		},
		Liquidize {
			currency_id: CurrencyId,
			delegator_id: MultiLocation,
			time_unit: Option<TimeUnit>,
			#[codec(compact)]
			query_id: QueryId,
			query_id_hash: Hash<T>,
			amount: Option<BalanceOf<T>>,
		},
		Chill {
			currency_id: CurrencyId,
			delegator_id: MultiLocation,
			#[codec(compact)]
			query_id: QueryId,
			query_id_hash: Hash<T>,
		},
		TransferBack {
			currency_id: CurrencyId,
			from: MultiLocation,
			to: MultiLocation,
			#[codec(compact)]
			amount: BalanceOf<T>,
		},
		TransferTo {
			currency_id: CurrencyId,
			from: MultiLocation,
			to: MultiLocation,
			#[codec(compact)]
			amount: BalanceOf<T>,
		},
		ConvertAsset {
			currency_id: CurrencyId,
			who: MultiLocation,
			#[codec(compact)]
			amount: BalanceOf<T>,
		},
		DelegatorAdded {
			currency_id: CurrencyId,
			#[codec(compact)]
			index: u16,
			delegator_id: MultiLocation,
		},
		DelegatorRemoved {
			currency_id: CurrencyId,
			delegator_id: MultiLocation,
		},
		ValidatorsAdded {
			currency_id: CurrencyId,
			validator_id: MultiLocation,
		},
		ValidatorsRemoved {
			currency_id: CurrencyId,
			validator_id: MultiLocation,
		},
		Refund {
			currency_id: CurrencyId,
			time_unit: TimeUnit,
			#[codec(compact)]
			index: u32,
			#[codec(compact)]
			amount: BalanceOf<T>,
		},
		FundMoveFromExitToEntrance {
			currency_id: CurrencyId,
			#[codec(compact)]
			amount: BalanceOf<T>,
		},
		TimeUnitUpdated {
			currency_id: CurrencyId,
			old: Option<TimeUnit>,
			new: TimeUnit,
		},
		PoolTokenIncreased {
			currency_id: CurrencyId,
			#[codec(compact)]
			amount: BalanceOf<T>,
		},
		HostingFeeCharged {
			currency_id: CurrencyId,
			#[codec(compact)]
			amount: BalanceOf<T>,
		},
		PoolTokenDecreased {
			currency_id: CurrencyId,
			#[codec(compact)]
			amount: BalanceOf<T>,
		},
		FeeSupplemented {
			currency_id: CurrencyId,
			#[codec(compact)]
			amount: BalanceOf<T>,
			from: MultiLocation,
			to: MultiLocation,
		},
		ValidatorsByDelegatorSet {
			currency_id: CurrencyId,
			validators_list: Vec<MultiLocation>,
			delegator_id: MultiLocation,
		},
		OperateOriginSet {
			currency_id: CurrencyId,
			operator: Option<AccountIdOf<T>>,
		},
		FeeSourceSet {
			currency_id: CurrencyId,
			who_and_fee: Option<(MultiLocation, BalanceOf<T>)>,
		},
		DelegatorLedgerSet {
			currency_id: CurrencyId,
			delegator: MultiLocation,
			ledger: Option<Ledger<BalanceOf<T>>>,
		},
		DelegatorLedgerQueryResponseConfirmed {
			#[codec(compact)]
			query_id: QueryId,
			entry: LedgerUpdateEntry<BalanceOf<T>>,
		},
		DelegatorLedgerQueryResponseFailed {
			#[codec(compact)]
			query_id: QueryId,
		},
		ValidatorsByDelegatorQueryResponseConfirmed {
			#[codec(compact)]
			query_id: QueryId,
			entry: ValidatorsByDelegatorUpdateEntry,
		},
		ValidatorsByDelegatorQueryResponseFailed {
			#[codec(compact)]
			query_id: QueryId,
		},
		MinimumsMaximumsSet {
			currency_id: CurrencyId,
			minimums_and_maximums: Option<MinimumsMaximums<BalanceOf<T>>>,
		},
		CurrencyDelaysSet {
			currency_id: CurrencyId,
			delays: Option<Delays>,
		},
		HostingFeesSet {
			currency_id: CurrencyId,
			fees: Option<(Permill, MultiLocation)>,
		},
		CurrencyTuneExchangeRateLimitSet {
			currency_id: CurrencyId,
			tune_exchange_rate_limit: Option<(u32, Permill)>,
		},
		OngoingTimeUnitUpdateIntervalSet {
			currency_id: CurrencyId,
			interval: Option<BlockNumberFor<T>>,
		},
		SupplementFeeAccountWhitelistAdded {
			currency_id: CurrencyId,
			who: MultiLocation,
		},
		SupplementFeeAccountWhitelistRemoved {
			currency_id: CurrencyId,
			who: MultiLocation,
		},
		ValidatorsReset {
			currency_id: CurrencyId,
			validator_list: Vec<MultiLocation>,
		},

		ValidatorBoostListSet {
			currency_id: CurrencyId,
			validator_boost_list: Vec<(MultiLocation, BlockNumberFor<T>)>,
		},

		ValidatorBoostListAdded {
			currency_id: CurrencyId,
			who: MultiLocation,
			due_block_number: BlockNumberFor<T>,
		},

		RemovedFromBoostList {
			currency_id: CurrencyId,
			who: MultiLocation,
		},
		OutdatedValidatorBoostListCleaned {
			currency_id: CurrencyId,
			page: u8,
			// already removed num
			remove_num: u32,
			// still to iterate num
			num_left: u32,
		},
		BurnFeeFailed {
			currency_id: CurrencyId,
			amount: BalanceOf<T>,
		},
	}

	/// The current storage version, we set to 3 our new version(after migrate stroage from vec t
	/// boundedVec).
	const STORAGE_VERSION: StorageVersion = StorageVersion::new(3);

	/// One operate origin(can be a multisig account) for a currency. An operating origins are
	/// normal account in Bifrost chain.
	#[pallet::storage]
	pub type OperateOrigins<T> = StorageMap<_, Blake2_128Concat, CurrencyId, AccountIdOf<T>>;

	/// Origins and Amounts for the staking operating account fee supplement. An operating account
	/// is identified in MultiLocation format.
	#[pallet::storage]
	pub type FeeSources<T> =
		StorageMap<_, Blake2_128Concat, CurrencyId, (MultiLocation, BalanceOf<T>)>;

	/// Hosting fee percentage and beneficiary account for different chains
	#[pallet::storage]
	pub type HostingFees<T> = StorageMap<_, Blake2_128Concat, CurrencyId, (Permill, MultiLocation)>;

	/// Delegators in service. A delegator is identified in MultiLocation format.
	/// Currency Id + Sub-account index => MultiLocation
	#[pallet::storage]
	pub type DelegatorsIndex2Multilocation<T> = StorageDoubleMap<
		_,
		Blake2_128Concat,
		CurrencyId,
		Blake2_128Concat,
		u16,
		MultiLocation,
		OptionQuery,
	>;

	/// Delegators in service. Currency Id + MultiLocation => Sub-account index
	#[pallet::storage]
	pub type DelegatorsMultilocation2Index<T> = StorageDoubleMap<
		_,
		Blake2_128Concat,
		CurrencyId,
		Blake2_128Concat,
		MultiLocation,
		u16,
		OptionQuery,
	>;

	/// Next index of different currency delegators.
	#[pallet::storage]
	pub type DelegatorNextIndex<T> = StorageMap<_, Blake2_128Concat, CurrencyId, u16, ValueQuery>;

	/// (VWL) Validator in service. A validator is identified in MultiLocation format.
	#[pallet::storage]
	pub type Validators<T: Config> =
		StorageMap<_, Blake2_128Concat, CurrencyId, BoundedVec<MultiLocation, T::MaxLengthLimit>>;

	/// (VBL) Validator Boost List -> (validator multilocation, due block number)
	#[pallet::storage]
	pub type ValidatorBoostList<T: Config> = StorageMap<
		_,
		Blake2_128Concat,
		CurrencyId,
		BoundedVec<(MultiLocation, BlockNumberFor<T>), T::MaxLengthLimit>,
	>;

	/// Validators for each delegator. CurrencyId + Delegator => Vec<Validator>
	#[pallet::storage]
	pub type ValidatorsByDelegator<T: Config> = StorageDoubleMap<
		_,
		Blake2_128Concat,
		CurrencyId,
		Blake2_128Concat,
		MultiLocation,
		BoundedVec<MultiLocation, T::MaxLengthLimit>,
		OptionQuery,
	>;

	#[pallet::storage]
	pub type ValidatorsByDelegatorXcmUpdateQueue<T> = StorageMap<
		_,
		Blake2_128Concat,
		QueryId,
		(ValidatorsByDelegatorUpdateEntry, BlockNumberFor<T>),
	>;

	/// Delegator ledgers. A delegator is identified in MultiLocation format.
	#[pallet::storage]
	pub type DelegatorLedgers<T> = StorageDoubleMap<
		_,
		Blake2_128Concat,
		CurrencyId,
		Blake2_128Concat,
		MultiLocation,
		Ledger<BalanceOf<T>>,
		OptionQuery,
	>;

	#[pallet::storage]
	pub type DelegatorLedgerXcmUpdateQueue<T> = StorageMap<
		_,
		Blake2_128Concat,
		QueryId,
		(LedgerUpdateEntry<BalanceOf<T>>, BlockNumberFor<T>),
	>;

	/// Minimum and Maximum constraints for different chains.
	#[pallet::storage]
	pub type MinimumsAndMaximums<T> =
		StorageMap<_, Blake2_128Concat, CurrencyId, MinimumsMaximums<BalanceOf<T>>>;

	/// TimeUnit delay params for different chains.
	#[pallet::storage]
	pub type CurrencyDelays<T> = StorageMap<_, Blake2_128Concat, CurrencyId, Delays>;

	/// A delegator's tuning record of exchange rate for the current time unit.
	/// Currency Id + Delegator Id => latest tuned TimeUnit
	#[pallet::storage]
	pub type DelegatorLatestTuneRecord<T> = StorageDoubleMap<
		_,
		Blake2_128Concat,
		CurrencyId,
		Blake2_128Concat,
		MultiLocation,
		TimeUnit,
		OptionQuery,
	>;

	/// Currency's tuning record of exchange rate for the current time unit.
	/// Currency Id => (latest tuned TimeUnit, number of tuning times)
	#[pallet::storage]
	pub type CurrencyLatestTuneRecord<T> =
		StorageMap<_, Blake2_128Concat, CurrencyId, (TimeUnit, u32), OptionQuery>;

	/// For each currencyId: how many times that a Currency's all delegators can tune the exchange
	/// rate for a single time unit, and how much at most each time can tune the
	/// exchange rate
	#[pallet::storage]
	pub type CurrencyTuneExchangeRateLimit<T> =
		StorageMap<_, Blake2_128Concat, CurrencyId, (u32, Permill)>;

	/// reflect if all delegations are on a decrease/revoke status. If yes, then new user redeeming
	/// is unaccepted.
	#[pallet::storage]
	pub type DelegationsOccupied<T> = StorageMap<_, Blake2_128Concat, CurrencyId, bool>;

	#[pallet::storage]
	pub type LastTimeUpdatedOngoingTimeUnit<T> =
		StorageMap<_, Blake2_128Concat, CurrencyId, BlockNumberFor<T>>;

	#[pallet::storage]
	pub type OngoingTimeUnitUpdateInterval<T> =
		StorageMap<_, Blake2_128Concat, CurrencyId, BlockNumberFor<T>>;

	#[pallet::storage]
	pub type SupplementFeeAccountWhitelist<T> =
		StorageMap<_, Blake2_128Concat, CurrencyId, Vec<(MultiLocation, Hash<T>)>>;

	#[pallet::pallet]
	#[pallet::without_storage_info]
	#[pallet::storage_version(STORAGE_VERSION)]
	pub struct Pallet<T>(PhantomData<T>);

	#[pallet::hooks]
	impl<T: Config> Hooks<BlockNumberFor<T>> for Pallet<T> {}

	#[pallet::call]
	impl<T: Config> Pallet<T> {
		/// *****************************
		/// ****** Outer Calls ******
		/// *****************************
		///
		/// Delegator initialization work. Generate a new delegator and return its ID.
		#[pallet::call_index(0)]
		#[pallet::weight(<T as Config>::WeightInfo::initialize_delegator())]
		pub fn initialize_delegator(
			origin: OriginFor<T>,
			currency_id: CurrencyId,
			delegator_location: Option<Box<MultiLocation>>,
		) -> DispatchResult {
			// Check the validity of origin
			T::ControlOrigin::ensure_origin(origin)?;

			let staking_agent = Self::get_currency_staking_agent(currency_id)?;
			let delegator_id =
				staking_agent.initialize_delegator(currency_id, delegator_location)?;

			// Deposit event.
			Pallet::<T>::deposit_event(Event::DelegatorInitialized { currency_id, delegator_id });
			Ok(())
		}

		/// First time bonding some amount to a delegator.
		#[pallet::call_index(1)]
		#[pallet::weight(<T as Config>::WeightInfo::bond())]
		pub fn bond(
			origin: OriginFor<T>,
			currency_id: CurrencyId,
			who: Box<MultiLocation>,
			#[pallet::compact] amount: BalanceOf<T>,
			validator: Option<MultiLocation>,
			weight_and_fee: Option<(Weight, BalanceOf<T>)>,
		) -> DispatchResult {
			// Ensure origin
			Self::ensure_authorized(origin, currency_id)?;

			let staking_agent = Self::get_currency_staking_agent(currency_id)?;
			let query_id =
				staking_agent.bond(&who, amount, &validator, currency_id, weight_and_fee)?;
			let query_id_hash = T::Hashing::hash(&query_id.encode());

			// Deposit event.
			Pallet::<T>::deposit_event(Event::DelegatorBonded {
				currency_id,
				delegator_id: *who,
				bonded_amount: amount,
				query_id,
				query_id_hash,
				validator,
			});
			Ok(())
		}

		/// Bond extra amount to a delegator.
		#[pallet::call_index(2)]
		#[pallet::weight(<T as Config>::WeightInfo::bond_extra())]
		pub fn bond_extra(
			origin: OriginFor<T>,
			currency_id: CurrencyId,
			who: Box<MultiLocation>,
			validator: Option<MultiLocation>,
			#[pallet::compact] amount: BalanceOf<T>,
			weight_and_fee: Option<(Weight, BalanceOf<T>)>,
		) -> DispatchResult {
			// Ensure origin
			Self::ensure_authorized(origin, currency_id)?;

			let staking_agent = Self::get_currency_staking_agent(currency_id)?;
			let query_id =
				staking_agent.bond_extra(&who, amount, &validator, currency_id, weight_and_fee)?;
			let query_id_hash = <T as frame_system::Config>::Hashing::hash(&query_id.encode());

			// Deposit event.
			Pallet::<T>::deposit_event(Event::DelegatorBondExtra {
				currency_id,
				delegator_id: *who,
				extra_bonded_amount: amount,
				query_id,
				query_id_hash,
				validator,
			});
			Ok(())
		}

		/// Decrease some amount to a delegator. Leave no less than the minimum delegator
		/// requirement.
		#[pallet::call_index(3)]
		#[pallet::weight(<T as Config>::WeightInfo::unbond())]
		pub fn unbond(
			origin: OriginFor<T>,
			currency_id: CurrencyId,
			who: Box<MultiLocation>,
			validator: Option<MultiLocation>,
			#[pallet::compact] amount: BalanceOf<T>,
			weight_and_fee: Option<(Weight, BalanceOf<T>)>,
		) -> DispatchResult {
			// Ensure origin
			Self::ensure_authorized(origin, currency_id)?;

			let staking_agent = Self::get_currency_staking_agent(currency_id)?;
			let query_id =
				staking_agent.unbond(&who, amount, &validator, currency_id, weight_and_fee)?;
			let query_id_hash = <T as frame_system::Config>::Hashing::hash(&query_id.encode());

			// Deposit event.
			Pallet::<T>::deposit_event(Event::DelegatorUnbond {
				currency_id,
				delegator_id: *who,
				unbond_amount: amount,
				query_id,
				query_id_hash,
				validator,
			});
			Ok(())
		}

		/// Unbond all the active amount of a delegator.
		#[pallet::call_index(4)]
		#[pallet::weight(<T as Config>::WeightInfo::unbond_all())]
		pub fn unbond_all(
			origin: OriginFor<T>,
			currency_id: CurrencyId,
			who: Box<MultiLocation>,
			weight_and_fee: Option<(Weight, BalanceOf<T>)>,
		) -> DispatchResult {
			// Ensure origin
			Self::ensure_authorized(origin, currency_id)?;

			let staking_agent = Self::get_currency_staking_agent(currency_id)?;
			let query_id = staking_agent.unbond_all(&who, currency_id, weight_and_fee)?;
			let query_id_hash = <T as frame_system::Config>::Hashing::hash(&query_id.encode());

			// Deposit event.
			Pallet::<T>::deposit_event(Event::DelegatorUnbondAll {
				currency_id,
				delegator_id: *who,
				query_id,
				query_id_hash,
			});
			Ok(())
		}

		/// Rebond some unlocking amount to a delegator.
		#[pallet::call_index(5)]
		#[pallet::weight(<T as Config>::WeightInfo::rebond())]
		pub fn rebond(
			origin: OriginFor<T>,
			currency_id: CurrencyId,
			who: Box<MultiLocation>,
			validator: Option<MultiLocation>,
			amount: Option<BalanceOf<T>>,
			weight_and_fee: Option<(Weight, BalanceOf<T>)>,
		) -> DispatchResult {
			// Ensure origin
			Self::ensure_authorized(origin, currency_id)?;

			let staking_agent = Self::get_currency_staking_agent(currency_id)?;
			let query_id =
				staking_agent.rebond(&who, amount, &validator, currency_id, weight_and_fee)?;
			let query_id_hash = T::Hashing::hash(&query_id.encode());

			// Deposit event.
			Pallet::<T>::deposit_event(Event::DelegatorRebond {
				currency_id,
				delegator_id: *who,
				rebond_amount: amount,
				query_id,
				query_id_hash,
				validator,
			});
			Ok(())
		}

		/// Delegate to some validator set.
		#[pallet::call_index(6)]
		#[pallet::weight(<T as Config>::WeightInfo::delegate())]
		pub fn delegate(
			origin: OriginFor<T>,
			currency_id: CurrencyId,
			who: Box<MultiLocation>,
			targets: Vec<MultiLocation>,
			weight_and_fee: Option<(Weight, BalanceOf<T>)>,
		) -> DispatchResult {
			// Ensure origin
			Self::ensure_authorized(origin, currency_id)?;

			let staking_agent = Self::get_currency_staking_agent(currency_id)?;
			let query_id = staking_agent.delegate(&who, &targets, currency_id, weight_and_fee)?;
			let query_id_hash = <T as frame_system::Config>::Hashing::hash(&query_id.encode());

			// Deposit event.
			Pallet::<T>::deposit_event(Event::Delegated {
				currency_id,
				delegator_id: *who,
				targets: Some(targets),
				query_id,
				query_id_hash,
			});
			Ok(())
		}

		/// Re-delegate existing delegation to a new validator set.
		#[pallet::call_index(7)]
		#[pallet::weight(<T as Config>::WeightInfo::undelegate())]
		pub fn undelegate(
			origin: OriginFor<T>,
			currency_id: CurrencyId,
			who: Box<MultiLocation>,
			targets: Vec<MultiLocation>,
			weight_and_fee: Option<(Weight, BalanceOf<T>)>,
		) -> DispatchResult {
			// Ensure origin
			Self::ensure_authorized(origin, currency_id)?;

			let staking_agent = Self::get_currency_staking_agent(currency_id)?;
			let query_id = staking_agent.undelegate(&who, &targets, currency_id, weight_and_fee)?;
			let query_id_hash = <T as frame_system::Config>::Hashing::hash(&query_id.encode());

			// Deposit event.
			Pallet::<T>::deposit_event(Event::Undelegated {
				currency_id,
				delegator_id: *who,
				targets,
				query_id,
				query_id_hash,
			});
			Ok(())
		}

		/// Re-delegate existing delegation to a new validator set.
		#[pallet::call_index(8)]
		#[pallet::weight(<T as Config>::WeightInfo::redelegate())]
		pub fn redelegate(
			origin: OriginFor<T>,
			currency_id: CurrencyId,
			who: Box<MultiLocation>,
			targets: Option<Vec<MultiLocation>>,
			weight_and_fee: Option<(Weight, BalanceOf<T>)>,
		) -> DispatchResult {
			// Ensure origin
			Self::ensure_authorized(origin, currency_id)?;

			let staking_agent = Self::get_currency_staking_agent(currency_id)?;
			let query_id = staking_agent.redelegate(&who, &targets, currency_id, weight_and_fee)?;
			let query_id_hash = <T as frame_system::Config>::Hashing::hash(&query_id.encode());

			// Deposit event.
			Pallet::<T>::deposit_event(Event::Delegated {
				currency_id,
				delegator_id: *who,
				targets,
				query_id,
				query_id_hash,
			});
			Ok(())
		}

		/// Initiate payout for a certain delegator.
		#[pallet::call_index(9)]
		#[pallet::weight(<T as Config>::WeightInfo::payout())]
		pub fn payout(
			origin: OriginFor<T>,
			currency_id: CurrencyId,
			who: Box<MultiLocation>,
			validator: Box<MultiLocation>,
			when: Option<TimeUnit>,
			weight_and_fee: Option<(Weight, BalanceOf<T>)>,
		) -> DispatchResult {
			// Ensure origin
			Self::ensure_authorized(origin, currency_id)?;

			let staking_agent = Self::get_currency_staking_agent(currency_id)?;
			staking_agent.payout(&who, &validator, &when, currency_id, weight_and_fee)?;

			// Deposit event.
			Pallet::<T>::deposit_event(Event::Payout {
				currency_id,
				validator: *validator,
				time_unit: when,
			});
			Ok(())
		}

		/// Withdraw the due payout into free balance.
		#[pallet::call_index(10)]
		#[pallet::weight(<T as Config>::WeightInfo::liquidize())]
		pub fn liquidize(
			origin: OriginFor<T>,
			currency_id: CurrencyId,
			who: Box<MultiLocation>,
			when: Option<TimeUnit>,
			validator: Option<MultiLocation>,
			amount: Option<BalanceOf<T>>,
			weight_and_fee: Option<(Weight, BalanceOf<T>)>,
		) -> DispatchResult {
			// Ensure origin
			Self::ensure_authorized(origin, currency_id)?;

			let staking_agent = Self::get_currency_staking_agent(currency_id)?;
			let query_id = staking_agent.liquidize(
				&who,
				&when,
				&validator,
				currency_id,
				amount,
				weight_and_fee,
			)?;
			let query_id_hash = <T as frame_system::Config>::Hashing::hash(&query_id.encode());

			// Deposit event.
			Pallet::<T>::deposit_event(Event::Liquidize {
				currency_id,
				delegator_id: *who,
				time_unit: when,
				query_id,
				query_id_hash,
				amount,
			});
			Ok(())
		}

		/// Initiate payout for a certain delegator.
		#[pallet::call_index(11)]
		#[pallet::weight(<T as Config>::WeightInfo::chill())]
		pub fn chill(
			origin: OriginFor<T>,
			currency_id: CurrencyId,
			who: Box<MultiLocation>,
			weight_and_fee: Option<(Weight, BalanceOf<T>)>,
		) -> DispatchResult {
			// Ensure origin
			Self::ensure_authorized(origin, currency_id)?;

			let staking_agent = Self::get_currency_staking_agent(currency_id)?;
			let query_id = staking_agent.chill(&who, currency_id, weight_and_fee)?;
			let query_id_hash = <T as frame_system::Config>::Hashing::hash(&query_id.encode());

			// Deposit event.
			Pallet::<T>::deposit_event(Event::Chill {
				currency_id,
				delegator_id: *who,
				query_id,
				query_id_hash,
			});
			Ok(())
		}

		#[pallet::call_index(12)]
		#[pallet::weight(<T as Config>::WeightInfo::transfer_back())]
		pub fn transfer_back(
			origin: OriginFor<T>,
			currency_id: CurrencyId,
			from: Box<MultiLocation>,
			to: Box<MultiLocation>,
			#[pallet::compact] amount: BalanceOf<T>,
			weight_and_fee: Option<(Weight, BalanceOf<T>)>,
		) -> DispatchResult {
			// Ensure origin
			Self::ensure_authorized(origin, currency_id)?;

			let staking_agent = Self::get_currency_staking_agent(currency_id)?;
			staking_agent.transfer_back(&from, &to, amount, currency_id, weight_and_fee)?;

			// Deposit event.
			Pallet::<T>::deposit_event(Event::TransferBack {
				currency_id,
				from: *from,
				to: *to,
				amount,
			});

			Ok(())
		}

		#[pallet::call_index(13)]
		#[pallet::weight(<T as Config>::WeightInfo::transfer_to())]
		pub fn transfer_to(
			origin: OriginFor<T>,
			currency_id: CurrencyId,
			from: Box<MultiLocation>,
			to: Box<MultiLocation>,
			#[pallet::compact] amount: BalanceOf<T>,
		) -> DispatchResult {
			// Ensure origin
			Self::ensure_authorized(origin, currency_id)?;

			let staking_agent = Self::get_currency_staking_agent(currency_id)?;
			staking_agent.transfer_to(&from, &to, amount, currency_id)?;

			// Deposit event.
			Pallet::<T>::deposit_event(Event::TransferTo {
				currency_id,
				from: *from,
				to: *to,
				amount,
			});

			Ok(())
		}

		// Convert token to another token.
		// if we convert from currency_id to some other currency, then if_from_currency should be
		// true. if we convert from some other currency to currency_id, then if_from_currency should
		// be false.
		#[pallet::call_index(14)]
		#[pallet::weight(<T as Config>::WeightInfo::convert_asset())]
		pub fn convert_asset(
			origin: OriginFor<T>,
			currency_id: CurrencyId,
			who: Box<MultiLocation>,
			#[pallet::compact] amount: BalanceOf<T>,
			if_from_currency: bool,
			weight_and_fee: Option<(Weight, BalanceOf<T>)>,
		) -> DispatchResult {
			// Ensure origin
			Self::ensure_authorized(origin, currency_id)?;

			let staking_agent = Self::get_currency_staking_agent(currency_id)?;
			staking_agent.convert_asset(
				&who,
				amount,
				currency_id,
				if_from_currency,
				weight_and_fee,
			)?;

			// Deposit event.
			Pallet::<T>::deposit_event(Event::ConvertAsset { currency_id, who: *who, amount });

			Ok(())
		}

		#[pallet::call_index(15)]
		#[pallet::weight(<T as Config>::WeightInfo::increase_token_pool())]
		pub fn increase_token_pool(
			origin: OriginFor<T>,
			currency_id: CurrencyId,
			#[pallet::compact] amount: BalanceOf<T>,
		) -> DispatchResult {
			// Check the validity of origin
			T::ControlOrigin::ensure_origin(origin)?;

			// Ensure the amount is valid.
			ensure!(amount > Zero::zero(), Error::<T>::AmountZero);

			T::VtokenMinting::increase_token_pool(currency_id, amount)?;

			// Deposit event.
			Pallet::<T>::deposit_event(Event::PoolTokenIncreased { currency_id, amount });
			Ok(())
		}

		#[pallet::call_index(16)]
		#[pallet::weight(<T as Config>::WeightInfo::decrease_token_pool())]
		pub fn decrease_token_pool(
			origin: OriginFor<T>,
			currency_id: CurrencyId,
			#[pallet::compact] amount: BalanceOf<T>,
		) -> DispatchResult {
			// Check the validity of origin
			T::ControlOrigin::ensure_origin(origin)?;

			// Ensure the amount is valid.
			ensure!(amount > Zero::zero(), Error::<T>::AmountZero);

			T::VtokenMinting::decrease_token_pool(currency_id, amount)?;

			// Deposit event.
			Pallet::<T>::deposit_event(Event::PoolTokenDecreased { currency_id, amount });
			Ok(())
		}

		#[pallet::call_index(17)]
		#[pallet::weight(<T as Config>::WeightInfo::update_ongoing_time_unit())]
		pub fn update_ongoing_time_unit(
			origin: OriginFor<T>,
			currency_id: CurrencyId,
			time_unit: TimeUnit,
		) -> DispatchResult {
			// Ensure origin
			Self::ensure_authorized(origin, currency_id)?;

			// check current block is beyond the interval of ongoing timeunit updating.
			let interval = OngoingTimeUnitUpdateInterval::<T>::get(currency_id)
				.ok_or(Error::<T>::OngoingTimeUnitUpdateIntervalNotExist)?;

			let last_update_block = LastTimeUpdatedOngoingTimeUnit::<T>::get(currency_id)
				.ok_or(Error::<T>::LastTimeUpdatedOngoingTimeUnitNotExist)?;
			let current_block = frame_system::Pallet::<T>::block_number();
			let blocks_between =
				current_block.checked_sub(&last_update_block).ok_or(Error::<T>::UnderFlow)?;

			ensure!(blocks_between >= interval, Error::<T>::TooFrequent);

			let old_op = T::VtokenMinting::get_ongoing_time_unit(currency_id);

			if let Some(old) = old_op.clone() {
				// enusre old TimeUnit < new TimeUnit
				ensure!(old < time_unit, Error::<T>::InvalidTimeUnit);
			}

			T::VtokenMinting::update_ongoing_time_unit(currency_id, time_unit.clone())?;

			// update LastTimeUpdatedOngoingTimeUnit storage
			LastTimeUpdatedOngoingTimeUnit::<T>::insert(currency_id, current_block);

			// Deposit event.
			Pallet::<T>::deposit_event(Event::TimeUnitUpdated {
				currency_id,
				old: old_op,
				new: time_unit,
			});

			Ok(())
		}

		#[pallet::call_index(18)]
		#[pallet::weight(<T as Config>::WeightInfo::refund_currency_due_unbond())]
		pub fn refund_currency_due_unbond(
			_origin: OriginFor<T>,
			_currency_id: CurrencyId,
		) -> DispatchResultWithPostInfo {
<<<<<<< HEAD
			// Ensure origin
			Self::ensure_authorized(origin, currency_id)?;

			// Get entrance_account and exit_account, as well as their currency balances.
			let (entrance_account, exit_account) =
				T::VtokenMinting::get_entrance_and_exit_accounts();
			let mut exit_account_balance =
				T::MultiCurrency::free_balance(currency_id, &exit_account);

			if exit_account_balance.is_zero() {
				return Ok(().into());
			}

			// Get the currency due unlocking records
			let time_unit = T::VtokenMinting::get_ongoing_time_unit(currency_id)
				.ok_or(Error::<T>::TimeUnitNotExist)?;
			let rs = T::VtokenMinting::get_unlock_records(currency_id, time_unit.clone());

			let mut extra_weight = 0 as u64;

			// Refund due unlocking records one by one.
			if let Some((_locked_amount, idx_vec)) = rs {
				let mut counter = 0;

				for idx in idx_vec.iter() {
					if counter >= T::MaxRefundPerBlock::get() {
						break;
					}
					// get idx record amount
					let idx_record_amount_op =
						T::VtokenMinting::get_token_unlock_ledger(currency_id, *idx);

					if let Some((user_account, idx_record_amount, _unlock_era, redeem_type)) =
						idx_record_amount_op
					{
						let mut deduct_amount = idx_record_amount;
						if exit_account_balance < idx_record_amount {
							match redeem_type {
								RedeemType::Native => {},
								RedeemType::Astar(_) |
								RedeemType::Moonbeam(_) |
								RedeemType::Hydradx(_) |
								RedeemType::Manta(_) |
								RedeemType::Interlay(_) => break,
							};
							deduct_amount = exit_account_balance;
						};
						match redeem_type {
							RedeemType::Native => {
								// Transfer some amount from the exit_account to the user's account
								T::MultiCurrency::transfer(
									currency_id,
									&exit_account,
									&user_account,
									deduct_amount,
								)?;
							},
							RedeemType::Astar(receiver) => {
								let dest = Location::new(
									1,
									[
										Parachain(T::VtokenMinting::get_astar_parachain_id()),
										xcm::v4::Junction::AccountId32 {
											network: None,
											id: receiver.encode().try_into().unwrap(),
										},
									],
								);
								T::XcmTransfer::transfer(
									user_account.clone(),
									currency_id,
									deduct_amount,
									dest,
									Unlimited,
								)?;
							},
							RedeemType::Hydradx(receiver) => {
								let dest = xcm::v4::Location::new(
									1,
									[
										Parachain(T::VtokenMinting::get_hydradx_parachain_id()),
										xcm::v4::Junction::AccountId32 {
											network: None,
											id: receiver.encode().try_into().unwrap(),
										},
									],
								);
								T::XcmTransfer::transfer(
									user_account.clone(),
									currency_id,
									deduct_amount,
									dest,
									Unlimited,
								)?;
							},
							RedeemType::Interlay(receiver) => {
								let dest = xcm::v4::Location::new(
									1,
									[
										Parachain(T::VtokenMinting::get_interlay_parachain_id()),
										xcm::v4::Junction::AccountId32 {
											network: None,
											id: receiver.encode().try_into().unwrap(),
										},
									],
								);
								T::XcmTransfer::transfer(
									user_account.clone(),
									currency_id,
									deduct_amount,
									dest,
									Unlimited,
								)?;
							},
							RedeemType::Manta(receiver) => {
								let dest = xcm::v4::Location::new(
									1,
									[
										Parachain(T::VtokenMinting::get_manta_parachain_id()),
										xcm::v4::Junction::AccountId32 {
											network: None,
											id: receiver.encode().try_into().unwrap(),
										},
									],
								);
								T::XcmTransfer::transfer(
									user_account.clone(),
									currency_id,
									deduct_amount,
									dest,
									Unlimited,
								)?;
							},
							RedeemType::Moonbeam(receiver) => {
								let dest = xcm::v4::Location::new(
									1,
									[
										Parachain(T::VtokenMinting::get_moonbeam_parachain_id()),
										AccountKey20 {
											network: None,
											key: receiver.to_fixed_bytes(),
										},
									],
								);
								if currency_id == FIL {
									let assets = vec![
										(currency_id, deduct_amount),
										(BNC, T::BifrostSlpx::get_moonbeam_transfer_to_fee()),
									];

									T::XcmTransfer::transfer_multicurrencies(
										user_account.clone(),
										assets,
										1,
										dest,
										Unlimited,
									)?;
								} else {
									T::XcmTransfer::transfer(
										user_account.clone(),
										currency_id,
										deduct_amount,
										dest,
										Unlimited,
									)?;
								}
							},
						};
						// Delete the corresponding unlocking record storage.
						T::VtokenMinting::deduct_unlock_amount(currency_id, *idx, deduct_amount)?;

						extra_weight =
							T::OnRefund::on_refund(currency_id, user_account, deduct_amount);

						// Deposit event.
						Pallet::<T>::deposit_event(Event::Refund {
							currency_id,
							time_unit: time_unit.clone(),
							index: *idx,
							amount: deduct_amount,
						});

						counter = counter.saturating_add(1);

						exit_account_balance = exit_account_balance
							.checked_sub(&deduct_amount)
							.ok_or(Error::<T>::UnderFlow)?;
						if exit_account_balance == Zero::zero() {
							break;
						}
					}
				}
			} else {
				// Automatically move the rest amount in exit account to entrance account.
				T::MultiCurrency::transfer(
					currency_id,
					&exit_account,
					&entrance_account,
					exit_account_balance,
				)?;
			}

			if extra_weight != 0 {
				Ok(Some(
					<T as Config>::WeightInfo::refund_currency_due_unbond() +
						Weight::from_parts(extra_weight, 0),
				)
				.into())
			} else {
				Ok(().into())
			}
=======
			ensure!(false, Error::<T>::Unsupported);
			Ok(().into())
>>>>>>> b60ba06f
		}

		#[pallet::call_index(19)]
		#[pallet::weight(<T as Config>::WeightInfo::supplement_fee_reserve())]
		pub fn supplement_fee_reserve(
			_origin: OriginFor<T>,
			_currency_id: CurrencyId,
			_dest: Box<MultiLocation>,
		) -> DispatchResult {
			ensure!(false, Error::<T>::Unsupported);
			Ok(())
		}

		#[pallet::call_index(20)]
		#[pallet::weight(<T as Config>::WeightInfo::charge_host_fee_and_tune_vtoken_exchange_rate())]
		/// Charge staking host fee, tune vtoken/token exchange rate, and update delegator ledger
		/// for single delegator.
		pub fn charge_host_fee_and_tune_vtoken_exchange_rate(
			origin: OriginFor<T>,
			currency_id: CurrencyId,
			#[pallet::compact] value: BalanceOf<T>,
			who: Option<MultiLocation>,
		) -> DispatchResult {
			// Ensure origin
			Self::ensure_authorized(origin, currency_id)?;

			// Ensure the value is valid.
			ensure!(value > Zero::zero(), Error::<T>::AmountZero);

			// Ensure the value is valid.
			let (limit_num, max_permill) = CurrencyTuneExchangeRateLimit::<T>::get(currency_id)
				.ok_or(Error::<T>::TuneExchangeRateLimitNotSet)?;
			// Get pool token value
			let pool_token = T::VtokenMinting::get_token_pool(currency_id);
			// Calculate max increase allowed.
			let max_to_increase = max_permill.mul_floor(pool_token);
			ensure!(value <= max_to_increase, Error::<T>::GreaterThanMaximum);

			// Ensure this tune is within limit.
			// Get current TimeUnit.
			let current_time_unit = T::VtokenMinting::get_ongoing_time_unit(currency_id)
				.ok_or(Error::<T>::TimeUnitNotExist)?;
			// If this is the first time.
			if !CurrencyLatestTuneRecord::<T>::contains_key(currency_id) {
				// Insert an empty record into CurrencyLatestTuneRecord storage.
				CurrencyLatestTuneRecord::<T>::insert(currency_id, (current_time_unit.clone(), 0));
			}

			// Get CurrencyLatestTuneRecord for the currencyId.
			let (latest_time_unit, tune_num) = CurrencyLatestTuneRecord::<T>::get(currency_id)
				.ok_or(Error::<T>::CurrencyLatestTuneRecordNotExist)?;

			// See if exceeds tuning limit.
			// If it has been tuned in the current time unit, ensure this tuning is within limit.
			let mut new_tune_num = Zero::zero();
			if latest_time_unit == current_time_unit {
				ensure!(tune_num < limit_num, Error::<T>::GreaterThanMaximum);
				new_tune_num = tune_num;
			}

			new_tune_num = new_tune_num.checked_add(1).ok_or(Error::<T>::OverFlow)?;

			// Get charged fee value
			let (fee_permill, beneficiary) =
				HostingFees::<T>::get(currency_id).ok_or(Error::<T>::InvalidHostingFee)?;
			let fee_to_charge = fee_permill.mul_floor(value);

			// Should first charge fee, and then tune exchange rate. Otherwise, the rate will be
			// wrong.
			let staking_agent = Self::get_currency_staking_agent(currency_id)?;
			staking_agent.charge_hosting_fee(
				fee_to_charge,
				// Dummy value for 【from】account
				&beneficiary,
				&beneficiary,
				currency_id,
			)?;

			// Tune the new exchange rate.
			staking_agent.tune_vtoken_exchange_rate(
				&who,
				value,
				// Dummy value for vtoken amount
				Zero::zero(),
				currency_id,
			)?;

			// Update the CurrencyLatestTuneRecord<T> storage.
			CurrencyLatestTuneRecord::<T>::insert(currency_id, (current_time_unit, new_tune_num));

			T::ChannelCommission::record_hosting_fee(currency_id, fee_to_charge)?;

			// Deposit event.
			Pallet::<T>::deposit_event(Event::HostingFeeCharged {
				currency_id,
				amount: fee_to_charge,
			});
			Pallet::<T>::deposit_event(Event::PoolTokenIncreased { currency_id, amount: value });
			Ok(())
		}

		/// *****************************
		/// ****** Storage Setters ******
		/// *****************************

		/// Update storage OperateOrigins<T>.
		#[pallet::call_index(22)]
		#[pallet::weight(<T as Config>::WeightInfo::set_operate_origin())]
		pub fn set_operate_origin(
			origin: OriginFor<T>,
			currency_id: CurrencyId,
			who: Option<AccountIdOf<T>>,
		) -> DispatchResult {
			// Check the validity of origin
			T::ControlOrigin::ensure_origin(origin)?;

			OperateOrigins::<T>::mutate_exists(currency_id, |operator| {
				*operator = who.clone();
			});

			// Deposit event.
			Pallet::<T>::deposit_event(Event::OperateOriginSet { currency_id, operator: who });

			Ok(())
		}

		/// Update storage FeeSources<T>.
		#[pallet::call_index(23)]
		#[pallet::weight(<T as Config>::WeightInfo::set_fee_source())]
		pub fn set_fee_source(
			origin: OriginFor<T>,
			currency_id: CurrencyId,
			who_and_fee: Option<(MultiLocation, BalanceOf<T>)>,
		) -> DispatchResult {
			// Check the validity of origin
			T::ControlOrigin::ensure_origin(origin)?;

			FeeSources::<T>::mutate_exists(currency_id, |w_n_f| {
				*w_n_f = who_and_fee;
			});

			// Deposit event.
			Pallet::<T>::deposit_event(Event::FeeSourceSet { currency_id, who_and_fee });

			Ok(())
		}

		/// Update storage DelegatorsIndex2Multilocation<T> 和 DelegatorsMultilocation2Index<T>.
		#[pallet::call_index(24)]
		#[pallet::weight(<T as Config>::WeightInfo::add_delegator())]
		pub fn add_delegator(
			origin: OriginFor<T>,
			currency_id: CurrencyId,
			#[pallet::compact] index: u16,
			who: Box<MultiLocation>,
		) -> DispatchResult {
			// Check the validity of origin
			T::ControlOrigin::ensure_origin(origin)?;

			Pallet::<T>::inner_add_delegator(index, &who, currency_id)?;

			// Deposit event.
			Pallet::<T>::deposit_event(Event::DelegatorAdded {
				currency_id,
				index,
				delegator_id: *who,
			});
			Ok(())
		}

		/// Update storage DelegatorsIndex2Multilocation<T> 和 DelegatorsMultilocation2Index<T>.
		#[pallet::call_index(25)]
		#[pallet::weight(<T as Config>::WeightInfo::remove_delegator())]
		pub fn remove_delegator(
			origin: OriginFor<T>,
			currency_id: CurrencyId,
			who: Box<MultiLocation>,
		) -> DispatchResult {
			// Check the validity of origin
			T::ControlOrigin::ensure_origin(origin)?;

			let staking_agent = Self::get_currency_staking_agent(currency_id)?;
			staking_agent.remove_delegator(&who, currency_id)?;

			// Deposit event.
			Pallet::<T>::deposit_event(Event::DelegatorRemoved { currency_id, delegator_id: *who });
			Ok(())
		}

		/// Update storage Validators<T>.
		#[pallet::call_index(26)]
		#[pallet::weight(<T as Config>::WeightInfo::add_validator())]
		pub fn add_validator(
			origin: OriginFor<T>,
			currency_id: CurrencyId,
			who: Box<MultiLocation>,
		) -> DispatchResult {
			// Check the validity of origin
			T::ControlOrigin::ensure_origin(origin)?;

			if currency_id == PHA {
				if let &MultiLocation {
					parents: vault_or_stake_pool,
					interior: X2(GeneralIndex(_pool_id), GeneralIndex(_collection_id)),
				} = who.as_ref()
				{
					ensure!(
						vault_or_stake_pool == 0 || vault_or_stake_pool == 1,
						Error::<T>::ValidatorMultilocationNotvalid
					);
					Pallet::<T>::inner_add_validator(&who, currency_id)?;
				} else {
					Err(Error::<T>::ValidatorMultilocationNotvalid)?;
				}
			} else {
				Pallet::<T>::inner_add_validator(&who, currency_id)?;
			}

			Ok(())
		}

		/// Update storage Validators<T>.
		#[pallet::call_index(27)]
		#[pallet::weight(<T as Config>::WeightInfo::remove_validator())]
		pub fn remove_validator(
			origin: OriginFor<T>,
			currency_id: CurrencyId,
			who: Box<MultiLocation>,
		) -> DispatchResult {
			// Check the validity of origin
			T::ControlOrigin::ensure_origin(origin)?;

			Pallet::<T>::inner_remove_validator(&who, currency_id)?;

			Ok(())
		}

		/// Update storage ValidatorsByDelegator<T>.
		#[pallet::call_index(28)]
		#[pallet::weight(<T as Config>::WeightInfo::set_validators_by_delegator())]
		pub fn set_validators_by_delegator(
			origin: OriginFor<T>,
			currency_id: CurrencyId,
			who: Box<MultiLocation>,
			validators: Vec<MultiLocation>,
		) -> DispatchResult {
			// Check the validity of origin
			T::ControlOrigin::ensure_origin(origin)?;

			// Check the length of validators
			let minimums_and_maximums = MinimumsAndMaximums::<T>::get(currency_id)
				.ok_or(Error::<T>::MinimumsAndMaximumsNotExist)?;
			ensure!(
				validators.len() as u32 <= minimums_and_maximums.validators_back_maximum,
				Error::<T>::GreaterThanMaximum
			);

			// ensure the length of validators does not exceed MaxLengthLimit
			ensure!(
				validators.len() <= T::MaxLengthLimit::get() as usize,
				Error::<T>::ExceedMaxLengthLimit
			);

			// check delegator
			// Check if it is bonded already.
			ensure!(
				DelegatorLedgers::<T>::contains_key(currency_id, who.clone()),
				Error::<T>::DelegatorNotBonded
			);

			let validators_list = Self::remove_validators_duplicates(currency_id, &validators)?;

			let bounded_validators = BoundedVec::try_from(validators_list.clone())
				.map_err(|_| Error::<T>::FailToConvert)?;

			// Update ValidatorsByDelegator storage
			ValidatorsByDelegator::<T>::insert(
				currency_id,
				who.clone(),
				bounded_validators.clone(),
			);

			// Deposit event.
			Pallet::<T>::deposit_event(Event::ValidatorsByDelegatorSet {
				currency_id,
				validators_list,
				delegator_id: *who,
			});

			Ok(())
		}

		/// Update storage DelegatorLedgers<T>.
		#[pallet::call_index(29)]
		#[pallet::weight(<T as Config>::WeightInfo::set_delegator_ledger())]
		pub fn set_delegator_ledger(
			origin: OriginFor<T>,
			currency_id: CurrencyId,
			who: Box<MultiLocation>,
			ledger: Box<Option<Ledger<BalanceOf<T>>>>,
		) -> DispatchResult {
			// Check the validity of origin
			Self::ensure_authorized(origin, currency_id)?;

			// Update the ledger.
			DelegatorLedgers::<T>::mutate_exists(currency_id, &*who, |old_ledger| {
				*old_ledger = *ledger.clone();
			});

			// Deposit event.
			Pallet::<T>::deposit_event(Event::DelegatorLedgerSet {
				currency_id,
				delegator: *who,
				ledger: *ledger,
			});

			Ok(())
		}

		/// Update storage MinimumsAndMaximums<T>.
		#[pallet::call_index(30)]
		#[pallet::weight(<T as Config>::WeightInfo::set_minimums_and_maximums())]
		pub fn set_minimums_and_maximums(
			origin: OriginFor<T>,
			currency_id: CurrencyId,
			constraints: Option<MinimumsMaximums<BalanceOf<T>>>,
		) -> DispatchResult {
			// Check the validity of origin
			T::ControlOrigin::ensure_origin(origin)?;

			MinimumsAndMaximums::<T>::mutate_exists(currency_id, |minimums_maximums| {
				*minimums_maximums = constraints.clone();
			});

			// Deposit event.
			Pallet::<T>::deposit_event(Event::MinimumsMaximumsSet {
				currency_id,
				minimums_and_maximums: constraints,
			});

			Ok(())
		}

		/// Update storage Delays<T>.
		#[pallet::call_index(31)]
		#[pallet::weight(<T as Config>::WeightInfo::set_currency_delays())]
		pub fn set_currency_delays(
			origin: OriginFor<T>,
			currency_id: CurrencyId,
			maybe_delays: Option<Delays>,
		) -> DispatchResult {
			// Check the validity of origin
			T::ControlOrigin::ensure_origin(origin)?;

			CurrencyDelays::<T>::mutate_exists(currency_id, |delays| {
				*delays = maybe_delays.clone();
			});

			// Deposit event.
			Pallet::<T>::deposit_event(Event::CurrencyDelaysSet {
				currency_id,
				delays: maybe_delays,
			});

			Ok(())
		}

		/// Set HostingFees storage.
		#[pallet::call_index(32)]
		#[pallet::weight(<T as Config>::WeightInfo::set_hosting_fees())]
		pub fn set_hosting_fees(
			origin: OriginFor<T>,
			currency_id: CurrencyId,
			maybe_fee_set: Option<(Permill, MultiLocation)>,
		) -> DispatchResult {
			// Check the validity of origin
			T::ControlOrigin::ensure_origin(origin)?;

			HostingFees::<T>::mutate_exists(currency_id, |fee_set| {
				*fee_set = maybe_fee_set;
			});

			Pallet::<T>::deposit_event(Event::HostingFeesSet { currency_id, fees: maybe_fee_set });

			Ok(())
		}

		/// Set  CurrencyTuneExchangeRateLimit<T> storage.
		#[pallet::call_index(33)]
		#[pallet::weight(<T as Config>::WeightInfo::set_currency_tune_exchange_rate_limit())]
		pub fn set_currency_tune_exchange_rate_limit(
			origin: OriginFor<T>,
			currency_id: CurrencyId,
			maybe_tune_exchange_rate_limit: Option<(u32, Permill)>,
		) -> DispatchResult {
			// Check the validity of origin
			T::ControlOrigin::ensure_origin(origin)?;

			CurrencyTuneExchangeRateLimit::<T>::mutate_exists(currency_id, |exchange_rate_limit| {
				*exchange_rate_limit = maybe_tune_exchange_rate_limit;
			});

			Pallet::<T>::deposit_event(Event::CurrencyTuneExchangeRateLimitSet {
				currency_id,
				tune_exchange_rate_limit: maybe_tune_exchange_rate_limit,
			});

			Ok(())
		}

		/// Set  OngoingTimeUnitUpdateInterval<T> storage.
		#[pallet::call_index(34)]
		#[pallet::weight(<T as Config>::WeightInfo::set_ongoing_time_unit_update_interval())]
		pub fn set_ongoing_time_unit_update_interval(
			origin: OriginFor<T>,
			currency_id: CurrencyId,
			maybe_interval: Option<BlockNumberFor<T>>,
		) -> DispatchResult {
			// Check the validity of origin
			T::ControlOrigin::ensure_origin(origin)?;

			if maybe_interval.is_none() {
				LastTimeUpdatedOngoingTimeUnit::<T>::remove(currency_id);
			} else {
				// if this is the first time to set interval, add an item to
				// LastTimeUpdatedOngoingTimeUnit
				if !OngoingTimeUnitUpdateInterval::<T>::contains_key(currency_id) {
					let zero_block = BlockNumberFor::<T>::from(0u32);
					LastTimeUpdatedOngoingTimeUnit::<T>::insert(currency_id, zero_block);
				}
			}

			OngoingTimeUnitUpdateInterval::<T>::mutate_exists(currency_id, |interval_op| {
				*interval_op = maybe_interval;
			});

			Pallet::<T>::deposit_event(Event::OngoingTimeUnitUpdateIntervalSet {
				currency_id,
				interval: maybe_interval,
			});

			Ok(())
		}

		// Add an account to SupplementFeeAccountWhitelist
		#[pallet::call_index(35)]
		#[pallet::weight(<T as Config>::WeightInfo::add_supplement_fee_account_to_whitelist())]
		pub fn add_supplement_fee_account_to_whitelist(
			origin: OriginFor<T>,
			currency_id: CurrencyId,
			who: Box<MultiLocation>,
		) -> DispatchResult {
			// Check the validity of origin
			T::ControlOrigin::ensure_origin(origin)?;

			let multi_hash = T::Hashing::hash(&who.encode());
			if !SupplementFeeAccountWhitelist::<T>::contains_key(&currency_id) {
				SupplementFeeAccountWhitelist::<T>::insert(
					currency_id,
					vec![(who.clone(), multi_hash)],
				);
			} else {
				SupplementFeeAccountWhitelist::<T>::mutate_exists(
					currency_id,
					|whitelist_op| -> Result<(), Error<T>> {
						if let Some(whitelist) = whitelist_op {
							let rs =
								whitelist.binary_search_by_key(&multi_hash, |(_multi, hash)| *hash);
							if let Err(idx) = rs {
								whitelist.insert(idx, (*who.clone(), multi_hash));
							} else {
								Err(Error::<T>::AlreadyExist)?;
							}
						} else {
							Err(Error::<T>::Unexpected)?;
						}

						Ok(())
					},
				)?;
			}

			Pallet::<T>::deposit_event(Event::SupplementFeeAccountWhitelistAdded {
				currency_id,
				who: *who,
			});

			Ok(())
		}

		// Add an account to SupplementFeeAccountWhitelist
		#[pallet::call_index(36)]
		#[pallet::weight(<T as Config>::WeightInfo::remove_supplement_fee_account_from_whitelist())]
		pub fn remove_supplement_fee_account_from_whitelist(
			origin: OriginFor<T>,
			currency_id: CurrencyId,
			who: Box<MultiLocation>,
		) -> DispatchResult {
			// Check the validity of origin
			T::ControlOrigin::ensure_origin(origin)?;

			let multi_hash = T::Hashing::hash(&who.encode());
			if !SupplementFeeAccountWhitelist::<T>::contains_key(&currency_id) {
				Err(Error::<T>::WhiteListNotExist)?;
			} else {
				SupplementFeeAccountWhitelist::<T>::mutate_exists(
					currency_id,
					|whitelist_op| -> Result<(), Error<T>> {
						if let Some(whitelist) = whitelist_op {
							let rs =
								whitelist.binary_search_by_key(&multi_hash, |(_multi, hash)| *hash);
							if let Ok(idx) = rs {
								whitelist.remove(idx);
							} else {
								Err(Error::<T>::AccountNotExist)?;
							}
						} else {
							Err(Error::<T>::Unexpected)?;
						}

						Ok(())
					},
				)?;
			}

			Pallet::<T>::deposit_event(Event::SupplementFeeAccountWhitelistRemoved {
				currency_id,
				who: *who,
			});

			Ok(())
		}

		/// ********************************************************************
		/// *************Outer Confirming Xcm queries functions ****************
		/// ********************************************************************
		#[pallet::call_index(37)]
		#[pallet::weight(<T as Config>::WeightInfo::confirm_delegator_ledger_query_response())]
		pub fn confirm_delegator_ledger_query_response(
			origin: OriginFor<T>,
			currency_id: CurrencyId,
			#[pallet::compact] query_id: QueryId,
		) -> DispatchResult {
			// Ensure origin
			Self::ensure_authorized(origin, currency_id)?;
			Self::get_ledger_update_agent_then_process(query_id, true)?;
			Ok(())
		}

		#[pallet::call_index(38)]
		#[pallet::weight(<T as Config>::WeightInfo::fail_delegator_ledger_query_response())]
		pub fn fail_delegator_ledger_query_response(
			origin: OriginFor<T>,
			currency_id: CurrencyId,
			#[pallet::compact] query_id: QueryId,
		) -> DispatchResult {
			// Ensure origin
			Self::ensure_authorized(origin, currency_id)?;

			Self::do_fail_delegator_ledger_query_response(query_id)?;
			Ok(())
		}

		#[pallet::call_index(39)]
		#[pallet::weight(<T as Config>::WeightInfo::confirm_validators_by_delegator_query_response())]
		pub fn confirm_validators_by_delegator_query_response(
			origin: OriginFor<T>,
			currency_id: CurrencyId,
			#[pallet::compact] query_id: QueryId,
		) -> DispatchResult {
			// Ensure origin
			Self::ensure_authorized(origin, currency_id)?;
			Self::get_validators_by_delegator_update_agent_then_process(query_id, true)?;

			Ok(())
		}

		#[pallet::call_index(40)]
		#[pallet::weight(<T as Config>::WeightInfo::fail_validators_by_delegator_query_response())]
		pub fn fail_validators_by_delegator_query_response(
			origin: OriginFor<T>,
			currency_id: CurrencyId,
			#[pallet::compact] query_id: QueryId,
		) -> DispatchResult {
			// Ensure origin
			Self::ensure_authorized(origin, currency_id)?;

			Self::do_fail_validators_by_delegator_query_response(query_id)?;
			Ok(())
		}

		#[pallet::call_index(41)]
		#[pallet::weight(<T as Config>::WeightInfo::confirm_delegator_ledger_query_response())]
		pub fn confirm_delegator_ledger(
			origin: OriginFor<T>,
			query_id: QueryId,
			response: Response,
		) -> DispatchResult {
			// Ensure origin
			ensure_response(<T as Config>::RuntimeOrigin::from(origin))?;
			if let Response::DispatchResult(MaybeErrorCode::Success) = response {
				Self::get_ledger_update_agent_then_process(query_id, true)?;
			} else {
				Self::do_fail_delegator_ledger_query_response(query_id)?;
			}
			Ok(())
		}

		#[pallet::call_index(42)]
		#[pallet::weight(<T as Config>::WeightInfo::confirm_validators_by_delegator_query_response())]
		pub fn confirm_validators_by_delegator(
			origin: OriginFor<T>,
			query_id: QueryId,
			response: Response,
		) -> DispatchResult {
			// Ensure origin
			ensure_response(<T as Config>::RuntimeOrigin::from(origin))?;
			if let Response::DispatchResult(MaybeErrorCode::Success) = response {
				Self::get_validators_by_delegator_update_agent_then_process(query_id, true)?;
			} else {
				Self::do_fail_validators_by_delegator_query_response(query_id)?;
			}
			Ok(())
		}

		/// Reset the whole storage Validators<T>.
		#[pallet::call_index(43)]
		#[pallet::weight(<T as Config>::WeightInfo::reset_validators())]
		pub fn reset_validators(
			origin: OriginFor<T>,
			currency_id: CurrencyId,
			validator_list: Vec<MultiLocation>,
		) -> DispatchResult {
			// Check the validity of origin
			T::ControlOrigin::ensure_origin(origin)?;

			let validator_set =
				Pallet::<T>::check_length_and_deduplicate(currency_id, validator_list)?;

			let bounded_validators =
				BoundedVec::<MultiLocation, T::MaxLengthLimit>::try_from(validator_set.clone())
					.map_err(|_| Error::<T>::FailToConvert)?;

			// Change corresponding storage.
			Validators::<T>::insert(currency_id, bounded_validators);

			// Deposit event.
			Pallet::<T>::deposit_event(Event::ValidatorsReset {
				currency_id,
				validator_list: validator_set,
			});
			Ok(())
		}

		/// Reset the whole storage Validator_boost_list<T>.
		#[pallet::call_index(44)]
		#[pallet::weight(<T as Config>::WeightInfo::set_validator_boost_list())]
		pub fn set_validator_boost_list(
			origin: OriginFor<T>,
			currency_id: CurrencyId,
			validator_list: Vec<MultiLocation>,
		) -> DispatchResult {
			// Check the validity of origin
			T::ControlOrigin::ensure_origin(origin)?;

			let validator_set =
				Pallet::<T>::check_length_and_deduplicate(currency_id, validator_list)?;

			// get current block number
			let current_block_number = <frame_system::Pallet<T>>::block_number();
			// get the due block number
			let due_block_number = current_block_number
				.checked_add(&BlockNumberFor::<T>::from(SIX_MONTHS))
				.ok_or(Error::<T>::OverFlow)?;

			let mut validator_boost_list: Vec<(MultiLocation, BlockNumberFor<T>)> = vec![];

			for validator in validator_set.iter() {
				validator_boost_list.push((*validator, due_block_number));
			}

			let bounded_validator_boost_list = BoundedVec::<
				(MultiLocation, BlockNumberFor<T>),
				T::MaxLengthLimit,
			>::try_from(validator_boost_list.clone())
			.map_err(|_| Error::<T>::FailToConvert)?;

			// Change corresponding storage.
			ValidatorBoostList::<T>::insert(currency_id, bounded_validator_boost_list);

			// Deposit event.
			Pallet::<T>::deposit_event(Event::ValidatorBoostListSet {
				currency_id,
				validator_boost_list: validator_boost_list.clone(),
			});

			// Add the boost list to the validator set
			let mut validator_vec;
			if let Some(validator_set) = Validators::<T>::get(currency_id) {
				validator_vec = validator_set.to_vec();
			} else {
				validator_vec = vec![];
			}

			for (validator, _) in validator_boost_list.iter() {
				if !validator_vec.contains(validator) {
					validator_vec.push(*validator);
				}
			}

			ensure!(
				validator_vec.len() <= T::MaxLengthLimit::get() as usize,
				Error::<T>::ExceedMaxLengthLimit
			);

			let bounded_validator_set: BoundedVec<MultiLocation, T::MaxLengthLimit> =
				BoundedVec::try_from(validator_vec.clone())
					.map_err(|_| Error::<T>::FailToConvert)?;

			Validators::<T>::insert(currency_id, bounded_validator_set);

			// Deposit event.
			Pallet::<T>::deposit_event(Event::ValidatorsReset {
				currency_id,
				validator_list: validator_vec,
			});

			Ok(())
		}

		#[pallet::call_index(45)]
		#[pallet::weight(<T as Config>::WeightInfo::add_to_validator_boost_list())]
		pub fn add_to_validator_boost_list(
			origin: OriginFor<T>,
			currency_id: CurrencyId,
			who: Box<MultiLocation>,
		) -> DispatchResult {
			// Check the validity of origin
			T::ControlOrigin::ensure_origin(origin)?;

			// get current block number
			let current_block_number = <frame_system::Pallet<T>>::block_number();

			// get the due block number if the validator is not in the validator boost list
			let mut due_block_number = current_block_number
				.checked_add(&BlockNumberFor::<T>::from(SIX_MONTHS))
				.ok_or(Error::<T>::OverFlow)?;

			let validator_boost_list_op = ValidatorBoostList::<T>::get(currency_id);

			let mut validator_boost_vec;
			if let Some(validator_boost_list) = validator_boost_list_op {
				// if the validator is in the validator boost list, change the due block
				// number
				validator_boost_vec = validator_boost_list.to_vec();
				if let Some(index) =
					validator_boost_vec.iter().position(|(validator, _)| validator == who.as_ref())
				{
					let original_due_block = validator_boost_vec[index].1;
					// get the due block number
					due_block_number = original_due_block
						.checked_add(&BlockNumberFor::<T>::from(SIX_MONTHS))
						.ok_or(Error::<T>::OverFlow)?;

					validator_boost_vec[index].1 = due_block_number;
				} else {
					validator_boost_vec.push((*who, due_block_number));
				}
			} else {
				validator_boost_vec = vec![(*who, due_block_number)];
			}

			// ensure the length of the validator boost list is less than the maximum
			ensure!(
				validator_boost_vec.len() <= T::MaxLengthLimit::get() as usize,
				Error::<T>::ExceedMaxLengthLimit
			);

			let bounded_list =
				BoundedVec::<(MultiLocation, BlockNumberFor<T>), T::MaxLengthLimit>::try_from(
					validator_boost_vec,
				)
				.map_err(|_| Error::<T>::FailToConvert)?;

			// Change corresponding storage.
			ValidatorBoostList::<T>::insert(currency_id, bounded_list);

			// Deposit event.
			Pallet::<T>::deposit_event(Event::ValidatorBoostListAdded {
				currency_id,
				who: *who,
				due_block_number,
			});

			let validator_set_op = Validators::<T>::get(currency_id);

			let mut validator_vec;
			// Add the newly added validator to the validator set
			if let Some(validator_set) = validator_set_op {
				validator_vec = validator_set.to_vec();
				if !validator_vec.contains(who.as_ref()) {
					validator_vec.push(*who);
				}
			} else {
				validator_vec = vec![*who];
			}

			// ensure the length of the validator set is less than the maximum
			ensure!(
				validator_vec.len() <= T::MaxLengthLimit::get() as usize,
				Error::<T>::ExceedMaxLengthLimit
			);

			let bouded_list =
				BoundedVec::<MultiLocation, T::MaxLengthLimit>::try_from(validator_vec.clone())
					.map_err(|_| Error::<T>::FailToConvert)?;

			// Change corresponding storage.
			Validators::<T>::insert(currency_id, bouded_list);

			// Deposit event.
			Pallet::<T>::deposit_event(Event::ValidatorsReset {
				currency_id,
				validator_list: validator_vec,
			});

			Ok(())
		}

		/// Update storage Validator_boost_list<T>.
		#[pallet::call_index(46)]
		#[pallet::weight(<T as Config>::WeightInfo::remove_from_validator_boot_list())]
		pub fn remove_from_validator_boot_list(
			origin: OriginFor<T>,
			currency_id: CurrencyId,
			who: Box<MultiLocation>,
		) -> DispatchResult {
			// Check the validity of origin
			T::ControlOrigin::ensure_origin(origin)?;

			// check if the validator is in the validator boost list
			ValidatorBoostList::<T>::mutate(currency_id, |validator_boost_list_op| {
				if let Some(ref mut validator_boost_list) = validator_boost_list_op {
					// if the validator is in the validator boost list, remove it
					if let Some(index) = validator_boost_list
						.iter()
						.position(|(validator, _)| validator == who.as_ref())
					{
						validator_boost_list.remove(index);

						// if the validator boost list is empty, remove it
						if validator_boost_list.is_empty() {
							*validator_boost_list_op = None;
						}

						// Deposit event.
						Pallet::<T>::deposit_event(Event::RemovedFromBoostList {
							currency_id,
							who: *who,
						});
					}
				}
			});

			Ok(())
		}

		#[pallet::call_index(47)]
		#[pallet::weight(<T as Config>::WeightInfo::convert_treasury_vtoken())]
		pub fn convert_treasury_vtoken(
			origin: OriginFor<T>,
			vtoken: CurrencyId,
			amount: BalanceOf<T>,
		) -> DispatchResult {
			T::ControlOrigin::ensure_origin(origin)?;
			ensure!(amount > Zero::zero(), Error::<T>::AmountZero);

			let token = vtoken.to_token().map_err(|_| Error::<T>::NotSupportedCurrencyId)?;
			let (pool_id, _, _) = T::StablePoolHandler::get_pool_id(&vtoken, &token)
				.ok_or(Error::<T>::StablePoolNotFound)?;

			let vtoken_index = T::StablePoolHandler::get_pool_token_index(pool_id, vtoken)
				.ok_or(Error::<T>::StablePoolTokenIndexNotFound)?;
			let token_index = T::StablePoolHandler::get_pool_token_index(pool_id, token)
				.ok_or(Error::<T>::StablePoolTokenIndexNotFound)?;

			// get the vtoken balance of the treasury account
			let source_vtoken_balance =
				T::MultiCurrency::free_balance(vtoken, &T::TreasuryAccount::get());

			// max_amount is 1% of the vtoken balance of the treasury account
			let percentage = Permill::from_percent(1);
			let max_amount = percentage.mul_floor(source_vtoken_balance);

			ensure!(
				amount <= BalanceOf::<T>::unique_saturated_from(max_amount),
				Error::<T>::ExceedLimit
			);

			// swap vtoken from treasury account for token
			let treasury = T::TreasuryAccount::get();
			T::StablePoolHandler::swap(
				&treasury,
				pool_id,
				vtoken_index,
				token_index,
				amount,
				Zero::zero(),
			)
		}

		#[pallet::call_index(48)]
		#[pallet::weight(<T as Config>::WeightInfo::clean_outdated_validator_boost_list())]
		pub fn clean_outdated_validator_boost_list(
			origin: OriginFor<T>,
			token: CurrencyId,
			// start from 1
			page: u8,
		) -> DispatchResult {
			ensure_signed(origin)?;
			let page = page as usize;
			ensure!(page > 0, Error::<T>::InvalidPageNumber);

			let validator_boost_list_len = ValidatorBoostList::<T>::decode_len(token)
				.ok_or(Error::<T>::NoMoreValidatorBoostListForCurrency)?;

			let previous_count = (page - 1) * ITERATE_LENGTH;
			ensure!(
				validator_boost_list_len > previous_count,
				Error::<T>::NoMoreValidatorBoostListForCurrency
			);

			// calculate next page number left
			let num_left = if validator_boost_list_len > (previous_count + ITERATE_LENGTH) {
				validator_boost_list_len - previous_count - ITERATE_LENGTH
			} else {
				0
			};

			let current_block_number = <frame_system::Pallet<T>>::block_number();
			let mut remove_num = 0;
			// for each validator in the validator boost list, if the due block number is less than
			// or equal to the current block number, remove it
			ValidatorBoostList::<T>::mutate(token, |validator_boost_list_op| {
				if let Some(ref mut validator_boost_list) = validator_boost_list_op {
					let mut remove_index = vec![];
					for (index, (_validator, due_block_number)) in validator_boost_list
						.iter()
						.skip(previous_count)
						.take(ITERATE_LENGTH)
						.enumerate()
					{
						if *due_block_number <= current_block_number {
							remove_index.push(index + previous_count);
						}
					}

					// remove from the end to the start
					for index in remove_index.iter().rev() {
						validator_boost_list.remove(*index);
						remove_num += 1;
					}
				}
			});

			// Deposit event.
			Pallet::<T>::deposit_event(Event::OutdatedValidatorBoostListCleaned {
				currency_id: token,
				page: page as u8,
				remove_num,
				num_left: num_left as u32,
			});

			Ok(())
		}
	}

	impl<T: Config> Pallet<T> {
		/// Ensure privileged origin
		fn ensure_authorized(
			origin: OriginFor<T>,
			currency_id: CurrencyId,
		) -> Result<(), Error<T>> {
			match origin.clone().into() {
				Ok(RawOrigin::Signed(ref signer))
					if Some(signer) == <OperateOrigins<T>>::get(currency_id).as_ref() =>
					Ok(()),
				_ => {
					T::ControlOrigin::ensure_origin(origin)
						.map_err(|_| Error::<T>::NotAuthorized)?;
					Ok(())
				},
			}
		}

		pub(crate) fn get_currency_staking_agent(
			currency_id: CurrencyId,
		) -> Result<StakingAgentBoxType<T>, Error<T>> {
			match currency_id {
				KSM | DOT => Ok(Box::new(PolkadotAgent::<T>::new())),
				BNC | MOVR | GLMR | MANTA => Ok(Box::new(ParachainStakingAgent::<T>::new())),
				FIL => Ok(Box::new(FilecoinAgent::<T>::new())),
				PHA => Ok(Box::new(PhalaAgent::<T>::new())),
				ASTR => Ok(Box::new(AstarAgent::<T>::new())),
				_ => Err(Error::<T>::NotSupportedCurrencyId),
			}
		}

		pub fn confirm_delegator_ledger_call() -> <T as Config>::RuntimeCall {
			let call =
				Call::<T>::confirm_delegator_ledger { query_id: 0, response: Default::default() };
			<T as Config>::RuntimeCall::from(call)
		}

		pub fn confirm_validators_by_delegator_call() -> <T as Config>::RuntimeCall {
			let call = Call::<T>::confirm_validators_by_delegator {
				query_id: 0,
				response: Default::default(),
			};
			<T as Config>::RuntimeCall::from(call)
		}
	}

	// Functions to be called by other pallets.
	impl<T: Config> SlpOperator<CurrencyId> for Pallet<T> {
		fn all_delegation_requests_occupied(currency_id: CurrencyId) -> bool {
			DelegationsOccupied::<T>::get(currency_id).unwrap_or_default()
		}
	}
}

pub struct DerivativeAccountProvider<T, F>(PhantomData<(T, F)>);

impl<T: Config, F: Contains<CurrencyIdOf<T>>>
	DerivativeAccountHandler<CurrencyIdOf<T>, BalanceOf<T>, AccountIdOf<T>>
	for DerivativeAccountProvider<T, F>
{
	fn check_derivative_index_exists(
		token: CurrencyIdOf<T>,
		derivative_index: DerivativeIndex,
	) -> bool {
		DelegatorsIndex2Multilocation::<T>::get(token, derivative_index).is_some()
	}

	fn get_multilocation(
		token: CurrencyIdOf<T>,
		derivative_index: DerivativeIndex,
	) -> Option<MultiLocation> {
		DelegatorsIndex2Multilocation::<T>::get(token, derivative_index)
	}

	fn get_account_id(
		token: CurrencyIdOf<T>,
		derivative_index: DerivativeIndex,
	) -> Option<AccountIdOf<T>> {
		Self::get_multilocation(token, derivative_index).and_then(|location| {
			location.interior.last().and_then(|interior| match interior {
				AccountId32 { id, .. } => T::AccountId::decode(&mut &id[..]).ok(),
				_ => None,
			})
		})
	}

	fn get_stake_info(
		token: CurrencyIdOf<T>,
		derivative_index: DerivativeIndex,
	) -> Option<(BalanceOf<T>, BalanceOf<T>)> {
		Self::get_multilocation(token, derivative_index).and_then(|location| {
			DelegatorLedgers::<T>::get(token, location).and_then(|ledger| match ledger {
				Ledger::Substrate(l) if F::contains(&token) => Some((l.total, l.active)),
				_ => None,
			})
		})
	}

	#[cfg(feature = "runtime-benchmarks")]
	fn init_minimums_and_maximums(currency_id: CurrencyIdOf<T>) {
		MinimumsAndMaximums::<T>::insert(
			currency_id,
			MinimumsMaximums {
				delegator_bonded_minimum: 0u32.into(),
				bond_extra_minimum: 0u32.into(),
				unbond_minimum: 0u32.into(),
				rebond_minimum: 0u32.into(),
				unbond_record_maximum: 0u32,
				validators_back_maximum: 0u32,
				delegator_active_staking_maximum: 0u32.into(),
				validators_reward_maximum: 0u32,
				delegation_amount_minimum: 0u32.into(),
				delegators_maximum: u16::MAX,
				validators_maximum: 0u16,
			},
		);
	}

	#[cfg(feature = "runtime-benchmarks")]
	fn new_delegator_ledger(currency_id: CurrencyIdOf<T>, who: MultiLocation) {
		DelegatorLedgers::<T>::insert(
			currency_id,
			&who,
			Ledger::Substrate(SubstrateLedger {
				account: xcm::v3::Parent.into(),
				total: u32::MAX.into(),
				active: u32::MAX.into(),
				unlocking: vec![],
			}),
		);
	}

	#[cfg(feature = "runtime-benchmarks")]
	fn add_delegator(currency_id: CurrencyIdOf<T>, index: DerivativeIndex, who: MultiLocation) {
		Pallet::<T>::inner_add_delegator(index, &who, currency_id).unwrap();
	}
}<|MERGE_RESOLUTION|>--- conflicted
+++ resolved
@@ -56,14 +56,7 @@
 use sp_runtime::traits::{CheckedAdd, CheckedSub, Convert, TrailingZeroInput, UniqueSaturatedFrom};
 use sp_std::{boxed::Box, vec, vec::Vec};
 pub use weights::WeightInfo;
-<<<<<<< HEAD
-use xcm::{
-	prelude::*,
-	v3::{Junction, Junctions, MultiLocation},
-};
-=======
 use xcm::v3::{Junction, Junctions, MultiLocation};
->>>>>>> b60ba06f
 
 mod agents;
 pub mod migrations;
@@ -1221,222 +1214,8 @@
 			_origin: OriginFor<T>,
 			_currency_id: CurrencyId,
 		) -> DispatchResultWithPostInfo {
-<<<<<<< HEAD
-			// Ensure origin
-			Self::ensure_authorized(origin, currency_id)?;
-
-			// Get entrance_account and exit_account, as well as their currency balances.
-			let (entrance_account, exit_account) =
-				T::VtokenMinting::get_entrance_and_exit_accounts();
-			let mut exit_account_balance =
-				T::MultiCurrency::free_balance(currency_id, &exit_account);
-
-			if exit_account_balance.is_zero() {
-				return Ok(().into());
-			}
-
-			// Get the currency due unlocking records
-			let time_unit = T::VtokenMinting::get_ongoing_time_unit(currency_id)
-				.ok_or(Error::<T>::TimeUnitNotExist)?;
-			let rs = T::VtokenMinting::get_unlock_records(currency_id, time_unit.clone());
-
-			let mut extra_weight = 0 as u64;
-
-			// Refund due unlocking records one by one.
-			if let Some((_locked_amount, idx_vec)) = rs {
-				let mut counter = 0;
-
-				for idx in idx_vec.iter() {
-					if counter >= T::MaxRefundPerBlock::get() {
-						break;
-					}
-					// get idx record amount
-					let idx_record_amount_op =
-						T::VtokenMinting::get_token_unlock_ledger(currency_id, *idx);
-
-					if let Some((user_account, idx_record_amount, _unlock_era, redeem_type)) =
-						idx_record_amount_op
-					{
-						let mut deduct_amount = idx_record_amount;
-						if exit_account_balance < idx_record_amount {
-							match redeem_type {
-								RedeemType::Native => {},
-								RedeemType::Astar(_) |
-								RedeemType::Moonbeam(_) |
-								RedeemType::Hydradx(_) |
-								RedeemType::Manta(_) |
-								RedeemType::Interlay(_) => break,
-							};
-							deduct_amount = exit_account_balance;
-						};
-						match redeem_type {
-							RedeemType::Native => {
-								// Transfer some amount from the exit_account to the user's account
-								T::MultiCurrency::transfer(
-									currency_id,
-									&exit_account,
-									&user_account,
-									deduct_amount,
-								)?;
-							},
-							RedeemType::Astar(receiver) => {
-								let dest = Location::new(
-									1,
-									[
-										Parachain(T::VtokenMinting::get_astar_parachain_id()),
-										xcm::v4::Junction::AccountId32 {
-											network: None,
-											id: receiver.encode().try_into().unwrap(),
-										},
-									],
-								);
-								T::XcmTransfer::transfer(
-									user_account.clone(),
-									currency_id,
-									deduct_amount,
-									dest,
-									Unlimited,
-								)?;
-							},
-							RedeemType::Hydradx(receiver) => {
-								let dest = xcm::v4::Location::new(
-									1,
-									[
-										Parachain(T::VtokenMinting::get_hydradx_parachain_id()),
-										xcm::v4::Junction::AccountId32 {
-											network: None,
-											id: receiver.encode().try_into().unwrap(),
-										},
-									],
-								);
-								T::XcmTransfer::transfer(
-									user_account.clone(),
-									currency_id,
-									deduct_amount,
-									dest,
-									Unlimited,
-								)?;
-							},
-							RedeemType::Interlay(receiver) => {
-								let dest = xcm::v4::Location::new(
-									1,
-									[
-										Parachain(T::VtokenMinting::get_interlay_parachain_id()),
-										xcm::v4::Junction::AccountId32 {
-											network: None,
-											id: receiver.encode().try_into().unwrap(),
-										},
-									],
-								);
-								T::XcmTransfer::transfer(
-									user_account.clone(),
-									currency_id,
-									deduct_amount,
-									dest,
-									Unlimited,
-								)?;
-							},
-							RedeemType::Manta(receiver) => {
-								let dest = xcm::v4::Location::new(
-									1,
-									[
-										Parachain(T::VtokenMinting::get_manta_parachain_id()),
-										xcm::v4::Junction::AccountId32 {
-											network: None,
-											id: receiver.encode().try_into().unwrap(),
-										},
-									],
-								);
-								T::XcmTransfer::transfer(
-									user_account.clone(),
-									currency_id,
-									deduct_amount,
-									dest,
-									Unlimited,
-								)?;
-							},
-							RedeemType::Moonbeam(receiver) => {
-								let dest = xcm::v4::Location::new(
-									1,
-									[
-										Parachain(T::VtokenMinting::get_moonbeam_parachain_id()),
-										AccountKey20 {
-											network: None,
-											key: receiver.to_fixed_bytes(),
-										},
-									],
-								);
-								if currency_id == FIL {
-									let assets = vec![
-										(currency_id, deduct_amount),
-										(BNC, T::BifrostSlpx::get_moonbeam_transfer_to_fee()),
-									];
-
-									T::XcmTransfer::transfer_multicurrencies(
-										user_account.clone(),
-										assets,
-										1,
-										dest,
-										Unlimited,
-									)?;
-								} else {
-									T::XcmTransfer::transfer(
-										user_account.clone(),
-										currency_id,
-										deduct_amount,
-										dest,
-										Unlimited,
-									)?;
-								}
-							},
-						};
-						// Delete the corresponding unlocking record storage.
-						T::VtokenMinting::deduct_unlock_amount(currency_id, *idx, deduct_amount)?;
-
-						extra_weight =
-							T::OnRefund::on_refund(currency_id, user_account, deduct_amount);
-
-						// Deposit event.
-						Pallet::<T>::deposit_event(Event::Refund {
-							currency_id,
-							time_unit: time_unit.clone(),
-							index: *idx,
-							amount: deduct_amount,
-						});
-
-						counter = counter.saturating_add(1);
-
-						exit_account_balance = exit_account_balance
-							.checked_sub(&deduct_amount)
-							.ok_or(Error::<T>::UnderFlow)?;
-						if exit_account_balance == Zero::zero() {
-							break;
-						}
-					}
-				}
-			} else {
-				// Automatically move the rest amount in exit account to entrance account.
-				T::MultiCurrency::transfer(
-					currency_id,
-					&exit_account,
-					&entrance_account,
-					exit_account_balance,
-				)?;
-			}
-
-			if extra_weight != 0 {
-				Ok(Some(
-					<T as Config>::WeightInfo::refund_currency_due_unbond() +
-						Weight::from_parts(extra_weight, 0),
-				)
-				.into())
-			} else {
-				Ok(().into())
-			}
-=======
 			ensure!(false, Error::<T>::Unsupported);
 			Ok(().into())
->>>>>>> b60ba06f
 		}
 
 		#[pallet::call_index(19)]
