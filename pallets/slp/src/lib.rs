--- conflicted
+++ resolved
@@ -55,10 +55,6 @@
 };
 
 mod agents;
-<<<<<<< HEAD
-pub mod migration;
-=======
->>>>>>> 32d5e666
 mod mocks;
 pub mod primitives;
 mod tests;
