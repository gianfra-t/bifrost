// This file is part of Bifrost.

// Copyright (C) Liebi Technologies PTE. LTD.
// SPDX-License-Identifier: GPL-3.0-or-later WITH Classpath-exception-2.0

// This program is free software: you can redistribute it and/or modify
// it under the terms of the GNU General Public License as published by
// the Free Software Foundation, either version 3 of the License, or
// (at your option) any later version.

// This program is distributed in the hope that it will be useful,
// but WITHOUT ANY WARRANTY; without even the implied warranty of
// MERCHANTABILITY or FITNESS FOR A PARTICULAR PURPOSE. See the
// GNU General Public License for more details.

// You should have received a copy of the GNU General Public License
// along with this program. If not, see <https://www.gnu.org/licenses/>.

#![cfg_attr(not(feature = "std"), no_std)]
#![recursion_limit = "256"]

extern crate core;

use crate::{agents::PolkadotAgent, Junction::GeneralIndex, Junctions::X2};
pub use crate::{
	primitives::{
		Delays, LedgerUpdateEntry, MinimumsMaximums, QueryId, SubstrateLedger,
		ValidatorsByDelegatorUpdateEntry,
	},
	traits::{OnRefund, QueryResponseManager, StakingAgent},
	Junction::AccountId32,
	Junctions::X1,
};
use bifrost_asset_registry::AssetMetadata;
use bifrost_parachain_staking::ParachainStakingInterface;
use bifrost_primitives::{
	currency::{BNC, KSM, MANTA, MOVR, PHA},
	traits::XcmDestWeightAndFeeHandler,
	CurrencyId, CurrencyIdMapping, DerivativeAccountHandler, DerivativeIndex,
	SlpHostingFeeProvider, SlpOperator, TimeUnit, VtokenMintingOperator, XcmOperationType, ASTR,
	DOT, FIL, GLMR,
};
use bifrost_stable_pool::traits::StablePoolHandler;
use cumulus_primitives_core::{relay_chain::HashT, ParaId};
use frame_support::{pallet_prelude::*, traits::Contains, weights::Weight};
use frame_system::{
	ensure_signed,
	pallet_prelude::{BlockNumberFor, OriginFor},
	RawOrigin,
};
use orml_traits::MultiCurrency;
pub use primitives::Ledger;
use sp_arithmetic::{per_things::Permill, traits::Zero};
use sp_core::{bounded::BoundedVec, H160};
use sp_io::hashing::blake2_256;
use sp_runtime::traits::{CheckedAdd, CheckedSub, Convert, TrailingZeroInput, UniqueSaturatedFrom};
use sp_std::{boxed::Box, vec, vec::Vec};
pub use weights::WeightInfo;
use xcm::v3::{Junction, Junctions, MultiLocation};

mod agents;
pub mod migrations;
mod mocks;
pub mod primitives;
mod tests;
pub mod traits;
pub mod weights;

#[cfg(feature = "runtime-benchmarks")]
mod benchmarking;

pub use pallet::*;

pub type Result<T, E> = core::result::Result<T, E>;
type Hash<T> = <T as frame_system::Config>::Hash;
type AccountIdOf<T> = <T as frame_system::Config>::AccountId;
pub type BalanceOf<T> = <<T as Config>::MultiCurrency as MultiCurrency<AccountIdOf<T>>>::Balance;
type StakingAgentBoxType<T> = Box<
	dyn StakingAgent<
		BalanceOf<T>,
		AccountIdOf<T>,
		LedgerUpdateEntry<BalanceOf<T>>,
		ValidatorsByDelegatorUpdateEntry,
		pallet::Error<T>,
	>,
>;
pub type CurrencyIdOf<T> = <<T as Config>::MultiCurrency as MultiCurrency<
	<T as frame_system::Config>::AccountId,
>>::CurrencyId;
const SIX_MONTHS: u32 = 5 * 60 * 24 * 180;
const ITERATE_LENGTH: usize = 100;

#[frame_support::pallet]
pub mod pallet {
	use super::*;
	use crate::agents::{AstarAgent, FilecoinAgent, ParachainStakingAgent, PhalaAgent};
	use frame_support::dispatch::GetDispatchInfo;
	use orml_traits::XcmTransfer;
	use pallet_xcm::ensure_response;
	use xcm::v3::{MaybeErrorCode, Response};

	#[pallet::config]
	pub trait Config: frame_system::Config + pallet_xcm::Config {
		type RuntimeEvent: From<Event<Self>> + IsType<<Self as frame_system::Config>::RuntimeEvent>;
		type RuntimeOrigin: IsType<<Self as frame_system::Config>::RuntimeOrigin>
			+ Into<Result<pallet_xcm::Origin, <Self as Config>::RuntimeOrigin>>;

		type RuntimeCall: Parameter + From<Call<Self>> + GetDispatchInfo;

		/// Currency operations handler
		type MultiCurrency: MultiCurrency<AccountIdOf<Self>, CurrencyId = CurrencyId>;
		/// The only origin that can modify pallet params
		type ControlOrigin: EnsureOrigin<<Self as frame_system::Config>::RuntimeOrigin>;

		/// Set default weight.
		type WeightInfo: WeightInfo;

		/// The interface to call VtokenMinting module functions.
		type VtokenMinting: VtokenMintingOperator<
			CurrencyId,
			BalanceOf<Self>,
			AccountIdOf<Self>,
			TimeUnit,
		>;

		/// xtokens xcm transfer interface
		type XcmTransfer: XcmTransfer<AccountIdOf<Self>, BalanceOf<Self>, CurrencyIdOf<Self>>;

		/// Substrate account converter, which can convert a u16 number into a sub-account with
		/// MultiLocation format.
		type AccountConverter: Convert<(u16, CurrencyId), MultiLocation>;

		/// Parachain Id which is gotten from the runtime.
		type ParachainId: Get<ParaId>;

		/// Substrate response manager.
		type SubstrateResponseManager: QueryResponseManager<
			QueryId,
			xcm::v4::Location,
			BlockNumberFor<Self>,
			<Self as pallet::Config>::RuntimeCall,
		>;

		type XcmWeightAndFeeHandler: XcmDestWeightAndFeeHandler<CurrencyId, BalanceOf<Self>>;

		#[pallet::constant]
		type MaxTypeEntryPerBlock: Get<u32>;

		#[pallet::constant]
		type MaxRefundPerBlock: Get<u32>;

		#[pallet::constant]
		type MaxLengthLimit: Get<u32>;

		type ParachainStaking: ParachainStakingInterface<AccountIdOf<Self>, BalanceOf<Self>>;

		type ChannelCommission: SlpHostingFeeProvider<
			CurrencyId,
			BalanceOf<Self>,
			AccountIdOf<Self>,
		>;

		type StablePoolHandler: StablePoolHandler<
			Balance = BalanceOf<Self>,
			AccountId = AccountIdOf<Self>,
			CurrencyId = CurrencyId,
		>;

		// asset registry to get asset metadata
		type AssetIdMaps: CurrencyIdMapping<
			CurrencyId,
			MultiLocation,
			AssetMetadata<BalanceOf<Self>>,
		>;

		#[pallet::constant]
		type TreasuryAccount: Get<Self::AccountId>;
	}

	#[pallet::error]
	pub enum Error<T> {
		OperateOriginNotSet,
		NotAuthorized,
		NotSupportedCurrencyId,
		FailToAddDelegator,
		OverFlow,
		UnderFlow,
		NotExist,
		LowerThanMinimum,
		GreaterThanMaximum,
		AlreadyBonded,
		AccountNotExist,
		DelegatorNotExist,
		XcmFailure,
		DelegatorNotBonded,
		ExceedActiveMaximum,
		ProblematicLedger,
		NotEnoughToUnbond,
		ExceedUnlockingRecords,
		RebondExceedUnlockingAmount,
		DecodingError,
		EncodingError,
		VectorEmpty,
		ValidatorSetNotExist,
		ValidatorNotExist,
		InvalidTimeUnit,
		AmountZero,
		AmountNotZero,
		AlreadyExist,
		ValidatorStillInUse,
		TimeUnitNotExist,
		FeeSourceNotExist,
		WeightAndFeeNotExists,
		MinimumsAndMaximumsNotExist,
		QueryNotExist,
		DelaysNotExist,
		Unexpected,
		QueryResponseRemoveError,
		InvalidHostingFee,
		InvalidAccount,
		IncreaseTokenPoolError,
		TuneExchangeRateLimitNotSet,
		CurrencyLatestTuneRecordNotExist,
		InvalidTransferSource,
		ValidatorNotProvided,
		Unsupported,
		ValidatorNotBonded,
		AlreadyRequested,
		RequestNotExist,
		AlreadyLeaving,
		DelegatorNotLeaving,
		RequestNotDue,
		LeavingNotDue,
		DelegatorSetNotExist,
		DelegatorLeaving,
		DelegatorAlreadyLeaving,
		ValidatorError,
		AmountNone,
		InvalidDelays,
		OngoingTimeUnitUpdateIntervalNotExist,
		LastTimeUpdatedOngoingTimeUnitNotExist,
		TooFrequent,
		DestAccountNotValid,
		WhiteListNotExist,
		DelegatorAlreadyTuned,
		FeeTooHigh,
		NotEnoughBalance,
		VectorTooLong,
		MultiCurrencyError,
		NotDelegateValidator,
		DividedByZero,
		SharePriceNotValid,
		InvalidAmount,
		ValidatorMultilocationNotvalid,
		AmountNotProvided,
		FailToConvert,
		ExceedMaxLengthLimit,
		/// Transfer to failed
		TransferToError,
		StablePoolNotFound,
		StablePoolTokenIndexNotFound,
		ExceedLimit,
		InvalidPageNumber,
		NoMoreValidatorBoostListForCurrency,
	}

	#[pallet::event]
	#[pallet::generate_deposit(pub (crate) fn deposit_event)]
	pub enum Event<T: Config> {
		DelegatorInitialized {
			currency_id: CurrencyId,
			delegator_id: MultiLocation,
		},
		DelegatorBonded {
			currency_id: CurrencyId,
			delegator_id: MultiLocation,
			#[codec(compact)]
			bonded_amount: BalanceOf<T>,
			#[codec(compact)]
			query_id: QueryId,
			query_id_hash: Hash<T>,
			validator: Option<MultiLocation>,
		},
		DelegatorBondExtra {
			currency_id: CurrencyId,
			delegator_id: MultiLocation,
			#[codec(compact)]
			extra_bonded_amount: BalanceOf<T>,
			#[codec(compact)]
			query_id: QueryId,
			query_id_hash: Hash<T>,
			validator: Option<MultiLocation>,
		},
		DelegatorUnbond {
			currency_id: CurrencyId,
			delegator_id: MultiLocation,
			#[codec(compact)]
			unbond_amount: BalanceOf<T>,
			#[codec(compact)]
			query_id: QueryId,
			query_id_hash: Hash<T>,
			validator: Option<MultiLocation>,
		},
		DelegatorUnbondAll {
			currency_id: CurrencyId,
			delegator_id: MultiLocation,
			#[codec(compact)]
			query_id: QueryId,
			query_id_hash: Hash<T>,
		},
		DelegatorRebond {
			currency_id: CurrencyId,
			delegator_id: MultiLocation,
			rebond_amount: Option<BalanceOf<T>>,
			#[codec(compact)]
			query_id: QueryId,
			query_id_hash: Hash<T>,
			validator: Option<MultiLocation>,
		},
		Delegated {
			currency_id: CurrencyId,
			delegator_id: MultiLocation,
			targets: Option<Vec<MultiLocation>>,
			#[codec(compact)]
			query_id: QueryId,
			query_id_hash: Hash<T>,
		},
		Undelegated {
			currency_id: CurrencyId,
			delegator_id: MultiLocation,
			targets: Vec<MultiLocation>,
			#[codec(compact)]
			query_id: QueryId,
			query_id_hash: Hash<T>,
		},
		Payout {
			currency_id: CurrencyId,
			validator: MultiLocation,
			time_unit: Option<TimeUnit>,
		},
		Liquidize {
			currency_id: CurrencyId,
			delegator_id: MultiLocation,
			time_unit: Option<TimeUnit>,
			#[codec(compact)]
			query_id: QueryId,
			query_id_hash: Hash<T>,
			amount: Option<BalanceOf<T>>,
		},
		Chill {
			currency_id: CurrencyId,
			delegator_id: MultiLocation,
			#[codec(compact)]
			query_id: QueryId,
			query_id_hash: Hash<T>,
		},
		TransferBack {
			currency_id: CurrencyId,
			from: MultiLocation,
			to: MultiLocation,
			#[codec(compact)]
			amount: BalanceOf<T>,
		},
		TransferTo {
			currency_id: CurrencyId,
			from: MultiLocation,
			to: MultiLocation,
			#[codec(compact)]
			amount: BalanceOf<T>,
		},
		ConvertAsset {
			currency_id: CurrencyId,
			who: MultiLocation,
			#[codec(compact)]
			amount: BalanceOf<T>,
		},
		DelegatorAdded {
			currency_id: CurrencyId,
			#[codec(compact)]
			index: u16,
			delegator_id: MultiLocation,
		},
		DelegatorRemoved {
			currency_id: CurrencyId,
			delegator_id: MultiLocation,
		},
		ValidatorsAdded {
			currency_id: CurrencyId,
			validator_id: MultiLocation,
		},
		ValidatorsRemoved {
			currency_id: CurrencyId,
			validator_id: MultiLocation,
		},
		Refund {
			currency_id: CurrencyId,
			time_unit: TimeUnit,
			#[codec(compact)]
			index: u32,
			#[codec(compact)]
			amount: BalanceOf<T>,
		},
		FundMoveFromExitToEntrance {
			currency_id: CurrencyId,
			#[codec(compact)]
			amount: BalanceOf<T>,
		},
		TimeUnitUpdated {
			currency_id: CurrencyId,
			old: Option<TimeUnit>,
			new: TimeUnit,
		},
		PoolTokenIncreased {
			currency_id: CurrencyId,
			#[codec(compact)]
			amount: BalanceOf<T>,
		},
		HostingFeeCharged {
			currency_id: CurrencyId,
			#[codec(compact)]
			amount: BalanceOf<T>,
		},
		PoolTokenDecreased {
			currency_id: CurrencyId,
			#[codec(compact)]
			amount: BalanceOf<T>,
		},
		FeeSupplemented {
			currency_id: CurrencyId,
			#[codec(compact)]
			amount: BalanceOf<T>,
			from: MultiLocation,
			to: MultiLocation,
		},
		ValidatorsByDelegatorSet {
			currency_id: CurrencyId,
			validators_list: Vec<MultiLocation>,
			delegator_id: MultiLocation,
		},
		OperateOriginSet {
			currency_id: CurrencyId,
			operator: Option<AccountIdOf<T>>,
		},
		FeeSourceSet {
			currency_id: CurrencyId,
			who_and_fee: Option<(MultiLocation, BalanceOf<T>)>,
		},
		DelegatorLedgerSet {
			currency_id: CurrencyId,
			delegator: MultiLocation,
			ledger: Option<Ledger<BalanceOf<T>>>,
		},
		DelegatorLedgerQueryResponseConfirmed {
			#[codec(compact)]
			query_id: QueryId,
			entry: LedgerUpdateEntry<BalanceOf<T>>,
		},
		DelegatorLedgerQueryResponseFailed {
			#[codec(compact)]
			query_id: QueryId,
		},
		ValidatorsByDelegatorQueryResponseConfirmed {
			#[codec(compact)]
			query_id: QueryId,
			entry: ValidatorsByDelegatorUpdateEntry,
		},
		ValidatorsByDelegatorQueryResponseFailed {
			#[codec(compact)]
			query_id: QueryId,
		},
		MinimumsMaximumsSet {
			currency_id: CurrencyId,
			minimums_and_maximums: Option<MinimumsMaximums<BalanceOf<T>>>,
		},
		CurrencyDelaysSet {
			currency_id: CurrencyId,
			delays: Option<Delays>,
		},
		HostingFeesSet {
			currency_id: CurrencyId,
			fees: Option<(Permill, MultiLocation)>,
		},
		CurrencyTuneExchangeRateLimitSet {
			currency_id: CurrencyId,
			tune_exchange_rate_limit: Option<(u32, Permill)>,
		},
		OngoingTimeUnitUpdateIntervalSet {
			currency_id: CurrencyId,
			interval: Option<BlockNumberFor<T>>,
		},
		SupplementFeeAccountWhitelistAdded {
			currency_id: CurrencyId,
			who: MultiLocation,
		},
		SupplementFeeAccountWhitelistRemoved {
			currency_id: CurrencyId,
			who: MultiLocation,
		},
		ValidatorsReset {
			currency_id: CurrencyId,
			validator_list: Vec<MultiLocation>,
		},

		ValidatorBoostListSet {
			currency_id: CurrencyId,
			validator_boost_list: Vec<(MultiLocation, BlockNumberFor<T>)>,
		},

		ValidatorBoostListAdded {
			currency_id: CurrencyId,
			who: MultiLocation,
			due_block_number: BlockNumberFor<T>,
		},

		RemovedFromBoostList {
			currency_id: CurrencyId,
			who: MultiLocation,
		},
		OutdatedValidatorBoostListCleaned {
			currency_id: CurrencyId,
			page: u8,
			// already removed num
			remove_num: u32,
			// still to iterate num
			num_left: u32,
		},
		BurnFeeFailed {
			currency_id: CurrencyId,
			amount: BalanceOf<T>,
		},
	}

	/// The current storage version, we set to 3 our new version(after migrate stroage from vec t
	/// boundedVec).
	const STORAGE_VERSION: StorageVersion = StorageVersion::new(3);

	/// One operate origin(can be a multisig account) for a currency. An operating origins are
	/// normal account in Bifrost chain.
	#[pallet::storage]
	pub type OperateOrigins<T> = StorageMap<_, Blake2_128Concat, CurrencyId, AccountIdOf<T>>;

	/// Origins and Amounts for the staking operating account fee supplement. An operating account
	/// is identified in MultiLocation format.
	#[pallet::storage]
	pub type FeeSources<T> =
		StorageMap<_, Blake2_128Concat, CurrencyId, (MultiLocation, BalanceOf<T>)>;

	/// Hosting fee percentage and beneficiary account for different chains
	#[pallet::storage]
	pub type HostingFees<T> = StorageMap<_, Blake2_128Concat, CurrencyId, (Permill, MultiLocation)>;

	/// Delegators in service. A delegator is identified in MultiLocation format.
	/// Currency Id + Sub-account index => MultiLocation
	#[pallet::storage]
	pub type DelegatorsIndex2Multilocation<T> = StorageDoubleMap<
		_,
		Blake2_128Concat,
		CurrencyId,
		Blake2_128Concat,
		u16,
		MultiLocation,
		OptionQuery,
	>;

	/// Delegators in service. Currency Id + MultiLocation => Sub-account index
	#[pallet::storage]
	pub type DelegatorsMultilocation2Index<T> = StorageDoubleMap<
		_,
		Blake2_128Concat,
		CurrencyId,
		Blake2_128Concat,
		MultiLocation,
		u16,
		OptionQuery,
	>;

	/// Next index of different currency delegators.
	#[pallet::storage]
	pub type DelegatorNextIndex<T> = StorageMap<_, Blake2_128Concat, CurrencyId, u16, ValueQuery>;

	/// (VWL) Validator in service. A validator is identified in MultiLocation format.
	#[pallet::storage]
	pub type Validators<T: Config> =
		StorageMap<_, Blake2_128Concat, CurrencyId, BoundedVec<MultiLocation, T::MaxLengthLimit>>;

	/// (VBL) Validator Boost List -> (validator multilocation, due block number)
	#[pallet::storage]
	pub type ValidatorBoostList<T: Config> = StorageMap<
		_,
		Blake2_128Concat,
		CurrencyId,
		BoundedVec<(MultiLocation, BlockNumberFor<T>), T::MaxLengthLimit>,
	>;

	/// Validators for each delegator. CurrencyId + Delegator => Vec<Validator>
	#[pallet::storage]
	pub type ValidatorsByDelegator<T: Config> = StorageDoubleMap<
		_,
		Blake2_128Concat,
		CurrencyId,
		Blake2_128Concat,
		MultiLocation,
		BoundedVec<MultiLocation, T::MaxLengthLimit>,
		OptionQuery,
	>;

	#[pallet::storage]
	pub type ValidatorsByDelegatorXcmUpdateQueue<T> = StorageMap<
		_,
		Blake2_128Concat,
		QueryId,
		(ValidatorsByDelegatorUpdateEntry, BlockNumberFor<T>),
	>;

	/// Delegator ledgers. A delegator is identified in MultiLocation format.
	#[pallet::storage]
	pub type DelegatorLedgers<T> = StorageDoubleMap<
		_,
		Blake2_128Concat,
		CurrencyId,
		Blake2_128Concat,
		MultiLocation,
		Ledger<BalanceOf<T>>,
		OptionQuery,
	>;

	#[pallet::storage]
	pub type DelegatorLedgerXcmUpdateQueue<T> = StorageMap<
		_,
		Blake2_128Concat,
		QueryId,
		(LedgerUpdateEntry<BalanceOf<T>>, BlockNumberFor<T>),
	>;

	/// Minimum and Maximum constraints for different chains.
	#[pallet::storage]
	pub type MinimumsAndMaximums<T> =
		StorageMap<_, Blake2_128Concat, CurrencyId, MinimumsMaximums<BalanceOf<T>>>;

	/// TimeUnit delay params for different chains.
	#[pallet::storage]
	pub type CurrencyDelays<T> = StorageMap<_, Blake2_128Concat, CurrencyId, Delays>;

	/// A delegator's tuning record of exchange rate for the current time unit.
	/// Currency Id + Delegator Id => latest tuned TimeUnit
	#[pallet::storage]
	pub type DelegatorLatestTuneRecord<T> = StorageDoubleMap<
		_,
		Blake2_128Concat,
		CurrencyId,
		Blake2_128Concat,
		MultiLocation,
		TimeUnit,
		OptionQuery,
	>;

	/// Currency's tuning record of exchange rate for the current time unit.
	/// Currency Id => (latest tuned TimeUnit, number of tuning times)
	#[pallet::storage]
	pub type CurrencyLatestTuneRecord<T> =
		StorageMap<_, Blake2_128Concat, CurrencyId, (TimeUnit, u32), OptionQuery>;

	/// For each currencyId: how many times that a Currency's all delegators can tune the exchange
	/// rate for a single time unit, and how much at most each time can tune the
	/// exchange rate
	#[pallet::storage]
	pub type CurrencyTuneExchangeRateLimit<T> =
		StorageMap<_, Blake2_128Concat, CurrencyId, (u32, Permill)>;

	/// reflect if all delegations are on a decrease/revoke status. If yes, then new user redeeming
	/// is unaccepted.
	#[pallet::storage]
	pub type DelegationsOccupied<T> = StorageMap<_, Blake2_128Concat, CurrencyId, bool>;

	#[pallet::storage]
	pub type LastTimeUpdatedOngoingTimeUnit<T> =
		StorageMap<_, Blake2_128Concat, CurrencyId, BlockNumberFor<T>>;

	#[pallet::storage]
	pub type OngoingTimeUnitUpdateInterval<T> =
		StorageMap<_, Blake2_128Concat, CurrencyId, BlockNumberFor<T>>;

	#[pallet::storage]
	pub type SupplementFeeAccountWhitelist<T> =
		StorageMap<_, Blake2_128Concat, CurrencyId, Vec<(MultiLocation, Hash<T>)>>;

	#[pallet::pallet]
	#[pallet::without_storage_info]
	#[pallet::storage_version(STORAGE_VERSION)]
	pub struct Pallet<T>(PhantomData<T>);

	#[pallet::hooks]
	impl<T: Config> Hooks<BlockNumberFor<T>> for Pallet<T> {}

	#[pallet::call]
	impl<T: Config> Pallet<T> {
		/// *****************************
		/// ****** Outer Calls ******
		/// *****************************
		///
		/// Delegator initialization work. Generate a new delegator and return its ID.
		#[pallet::call_index(0)]
		#[pallet::weight(<T as Config>::WeightInfo::initialize_delegator())]
		pub fn initialize_delegator(
			origin: OriginFor<T>,
			currency_id: CurrencyId,
			delegator_location: Option<Box<MultiLocation>>,
		) -> DispatchResult {
			// Check the validity of origin
			T::ControlOrigin::ensure_origin(origin)?;

			let staking_agent = Self::get_currency_staking_agent(currency_id)?;
			let delegator_id =
				staking_agent.initialize_delegator(currency_id, delegator_location)?;

			// Deposit event.
			Pallet::<T>::deposit_event(Event::DelegatorInitialized { currency_id, delegator_id });
			Ok(())
		}

		/// First time bonding some amount to a delegator.
		#[pallet::call_index(1)]
		#[pallet::weight(<T as Config>::WeightInfo::bond())]
		pub fn bond(
			origin: OriginFor<T>,
			currency_id: CurrencyId,
			who: Box<MultiLocation>,
			#[pallet::compact] amount: BalanceOf<T>,
			validator: Option<MultiLocation>,
			weight_and_fee: Option<(Weight, BalanceOf<T>)>,
		) -> DispatchResult {
			// Ensure origin
			Self::ensure_authorized(origin, currency_id)?;

			let staking_agent = Self::get_currency_staking_agent(currency_id)?;
			let query_id =
				staking_agent.bond(&who, amount, &validator, currency_id, weight_and_fee)?;
			let query_id_hash = T::Hashing::hash(&query_id.encode());

			// Deposit event.
			Pallet::<T>::deposit_event(Event::DelegatorBonded {
				currency_id,
				delegator_id: *who,
				bonded_amount: amount,
				query_id,
				query_id_hash,
				validator,
			});
			Ok(())
		}

		/// Bond extra amount to a delegator.
		#[pallet::call_index(2)]
		#[pallet::weight(<T as Config>::WeightInfo::bond_extra())]
		pub fn bond_extra(
			origin: OriginFor<T>,
			currency_id: CurrencyId,
			who: Box<MultiLocation>,
			validator: Option<MultiLocation>,
			#[pallet::compact] amount: BalanceOf<T>,
			weight_and_fee: Option<(Weight, BalanceOf<T>)>,
		) -> DispatchResult {
			// Ensure origin
			Self::ensure_authorized(origin, currency_id)?;

			let staking_agent = Self::get_currency_staking_agent(currency_id)?;
			let query_id =
				staking_agent.bond_extra(&who, amount, &validator, currency_id, weight_and_fee)?;
			let query_id_hash = <T as frame_system::Config>::Hashing::hash(&query_id.encode());

			// Deposit event.
			Pallet::<T>::deposit_event(Event::DelegatorBondExtra {
				currency_id,
				delegator_id: *who,
				extra_bonded_amount: amount,
				query_id,
				query_id_hash,
				validator,
			});
			Ok(())
		}

		/// Decrease some amount to a delegator. Leave no less than the minimum delegator
		/// requirement.
		#[pallet::call_index(3)]
		#[pallet::weight(<T as Config>::WeightInfo::unbond())]
		pub fn unbond(
			origin: OriginFor<T>,
			currency_id: CurrencyId,
			who: Box<MultiLocation>,
			validator: Option<MultiLocation>,
			#[pallet::compact] amount: BalanceOf<T>,
			weight_and_fee: Option<(Weight, BalanceOf<T>)>,
		) -> DispatchResult {
			// Ensure origin
			Self::ensure_authorized(origin, currency_id)?;

			let staking_agent = Self::get_currency_staking_agent(currency_id)?;
			let query_id =
				staking_agent.unbond(&who, amount, &validator, currency_id, weight_and_fee)?;
			let query_id_hash = <T as frame_system::Config>::Hashing::hash(&query_id.encode());

			// Deposit event.
			Pallet::<T>::deposit_event(Event::DelegatorUnbond {
				currency_id,
				delegator_id: *who,
				unbond_amount: amount,
				query_id,
				query_id_hash,
				validator,
			});
			Ok(())
		}

		/// Unbond all the active amount of a delegator.
		#[pallet::call_index(4)]
		#[pallet::weight(<T as Config>::WeightInfo::unbond_all())]
		pub fn unbond_all(
			origin: OriginFor<T>,
			currency_id: CurrencyId,
			who: Box<MultiLocation>,
			weight_and_fee: Option<(Weight, BalanceOf<T>)>,
		) -> DispatchResult {
			// Ensure origin
			Self::ensure_authorized(origin, currency_id)?;

			let staking_agent = Self::get_currency_staking_agent(currency_id)?;
			let query_id = staking_agent.unbond_all(&who, currency_id, weight_and_fee)?;
			let query_id_hash = <T as frame_system::Config>::Hashing::hash(&query_id.encode());

			// Deposit event.
			Pallet::<T>::deposit_event(Event::DelegatorUnbondAll {
				currency_id,
				delegator_id: *who,
				query_id,
				query_id_hash,
			});
			Ok(())
		}

		/// Rebond some unlocking amount to a delegator.
		#[pallet::call_index(5)]
		#[pallet::weight(<T as Config>::WeightInfo::rebond())]
		pub fn rebond(
			origin: OriginFor<T>,
			currency_id: CurrencyId,
			who: Box<MultiLocation>,
			validator: Option<MultiLocation>,
			amount: Option<BalanceOf<T>>,
			weight_and_fee: Option<(Weight, BalanceOf<T>)>,
		) -> DispatchResult {
			// Ensure origin
			Self::ensure_authorized(origin, currency_id)?;

			let staking_agent = Self::get_currency_staking_agent(currency_id)?;
			let query_id =
				staking_agent.rebond(&who, amount, &validator, currency_id, weight_and_fee)?;
			let query_id_hash = T::Hashing::hash(&query_id.encode());

			// Deposit event.
			Pallet::<T>::deposit_event(Event::DelegatorRebond {
				currency_id,
				delegator_id: *who,
				rebond_amount: amount,
				query_id,
				query_id_hash,
				validator,
			});
			Ok(())
		}

		/// Delegate to some validator set.
		#[pallet::call_index(6)]
		#[pallet::weight(<T as Config>::WeightInfo::delegate())]
		pub fn delegate(
			origin: OriginFor<T>,
			currency_id: CurrencyId,
			who: Box<MultiLocation>,
			targets: Vec<MultiLocation>,
			weight_and_fee: Option<(Weight, BalanceOf<T>)>,
		) -> DispatchResult {
			// Ensure origin
			Self::ensure_authorized(origin, currency_id)?;

			let staking_agent = Self::get_currency_staking_agent(currency_id)?;
			let query_id = staking_agent.delegate(&who, &targets, currency_id, weight_and_fee)?;
			let query_id_hash = <T as frame_system::Config>::Hashing::hash(&query_id.encode());

			// Deposit event.
			Pallet::<T>::deposit_event(Event::Delegated {
				currency_id,
				delegator_id: *who,
				targets: Some(targets),
				query_id,
				query_id_hash,
			});
			Ok(())
		}

		/// Re-delegate existing delegation to a new validator set.
		#[pallet::call_index(7)]
		#[pallet::weight(<T as Config>::WeightInfo::undelegate())]
		pub fn undelegate(
			origin: OriginFor<T>,
			currency_id: CurrencyId,
			who: Box<MultiLocation>,
			targets: Vec<MultiLocation>,
			weight_and_fee: Option<(Weight, BalanceOf<T>)>,
		) -> DispatchResult {
			// Ensure origin
			Self::ensure_authorized(origin, currency_id)?;

			let staking_agent = Self::get_currency_staking_agent(currency_id)?;
			let query_id = staking_agent.undelegate(&who, &targets, currency_id, weight_and_fee)?;
			let query_id_hash = <T as frame_system::Config>::Hashing::hash(&query_id.encode());

			// Deposit event.
			Pallet::<T>::deposit_event(Event::Undelegated {
				currency_id,
				delegator_id: *who,
				targets,
				query_id,
				query_id_hash,
			});
			Ok(())
		}

		/// Re-delegate existing delegation to a new validator set.
		#[pallet::call_index(8)]
		#[pallet::weight(<T as Config>::WeightInfo::redelegate())]
		pub fn redelegate(
			origin: OriginFor<T>,
			currency_id: CurrencyId,
			who: Box<MultiLocation>,
			targets: Option<Vec<MultiLocation>>,
			weight_and_fee: Option<(Weight, BalanceOf<T>)>,
		) -> DispatchResult {
			// Ensure origin
			Self::ensure_authorized(origin, currency_id)?;

			let staking_agent = Self::get_currency_staking_agent(currency_id)?;
			let query_id = staking_agent.redelegate(&who, &targets, currency_id, weight_and_fee)?;
			let query_id_hash = <T as frame_system::Config>::Hashing::hash(&query_id.encode());

			// Deposit event.
			Pallet::<T>::deposit_event(Event::Delegated {
				currency_id,
				delegator_id: *who,
				targets,
				query_id,
				query_id_hash,
			});
			Ok(())
		}

		/// Initiate payout for a certain delegator.
		#[pallet::call_index(9)]
		#[pallet::weight(<T as Config>::WeightInfo::payout())]
		pub fn payout(
			origin: OriginFor<T>,
			currency_id: CurrencyId,
			who: Box<MultiLocation>,
			validator: Box<MultiLocation>,
			when: Option<TimeUnit>,
			weight_and_fee: Option<(Weight, BalanceOf<T>)>,
		) -> DispatchResult {
			// Ensure origin
			Self::ensure_authorized(origin, currency_id)?;

			let staking_agent = Self::get_currency_staking_agent(currency_id)?;
			staking_agent.payout(&who, &validator, &when, currency_id, weight_and_fee)?;

			// Deposit event.
			Pallet::<T>::deposit_event(Event::Payout {
				currency_id,
				validator: *validator,
				time_unit: when,
			});
			Ok(())
		}

		/// Withdraw the due payout into free balance.
		#[pallet::call_index(10)]
		#[pallet::weight(<T as Config>::WeightInfo::liquidize())]
		pub fn liquidize(
			origin: OriginFor<T>,
			currency_id: CurrencyId,
			who: Box<MultiLocation>,
			when: Option<TimeUnit>,
			validator: Option<MultiLocation>,
			amount: Option<BalanceOf<T>>,
			weight_and_fee: Option<(Weight, BalanceOf<T>)>,
		) -> DispatchResult {
			// Ensure origin
			Self::ensure_authorized(origin, currency_id)?;

			let staking_agent = Self::get_currency_staking_agent(currency_id)?;
			let query_id = staking_agent.liquidize(
				&who,
				&when,
				&validator,
				currency_id,
				amount,
				weight_and_fee,
			)?;
			let query_id_hash = <T as frame_system::Config>::Hashing::hash(&query_id.encode());

			// Deposit event.
			Pallet::<T>::deposit_event(Event::Liquidize {
				currency_id,
				delegator_id: *who,
				time_unit: when,
				query_id,
				query_id_hash,
				amount,
			});
			Ok(())
		}

		/// Initiate payout for a certain delegator.
		#[pallet::call_index(11)]
		#[pallet::weight(<T as Config>::WeightInfo::chill())]
		pub fn chill(
			origin: OriginFor<T>,
			currency_id: CurrencyId,
			who: Box<MultiLocation>,
			weight_and_fee: Option<(Weight, BalanceOf<T>)>,
		) -> DispatchResult {
			// Ensure origin
			Self::ensure_authorized(origin, currency_id)?;

			let staking_agent = Self::get_currency_staking_agent(currency_id)?;
			let query_id = staking_agent.chill(&who, currency_id, weight_and_fee)?;
			let query_id_hash = <T as frame_system::Config>::Hashing::hash(&query_id.encode());

			// Deposit event.
			Pallet::<T>::deposit_event(Event::Chill {
				currency_id,
				delegator_id: *who,
				query_id,
				query_id_hash,
			});
			Ok(())
		}

		#[pallet::call_index(12)]
		#[pallet::weight(<T as Config>::WeightInfo::transfer_back())]
		pub fn transfer_back(
			origin: OriginFor<T>,
			currency_id: CurrencyId,
			from: Box<MultiLocation>,
			to: Box<MultiLocation>,
			#[pallet::compact] amount: BalanceOf<T>,
			weight_and_fee: Option<(Weight, BalanceOf<T>)>,
		) -> DispatchResult {
			// Ensure origin
			Self::ensure_authorized(origin, currency_id)?;

			let staking_agent = Self::get_currency_staking_agent(currency_id)?;
			staking_agent.transfer_back(&from, &to, amount, currency_id, weight_and_fee)?;

			// Deposit event.
			Pallet::<T>::deposit_event(Event::TransferBack {
				currency_id,
				from: *from,
				to: *to,
				amount,
			});

			Ok(())
		}

		#[pallet::call_index(13)]
		#[pallet::weight(<T as Config>::WeightInfo::transfer_to())]
		pub fn transfer_to(
			origin: OriginFor<T>,
			currency_id: CurrencyId,
			from: Box<MultiLocation>,
			to: Box<MultiLocation>,
			#[pallet::compact] amount: BalanceOf<T>,
		) -> DispatchResult {
			// Ensure origin
			Self::ensure_authorized(origin, currency_id)?;

			let staking_agent = Self::get_currency_staking_agent(currency_id)?;
			staking_agent.transfer_to(&from, &to, amount, currency_id)?;

			// Deposit event.
			Pallet::<T>::deposit_event(Event::TransferTo {
				currency_id,
				from: *from,
				to: *to,
				amount,
			});

			Ok(())
		}

		// Convert token to another token.
		// if we convert from currency_id to some other currency, then if_from_currency should be
		// true. if we convert from some other currency to currency_id, then if_from_currency should
		// be false.
		#[pallet::call_index(14)]
		#[pallet::weight(<T as Config>::WeightInfo::convert_asset())]
		pub fn convert_asset(
			origin: OriginFor<T>,
			currency_id: CurrencyId,
			who: Box<MultiLocation>,
			#[pallet::compact] amount: BalanceOf<T>,
			if_from_currency: bool,
			weight_and_fee: Option<(Weight, BalanceOf<T>)>,
		) -> DispatchResult {
			// Ensure origin
			Self::ensure_authorized(origin, currency_id)?;

			let staking_agent = Self::get_currency_staking_agent(currency_id)?;
			staking_agent.convert_asset(
				&who,
				amount,
				currency_id,
				if_from_currency,
				weight_and_fee,
			)?;

			// Deposit event.
			Pallet::<T>::deposit_event(Event::ConvertAsset { currency_id, who: *who, amount });

			Ok(())
		}

		#[pallet::call_index(15)]
		#[pallet::weight(<T as Config>::WeightInfo::increase_token_pool())]
		pub fn increase_token_pool(
			origin: OriginFor<T>,
			currency_id: CurrencyId,
			#[pallet::compact] amount: BalanceOf<T>,
		) -> DispatchResult {
			// Check the validity of origin
			T::ControlOrigin::ensure_origin(origin)?;

			// Ensure the amount is valid.
			ensure!(amount > Zero::zero(), Error::<T>::AmountZero);

			T::VtokenMinting::increase_token_pool(currency_id, amount)?;

			// Deposit event.
			Pallet::<T>::deposit_event(Event::PoolTokenIncreased { currency_id, amount });
			Ok(())
		}

		#[pallet::call_index(16)]
		#[pallet::weight(<T as Config>::WeightInfo::decrease_token_pool())]
		pub fn decrease_token_pool(
			origin: OriginFor<T>,
			currency_id: CurrencyId,
			#[pallet::compact] amount: BalanceOf<T>,
		) -> DispatchResult {
			// Check the validity of origin
			T::ControlOrigin::ensure_origin(origin)?;

			// Ensure the amount is valid.
			ensure!(amount > Zero::zero(), Error::<T>::AmountZero);

			T::VtokenMinting::decrease_token_pool(currency_id, amount)?;

			// Deposit event.
			Pallet::<T>::deposit_event(Event::PoolTokenDecreased { currency_id, amount });
			Ok(())
		}

		#[pallet::call_index(17)]
		#[pallet::weight(<T as Config>::WeightInfo::update_ongoing_time_unit())]
		pub fn update_ongoing_time_unit(
			origin: OriginFor<T>,
			currency_id: CurrencyId,
			time_unit: TimeUnit,
		) -> DispatchResult {
			// Ensure origin
			Self::ensure_authorized(origin, currency_id)?;

			// check current block is beyond the interval of ongoing timeunit updating.
			let interval = OngoingTimeUnitUpdateInterval::<T>::get(currency_id)
				.ok_or(Error::<T>::OngoingTimeUnitUpdateIntervalNotExist)?;

			let last_update_block = LastTimeUpdatedOngoingTimeUnit::<T>::get(currency_id)
				.ok_or(Error::<T>::LastTimeUpdatedOngoingTimeUnitNotExist)?;
			let current_block = frame_system::Pallet::<T>::block_number();
			let blocks_between =
				current_block.checked_sub(&last_update_block).ok_or(Error::<T>::UnderFlow)?;

			ensure!(blocks_between >= interval, Error::<T>::TooFrequent);

			let old_op = T::VtokenMinting::get_ongoing_time_unit(currency_id);

			if let Some(old) = old_op.clone() {
				// enusre old TimeUnit < new TimeUnit
				ensure!(old < time_unit, Error::<T>::InvalidTimeUnit);
			}

			T::VtokenMinting::update_ongoing_time_unit(currency_id, time_unit.clone())?;

			// update LastTimeUpdatedOngoingTimeUnit storage
			LastTimeUpdatedOngoingTimeUnit::<T>::insert(currency_id, current_block);

			// Deposit event.
			Pallet::<T>::deposit_event(Event::TimeUnitUpdated {
				currency_id,
				old: old_op,
				new: time_unit,
			});

			Ok(())
		}

		#[pallet::call_index(18)]
		#[pallet::weight(<T as Config>::WeightInfo::refund_currency_due_unbond())]
		pub fn refund_currency_due_unbond(
			_origin: OriginFor<T>,
			_currency_id: CurrencyId,
		) -> DispatchResultWithPostInfo {
			ensure!(false, Error::<T>::Unsupported);
			Ok(().into())
		}

		#[pallet::call_index(19)]
		#[pallet::weight(<T as Config>::WeightInfo::supplement_fee_reserve())]
		pub fn supplement_fee_reserve(
			_origin: OriginFor<T>,
			_currency_id: CurrencyId,
			_dest: Box<MultiLocation>,
		) -> DispatchResult {
			ensure!(false, Error::<T>::Unsupported);
			Ok(())
		}

		#[pallet::call_index(20)]
		#[pallet::weight(<T as Config>::WeightInfo::charge_host_fee_and_tune_vtoken_exchange_rate())]
		/// Charge staking host fee, tune vtoken/token exchange rate, and update delegator ledger
		/// for single delegator.
		pub fn charge_host_fee_and_tune_vtoken_exchange_rate(
			origin: OriginFor<T>,
			currency_id: CurrencyId,
			#[pallet::compact] value: BalanceOf<T>,
			who: Option<MultiLocation>,
		) -> DispatchResult {
			// Ensure origin
			Self::ensure_authorized(origin, currency_id)?;

			// Ensure the value is valid.
			ensure!(value > Zero::zero(), Error::<T>::AmountZero);

			// Ensure the value is valid.
			let (limit_num, max_permill) = CurrencyTuneExchangeRateLimit::<T>::get(currency_id)
				.ok_or(Error::<T>::TuneExchangeRateLimitNotSet)?;
			// Get pool token value
			let pool_token = T::VtokenMinting::get_token_pool(currency_id);
			// Calculate max increase allowed.
			let max_to_increase = max_permill.mul_floor(pool_token);
			ensure!(value <= max_to_increase, Error::<T>::GreaterThanMaximum);

			// Ensure this tune is within limit.
			// Get current TimeUnit.
			let current_time_unit = T::VtokenMinting::get_ongoing_time_unit(currency_id)
				.ok_or(Error::<T>::TimeUnitNotExist)?;
			// If this is the first time.
			if !CurrencyLatestTuneRecord::<T>::contains_key(currency_id) {
				// Insert an empty record into CurrencyLatestTuneRecord storage.
				CurrencyLatestTuneRecord::<T>::insert(currency_id, (current_time_unit.clone(), 0));
			}

			// Get CurrencyLatestTuneRecord for the currencyId.
			let (latest_time_unit, tune_num) = CurrencyLatestTuneRecord::<T>::get(currency_id)
				.ok_or(Error::<T>::CurrencyLatestTuneRecordNotExist)?;

			// See if exceeds tuning limit.
			// If it has been tuned in the current time unit, ensure this tuning is within limit.
			let mut new_tune_num = Zero::zero();
			if latest_time_unit == current_time_unit {
				ensure!(tune_num < limit_num, Error::<T>::GreaterThanMaximum);
				new_tune_num = tune_num;
			}

			new_tune_num = new_tune_num.checked_add(1).ok_or(Error::<T>::OverFlow)?;

			// Get charged fee value
			let (fee_permill, beneficiary) =
				HostingFees::<T>::get(currency_id).ok_or(Error::<T>::InvalidHostingFee)?;
			let fee_to_charge = fee_permill.mul_floor(value);

			// Should first charge fee, and then tune exchange rate. Otherwise, the rate will be
			// wrong.
			let staking_agent = Self::get_currency_staking_agent(currency_id)?;
			staking_agent.charge_hosting_fee(
				fee_to_charge,
				// Dummy value for 【from】account
				&beneficiary,
				&beneficiary,
				currency_id,
			)?;

			// Tune the new exchange rate.
			staking_agent.tune_vtoken_exchange_rate(
				&who,
				value,
				// Dummy value for vtoken amount
				Zero::zero(),
				currency_id,
			)?;

			// Update the CurrencyLatestTuneRecord<T> storage.
			CurrencyLatestTuneRecord::<T>::insert(currency_id, (current_time_unit, new_tune_num));

			T::ChannelCommission::record_hosting_fee(currency_id, fee_to_charge)?;

			// Deposit event.
			Pallet::<T>::deposit_event(Event::HostingFeeCharged {
				currency_id,
				amount: fee_to_charge,
			});
			Pallet::<T>::deposit_event(Event::PoolTokenIncreased { currency_id, amount: value });
			Ok(())
		}

		/// *****************************
		/// ****** Storage Setters ******
		/// *****************************

		/// Update storage OperateOrigins<T>.
		#[pallet::call_index(22)]
		#[pallet::weight(<T as Config>::WeightInfo::set_operate_origin())]
		pub fn set_operate_origin(
			origin: OriginFor<T>,
			currency_id: CurrencyId,
			who: Option<AccountIdOf<T>>,
		) -> DispatchResult {
			// Check the validity of origin
			T::ControlOrigin::ensure_origin(origin)?;

			OperateOrigins::<T>::mutate_exists(currency_id, |operator| {
				*operator = who.clone();
			});

			// Deposit event.
			Pallet::<T>::deposit_event(Event::OperateOriginSet { currency_id, operator: who });

			Ok(())
		}

		/// Update storage FeeSources<T>.
		#[pallet::call_index(23)]
		#[pallet::weight(<T as Config>::WeightInfo::set_fee_source())]
		pub fn set_fee_source(
			origin: OriginFor<T>,
			currency_id: CurrencyId,
			who_and_fee: Option<(MultiLocation, BalanceOf<T>)>,
		) -> DispatchResult {
			// Check the validity of origin
			T::ControlOrigin::ensure_origin(origin)?;

			FeeSources::<T>::mutate_exists(currency_id, |w_n_f| {
				*w_n_f = who_and_fee;
			});

			// Deposit event.
			Pallet::<T>::deposit_event(Event::FeeSourceSet { currency_id, who_and_fee });

			Ok(())
		}

		/// Update storage DelegatorsIndex2Multilocation<T> 和 DelegatorsMultilocation2Index<T>.
		#[pallet::call_index(24)]
		#[pallet::weight(<T as Config>::WeightInfo::add_delegator())]
		pub fn add_delegator(
			origin: OriginFor<T>,
			currency_id: CurrencyId,
			#[pallet::compact] index: u16,
			who: Box<MultiLocation>,
		) -> DispatchResult {
			// Check the validity of origin
			T::ControlOrigin::ensure_origin(origin)?;

			Pallet::<T>::inner_add_delegator(index, &who, currency_id)?;

			// Deposit event.
			Pallet::<T>::deposit_event(Event::DelegatorAdded {
				currency_id,
				index,
				delegator_id: *who,
			});
			Ok(())
		}

		/// Update storage DelegatorsIndex2Multilocation<T> 和 DelegatorsMultilocation2Index<T>.
		#[pallet::call_index(25)]
		#[pallet::weight(<T as Config>::WeightInfo::remove_delegator())]
		pub fn remove_delegator(
			origin: OriginFor<T>,
			currency_id: CurrencyId,
			who: Box<MultiLocation>,
		) -> DispatchResult {
			// Check the validity of origin
			T::ControlOrigin::ensure_origin(origin)?;

			let staking_agent = Self::get_currency_staking_agent(currency_id)?;
			staking_agent.remove_delegator(&who, currency_id)?;

			// Deposit event.
			Pallet::<T>::deposit_event(Event::DelegatorRemoved { currency_id, delegator_id: *who });
			Ok(())
		}

		/// Update storage Validators<T>.
		#[pallet::call_index(26)]
		#[pallet::weight(<T as Config>::WeightInfo::add_validator())]
		pub fn add_validator(
			origin: OriginFor<T>,
			currency_id: CurrencyId,
			who: Box<MultiLocation>,
		) -> DispatchResult {
			// Check the validity of origin
			T::ControlOrigin::ensure_origin(origin)?;

			if currency_id == PHA {
				if let &MultiLocation {
					parents: vault_or_stake_pool,
					interior: X2(GeneralIndex(_pool_id), GeneralIndex(_collection_id)),
				} = who.as_ref()
				{
					ensure!(
						vault_or_stake_pool == 0 || vault_or_stake_pool == 1,
						Error::<T>::ValidatorMultilocationNotvalid
					);
					Pallet::<T>::inner_add_validator(&who, currency_id)?;
				} else {
					Err(Error::<T>::ValidatorMultilocationNotvalid)?;
				}
			} else {
				Pallet::<T>::inner_add_validator(&who, currency_id)?;
			}

			Ok(())
		}

		/// Update storage Validators<T>.
		#[pallet::call_index(27)]
		#[pallet::weight(<T as Config>::WeightInfo::remove_validator())]
		pub fn remove_validator(
			origin: OriginFor<T>,
			currency_id: CurrencyId,
			who: Box<MultiLocation>,
		) -> DispatchResult {
			// Check the validity of origin
			T::ControlOrigin::ensure_origin(origin)?;

			Pallet::<T>::inner_remove_validator(&who, currency_id)?;

			Ok(())
		}

		/// Update storage ValidatorsByDelegator<T>.
		#[pallet::call_index(28)]
		#[pallet::weight(<T as Config>::WeightInfo::set_validators_by_delegator())]
		pub fn set_validators_by_delegator(
			origin: OriginFor<T>,
			currency_id: CurrencyId,
			who: Box<MultiLocation>,
			validators: Vec<MultiLocation>,
		) -> DispatchResult {
			// Check the validity of origin
			T::ControlOrigin::ensure_origin(origin)?;

			// Check the length of validators
			let minimums_and_maximums = MinimumsAndMaximums::<T>::get(currency_id)
				.ok_or(Error::<T>::MinimumsAndMaximumsNotExist)?;
			ensure!(
				validators.len() as u32 <= minimums_and_maximums.validators_back_maximum,
				Error::<T>::GreaterThanMaximum
			);

			// ensure the length of validators does not exceed MaxLengthLimit
			ensure!(
				validators.len() <= T::MaxLengthLimit::get() as usize,
				Error::<T>::ExceedMaxLengthLimit
			);

			// check delegator
			// Check if it is bonded already.
			ensure!(
				DelegatorLedgers::<T>::contains_key(currency_id, who.clone()),
				Error::<T>::DelegatorNotBonded
			);

			let validators_list = Self::remove_validators_duplicates(currency_id, &validators)?;

			let bounded_validators = BoundedVec::try_from(validators_list.clone())
				.map_err(|_| Error::<T>::FailToConvert)?;

			// Update ValidatorsByDelegator storage
			ValidatorsByDelegator::<T>::insert(
				currency_id,
				who.clone(),
				bounded_validators.clone(),
			);

			// Deposit event.
			Pallet::<T>::deposit_event(Event::ValidatorsByDelegatorSet {
				currency_id,
				validators_list,
				delegator_id: *who,
			});

			Ok(())
		}

		/// Update storage DelegatorLedgers<T>.
		#[pallet::call_index(29)]
		#[pallet::weight(<T as Config>::WeightInfo::set_delegator_ledger())]
		pub fn set_delegator_ledger(
			origin: OriginFor<T>,
			currency_id: CurrencyId,
			who: Box<MultiLocation>,
			ledger: Box<Option<Ledger<BalanceOf<T>>>>,
		) -> DispatchResult {
			// Check the validity of origin
			Self::ensure_authorized(origin, currency_id)?;

			// Update the ledger.
			DelegatorLedgers::<T>::mutate_exists(currency_id, &*who, |old_ledger| {
				*old_ledger = *ledger.clone();
			});

			// Deposit event.
			Pallet::<T>::deposit_event(Event::DelegatorLedgerSet {
				currency_id,
				delegator: *who,
				ledger: *ledger,
			});

			Ok(())
		}

		/// Update storage MinimumsAndMaximums<T>.
		#[pallet::call_index(30)]
		#[pallet::weight(<T as Config>::WeightInfo::set_minimums_and_maximums())]
		pub fn set_minimums_and_maximums(
			origin: OriginFor<T>,
			currency_id: CurrencyId,
			constraints: Option<MinimumsMaximums<BalanceOf<T>>>,
		) -> DispatchResult {
			// Check the validity of origin
			T::ControlOrigin::ensure_origin(origin)?;

			MinimumsAndMaximums::<T>::mutate_exists(currency_id, |minimums_maximums| {
				*minimums_maximums = constraints.clone();
			});

			// Deposit event.
			Pallet::<T>::deposit_event(Event::MinimumsMaximumsSet {
				currency_id,
				minimums_and_maximums: constraints,
			});

			Ok(())
		}

		/// Update storage Delays<T>.
		#[pallet::call_index(31)]
		#[pallet::weight(<T as Config>::WeightInfo::set_currency_delays())]
		pub fn set_currency_delays(
			origin: OriginFor<T>,
			currency_id: CurrencyId,
			maybe_delays: Option<Delays>,
		) -> DispatchResult {
			// Check the validity of origin
			T::ControlOrigin::ensure_origin(origin)?;

			CurrencyDelays::<T>::mutate_exists(currency_id, |delays| {
				*delays = maybe_delays.clone();
			});

			// Deposit event.
			Pallet::<T>::deposit_event(Event::CurrencyDelaysSet {
				currency_id,
				delays: maybe_delays,
			});

			Ok(())
		}

		/// Set HostingFees storage.
		#[pallet::call_index(32)]
		#[pallet::weight(<T as Config>::WeightInfo::set_hosting_fees())]
		pub fn set_hosting_fees(
			origin: OriginFor<T>,
			currency_id: CurrencyId,
			maybe_fee_set: Option<(Permill, MultiLocation)>,
		) -> DispatchResult {
			// Check the validity of origin
			T::ControlOrigin::ensure_origin(origin)?;

			HostingFees::<T>::mutate_exists(currency_id, |fee_set| {
				*fee_set = maybe_fee_set;
			});

			Pallet::<T>::deposit_event(Event::HostingFeesSet { currency_id, fees: maybe_fee_set });

			Ok(())
		}

		/// Set  CurrencyTuneExchangeRateLimit<T> storage.
		#[pallet::call_index(33)]
		#[pallet::weight(<T as Config>::WeightInfo::set_currency_tune_exchange_rate_limit())]
		pub fn set_currency_tune_exchange_rate_limit(
			origin: OriginFor<T>,
			currency_id: CurrencyId,
			maybe_tune_exchange_rate_limit: Option<(u32, Permill)>,
		) -> DispatchResult {
			// Check the validity of origin
			T::ControlOrigin::ensure_origin(origin)?;

			CurrencyTuneExchangeRateLimit::<T>::mutate_exists(currency_id, |exchange_rate_limit| {
				*exchange_rate_limit = maybe_tune_exchange_rate_limit;
			});

			Pallet::<T>::deposit_event(Event::CurrencyTuneExchangeRateLimitSet {
				currency_id,
				tune_exchange_rate_limit: maybe_tune_exchange_rate_limit,
			});

			Ok(())
		}

		/// Set  OngoingTimeUnitUpdateInterval<T> storage.
		#[pallet::call_index(34)]
		#[pallet::weight(<T as Config>::WeightInfo::set_ongoing_time_unit_update_interval())]
		pub fn set_ongoing_time_unit_update_interval(
			origin: OriginFor<T>,
			currency_id: CurrencyId,
			maybe_interval: Option<BlockNumberFor<T>>,
		) -> DispatchResult {
			// Check the validity of origin
			T::ControlOrigin::ensure_origin(origin)?;

			if maybe_interval.is_none() {
				LastTimeUpdatedOngoingTimeUnit::<T>::remove(currency_id);
			} else {
				// if this is the first time to set interval, add an item to
				// LastTimeUpdatedOngoingTimeUnit
				if !OngoingTimeUnitUpdateInterval::<T>::contains_key(currency_id) {
					let zero_block = BlockNumberFor::<T>::from(0u32);
					LastTimeUpdatedOngoingTimeUnit::<T>::insert(currency_id, zero_block);
				}
			}

			OngoingTimeUnitUpdateInterval::<T>::mutate_exists(currency_id, |interval_op| {
				*interval_op = maybe_interval;
			});

			Pallet::<T>::deposit_event(Event::OngoingTimeUnitUpdateIntervalSet {
				currency_id,
				interval: maybe_interval,
			});

			Ok(())
		}

		// Add an account to SupplementFeeAccountWhitelist
		#[pallet::call_index(35)]
		#[pallet::weight(<T as Config>::WeightInfo::add_supplement_fee_account_to_whitelist())]
		pub fn add_supplement_fee_account_to_whitelist(
			origin: OriginFor<T>,
			currency_id: CurrencyId,
			who: Box<MultiLocation>,
		) -> DispatchResult {
			// Check the validity of origin
			T::ControlOrigin::ensure_origin(origin)?;

			let multi_hash = T::Hashing::hash(&who.encode());
			if !SupplementFeeAccountWhitelist::<T>::contains_key(&currency_id) {
				SupplementFeeAccountWhitelist::<T>::insert(
					currency_id,
					vec![(who.clone(), multi_hash)],
				);
			} else {
				SupplementFeeAccountWhitelist::<T>::mutate_exists(
					currency_id,
					|whitelist_op| -> Result<(), Error<T>> {
						if let Some(whitelist) = whitelist_op {
							let rs =
								whitelist.binary_search_by_key(&multi_hash, |(_multi, hash)| *hash);
							if let Err(idx) = rs {
								whitelist.insert(idx, (*who.clone(), multi_hash));
							} else {
								Err(Error::<T>::AlreadyExist)?;
							}
						} else {
							Err(Error::<T>::Unexpected)?;
						}

						Ok(())
					},
				)?;
			}

			Pallet::<T>::deposit_event(Event::SupplementFeeAccountWhitelistAdded {
				currency_id,
				who: *who,
			});

			Ok(())
		}

		// Add an account to SupplementFeeAccountWhitelist
		#[pallet::call_index(36)]
		#[pallet::weight(<T as Config>::WeightInfo::remove_supplement_fee_account_from_whitelist())]
		pub fn remove_supplement_fee_account_from_whitelist(
			origin: OriginFor<T>,
			currency_id: CurrencyId,
			who: Box<MultiLocation>,
		) -> DispatchResult {
			// Check the validity of origin
			T::ControlOrigin::ensure_origin(origin)?;

			let multi_hash = T::Hashing::hash(&who.encode());
			if !SupplementFeeAccountWhitelist::<T>::contains_key(&currency_id) {
				Err(Error::<T>::WhiteListNotExist)?;
			} else {
				SupplementFeeAccountWhitelist::<T>::mutate_exists(
					currency_id,
					|whitelist_op| -> Result<(), Error<T>> {
						if let Some(whitelist) = whitelist_op {
							let rs =
								whitelist.binary_search_by_key(&multi_hash, |(_multi, hash)| *hash);
							if let Ok(idx) = rs {
								whitelist.remove(idx);
							} else {
								Err(Error::<T>::AccountNotExist)?;
							}
						} else {
							Err(Error::<T>::Unexpected)?;
						}

						Ok(())
					},
				)?;
			}

			Pallet::<T>::deposit_event(Event::SupplementFeeAccountWhitelistRemoved {
				currency_id,
				who: *who,
			});

			Ok(())
		}

		/// ********************************************************************
		/// *************Outer Confirming Xcm queries functions ****************
		/// ********************************************************************
		#[pallet::call_index(37)]
		#[pallet::weight(<T as Config>::WeightInfo::confirm_delegator_ledger_query_response())]
		pub fn confirm_delegator_ledger_query_response(
			origin: OriginFor<T>,
			currency_id: CurrencyId,
			#[pallet::compact] query_id: QueryId,
		) -> DispatchResult {
			// Ensure origin
			Self::ensure_authorized(origin, currency_id)?;
			Self::get_ledger_update_agent_then_process(query_id, true)?;
			Ok(())
		}

		#[pallet::call_index(38)]
		#[pallet::weight(<T as Config>::WeightInfo::fail_delegator_ledger_query_response())]
		pub fn fail_delegator_ledger_query_response(
			origin: OriginFor<T>,
			currency_id: CurrencyId,
			#[pallet::compact] query_id: QueryId,
		) -> DispatchResult {
			// Ensure origin
			Self::ensure_authorized(origin, currency_id)?;

			Self::do_fail_delegator_ledger_query_response(query_id)?;
			Ok(())
		}

		#[pallet::call_index(39)]
		#[pallet::weight(<T as Config>::WeightInfo::confirm_validators_by_delegator_query_response())]
		pub fn confirm_validators_by_delegator_query_response(
			origin: OriginFor<T>,
			currency_id: CurrencyId,
			#[pallet::compact] query_id: QueryId,
		) -> DispatchResult {
			// Ensure origin
			Self::ensure_authorized(origin, currency_id)?;
			Self::get_validators_by_delegator_update_agent_then_process(query_id, true)?;

			Ok(())
		}

		#[pallet::call_index(40)]
		#[pallet::weight(<T as Config>::WeightInfo::fail_validators_by_delegator_query_response())]
		pub fn fail_validators_by_delegator_query_response(
			origin: OriginFor<T>,
			currency_id: CurrencyId,
			#[pallet::compact] query_id: QueryId,
		) -> DispatchResult {
			// Ensure origin
			Self::ensure_authorized(origin, currency_id)?;

			Self::do_fail_validators_by_delegator_query_response(query_id)?;
			Ok(())
		}

		#[pallet::call_index(41)]
		#[pallet::weight(<T as Config>::WeightInfo::confirm_delegator_ledger_query_response())]
		pub fn confirm_delegator_ledger(
			origin: OriginFor<T>,
			query_id: QueryId,
			response: Response,
		) -> DispatchResult {
			// Ensure origin
			ensure_response(<T as Config>::RuntimeOrigin::from(origin))?;
			if let Response::DispatchResult(MaybeErrorCode::Success) = response {
				Self::get_ledger_update_agent_then_process(query_id, true)?;
			} else {
				Self::do_fail_delegator_ledger_query_response(query_id)?;
			}
			Ok(())
		}

		#[pallet::call_index(42)]
		#[pallet::weight(<T as Config>::WeightInfo::confirm_validators_by_delegator_query_response())]
		pub fn confirm_validators_by_delegator(
			origin: OriginFor<T>,
			query_id: QueryId,
			response: Response,
		) -> DispatchResult {
			// Ensure origin
			ensure_response(<T as Config>::RuntimeOrigin::from(origin))?;
			if let Response::DispatchResult(MaybeErrorCode::Success) = response {
				Self::get_validators_by_delegator_update_agent_then_process(query_id, true)?;
			} else {
				Self::do_fail_validators_by_delegator_query_response(query_id)?;
			}
			Ok(())
		}

		/// Reset the whole storage Validators<T>.
		#[pallet::call_index(43)]
		#[pallet::weight(<T as Config>::WeightInfo::reset_validators())]
		pub fn reset_validators(
			origin: OriginFor<T>,
			currency_id: CurrencyId,
			validator_list: Vec<MultiLocation>,
		) -> DispatchResult {
			// Check the validity of origin
			T::ControlOrigin::ensure_origin(origin)?;

			let validator_set =
				Pallet::<T>::check_length_and_deduplicate(currency_id, validator_list)?;

			let bounded_validators =
				BoundedVec::<MultiLocation, T::MaxLengthLimit>::try_from(validator_set.clone())
					.map_err(|_| Error::<T>::FailToConvert)?;

			// Change corresponding storage.
			Validators::<T>::insert(currency_id, bounded_validators);

			// Deposit event.
			Pallet::<T>::deposit_event(Event::ValidatorsReset {
				currency_id,
				validator_list: validator_set,
			});
			Ok(())
		}

		/// Reset the whole storage Validator_boost_list<T>.
		#[pallet::call_index(44)]
		#[pallet::weight(<T as Config>::WeightInfo::set_validator_boost_list())]
		pub fn set_validator_boost_list(
			origin: OriginFor<T>,
			currency_id: CurrencyId,
			validator_list: Vec<MultiLocation>,
		) -> DispatchResult {
			// Check the validity of origin
			T::ControlOrigin::ensure_origin(origin)?;

			let validator_set =
				Pallet::<T>::check_length_and_deduplicate(currency_id, validator_list)?;

			// get current block number
			let current_block_number = <frame_system::Pallet<T>>::block_number();
			// get the due block number
			let due_block_number = current_block_number
				.checked_add(&BlockNumberFor::<T>::from(SIX_MONTHS))
				.ok_or(Error::<T>::OverFlow)?;

			let mut validator_boost_list: Vec<(MultiLocation, BlockNumberFor<T>)> = vec![];

			for validator in validator_set.iter() {
				validator_boost_list.push((*validator, due_block_number));
			}

			let bounded_validator_boost_list = BoundedVec::<
				(MultiLocation, BlockNumberFor<T>),
				T::MaxLengthLimit,
			>::try_from(validator_boost_list.clone())
			.map_err(|_| Error::<T>::FailToConvert)?;

			// Change corresponding storage.
			ValidatorBoostList::<T>::insert(currency_id, bounded_validator_boost_list);

			// Deposit event.
			Pallet::<T>::deposit_event(Event::ValidatorBoostListSet {
				currency_id,
				validator_boost_list: validator_boost_list.clone(),
			});

			// Add the boost list to the validator set
			let mut validator_vec;
			if let Some(validator_set) = Validators::<T>::get(currency_id) {
				validator_vec = validator_set.to_vec();
			} else {
				validator_vec = vec![];
			}

			for (validator, _) in validator_boost_list.iter() {
				if !validator_vec.contains(validator) {
					validator_vec.push(*validator);
				}
			}

			ensure!(
				validator_vec.len() <= T::MaxLengthLimit::get() as usize,
				Error::<T>::ExceedMaxLengthLimit
			);

			let bounded_validator_set: BoundedVec<MultiLocation, T::MaxLengthLimit> =
				BoundedVec::try_from(validator_vec.clone())
					.map_err(|_| Error::<T>::FailToConvert)?;

			Validators::<T>::insert(currency_id, bounded_validator_set);

			// Deposit event.
			Pallet::<T>::deposit_event(Event::ValidatorsReset {
				currency_id,
				validator_list: validator_vec,
			});

			Ok(())
		}

		#[pallet::call_index(45)]
		#[pallet::weight(<T as Config>::WeightInfo::add_to_validator_boost_list())]
		pub fn add_to_validator_boost_list(
			origin: OriginFor<T>,
			currency_id: CurrencyId,
			who: Box<MultiLocation>,
		) -> DispatchResult {
			// Check the validity of origin
			T::ControlOrigin::ensure_origin(origin)?;

			// get current block number
			let current_block_number = <frame_system::Pallet<T>>::block_number();

			// get the due block number if the validator is not in the validator boost list
			let mut due_block_number = current_block_number
				.checked_add(&BlockNumberFor::<T>::from(SIX_MONTHS))
				.ok_or(Error::<T>::OverFlow)?;

			let validator_boost_list_op = ValidatorBoostList::<T>::get(currency_id);

			let mut validator_boost_vec;
			if let Some(validator_boost_list) = validator_boost_list_op {
				// if the validator is in the validator boost list, change the due block
				// number
				validator_boost_vec = validator_boost_list.to_vec();
				if let Some(index) =
					validator_boost_vec.iter().position(|(validator, _)| validator == who.as_ref())
				{
					let original_due_block = validator_boost_vec[index].1;
					// get the due block number
					due_block_number = original_due_block
						.checked_add(&BlockNumberFor::<T>::from(SIX_MONTHS))
						.ok_or(Error::<T>::OverFlow)?;

					validator_boost_vec[index].1 = due_block_number;
				} else {
					validator_boost_vec.push((*who, due_block_number));
				}
			} else {
				validator_boost_vec = vec![(*who, due_block_number)];
			}

			// ensure the length of the validator boost list is less than the maximum
			ensure!(
				validator_boost_vec.len() <= T::MaxLengthLimit::get() as usize,
				Error::<T>::ExceedMaxLengthLimit
			);

			let bounded_list =
				BoundedVec::<(MultiLocation, BlockNumberFor<T>), T::MaxLengthLimit>::try_from(
					validator_boost_vec,
				)
				.map_err(|_| Error::<T>::FailToConvert)?;

			// Change corresponding storage.
			ValidatorBoostList::<T>::insert(currency_id, bounded_list);

			// Deposit event.
			Pallet::<T>::deposit_event(Event::ValidatorBoostListAdded {
				currency_id,
				who: *who,
				due_block_number,
			});

			let validator_set_op = Validators::<T>::get(currency_id);

			let mut validator_vec;
			// Add the newly added validator to the validator set
			if let Some(validator_set) = validator_set_op {
				validator_vec = validator_set.to_vec();
				if !validator_vec.contains(who.as_ref()) {
					validator_vec.push(*who);
				}
			} else {
				validator_vec = vec![*who];
			}

			// ensure the length of the validator set is less than the maximum
			ensure!(
				validator_vec.len() <= T::MaxLengthLimit::get() as usize,
				Error::<T>::ExceedMaxLengthLimit
			);

			let bouded_list =
				BoundedVec::<MultiLocation, T::MaxLengthLimit>::try_from(validator_vec.clone())
					.map_err(|_| Error::<T>::FailToConvert)?;

			// Change corresponding storage.
			Validators::<T>::insert(currency_id, bouded_list);

			// Deposit event.
			Pallet::<T>::deposit_event(Event::ValidatorsReset {
				currency_id,
				validator_list: validator_vec,
			});

			Ok(())
		}

		/// Update storage Validator_boost_list<T>.
		#[pallet::call_index(46)]
		#[pallet::weight(<T as Config>::WeightInfo::remove_from_validator_boot_list())]
		pub fn remove_from_validator_boot_list(
			origin: OriginFor<T>,
			currency_id: CurrencyId,
			who: Box<MultiLocation>,
		) -> DispatchResult {
			// Check the validity of origin
			T::ControlOrigin::ensure_origin(origin)?;

			// check if the validator is in the validator boost list
			ValidatorBoostList::<T>::mutate(currency_id, |validator_boost_list_op| {
				if let Some(ref mut validator_boost_list) = validator_boost_list_op {
					// if the validator is in the validator boost list, remove it
					if let Some(index) = validator_boost_list
						.iter()
						.position(|(validator, _)| validator == who.as_ref())
					{
						validator_boost_list.remove(index);

						// if the validator boost list is empty, remove it
						if validator_boost_list.is_empty() {
							*validator_boost_list_op = None;
						}

						// Deposit event.
						Pallet::<T>::deposit_event(Event::RemovedFromBoostList {
							currency_id,
							who: *who,
						});
					}
				}
			});

			Ok(())
		}

		#[pallet::call_index(47)]
		#[pallet::weight(<T as Config>::WeightInfo::convert_treasury_vtoken())]
		pub fn convert_treasury_vtoken(
			origin: OriginFor<T>,
			vtoken: CurrencyId,
			amount: BalanceOf<T>,
		) -> DispatchResult {
			T::ControlOrigin::ensure_origin(origin)?;
			ensure!(amount > Zero::zero(), Error::<T>::AmountZero);

			let token = vtoken.to_token().map_err(|_| Error::<T>::NotSupportedCurrencyId)?;
			let (pool_id, _, _) = T::StablePoolHandler::get_pool_id(&vtoken, &token)
				.ok_or(Error::<T>::StablePoolNotFound)?;

			let vtoken_index = T::StablePoolHandler::get_pool_token_index(pool_id, vtoken)
				.ok_or(Error::<T>::StablePoolTokenIndexNotFound)?;
			let token_index = T::StablePoolHandler::get_pool_token_index(pool_id, token)
				.ok_or(Error::<T>::StablePoolTokenIndexNotFound)?;

			// get the vtoken balance of the treasury account
			let source_vtoken_balance =
				T::MultiCurrency::free_balance(vtoken, &T::TreasuryAccount::get());

			// max_amount is 1% of the vtoken balance of the treasury account
			let percentage = Permill::from_percent(1);
			let max_amount = percentage.mul_floor(source_vtoken_balance);

			ensure!(
				amount <= BalanceOf::<T>::unique_saturated_from(max_amount),
				Error::<T>::ExceedLimit
			);

			// swap vtoken from treasury account for token
			let treasury = T::TreasuryAccount::get();
			T::StablePoolHandler::swap(
				&treasury,
				pool_id,
				vtoken_index,
				token_index,
				amount,
				Zero::zero(),
			)
		}

		#[pallet::call_index(48)]
		#[pallet::weight(<T as Config>::WeightInfo::clean_outdated_validator_boost_list())]
		pub fn clean_outdated_validator_boost_list(
			origin: OriginFor<T>,
			token: CurrencyId,
			// start from 1
			page: u8,
		) -> DispatchResult {
			ensure_signed(origin)?;
			let page = page as usize;
			ensure!(page > 0, Error::<T>::InvalidPageNumber);

			let validator_boost_list_len = ValidatorBoostList::<T>::decode_len(token)
				.ok_or(Error::<T>::NoMoreValidatorBoostListForCurrency)?;

			let previous_count = (page - 1) * ITERATE_LENGTH;
			ensure!(
				validator_boost_list_len > previous_count,
				Error::<T>::NoMoreValidatorBoostListForCurrency
			);

			// calculate next page number left
			let num_left = if validator_boost_list_len > (previous_count + ITERATE_LENGTH) {
				validator_boost_list_len - previous_count - ITERATE_LENGTH
			} else {
				0
			};

			let current_block_number = <frame_system::Pallet<T>>::block_number();
			let mut remove_num = 0;
			// for each validator in the validator boost list, if the due block number is less than
			// or equal to the current block number, remove it
			ValidatorBoostList::<T>::mutate(token, |validator_boost_list_op| {
				if let Some(ref mut validator_boost_list) = validator_boost_list_op {
					let mut remove_index = vec![];
					for (index, (_validator, due_block_number)) in validator_boost_list
						.iter()
						.skip(previous_count)
						.take(ITERATE_LENGTH)
						.enumerate()
					{
						if *due_block_number <= current_block_number {
							remove_index.push(index + previous_count);
						}
					}

					// remove from the end to the start
					for index in remove_index.iter().rev() {
						validator_boost_list.remove(*index);
						remove_num += 1;
					}
				}
			});

			// Deposit event.
			Pallet::<T>::deposit_event(Event::OutdatedValidatorBoostListCleaned {
				currency_id: token,
				page: page as u8,
				remove_num,
				num_left: num_left as u32,
			});

			Ok(())
		}
	}

	impl<T: Config> Pallet<T> {
		/// Ensure privileged origin
		fn ensure_authorized(
			origin: OriginFor<T>,
			currency_id: CurrencyId,
		) -> Result<(), Error<T>> {
			match origin.clone().into() {
				Ok(RawOrigin::Signed(ref signer))
					if Some(signer) == <OperateOrigins<T>>::get(currency_id).as_ref() =>
					Ok(()),
				_ => {
					T::ControlOrigin::ensure_origin(origin)
						.map_err(|_| Error::<T>::NotAuthorized)?;
					Ok(())
				},
			}
		}

		pub(crate) fn get_currency_staking_agent(
			currency_id: CurrencyId,
		) -> Result<StakingAgentBoxType<T>, Error<T>> {
			match currency_id {
				KSM | DOT => Ok(Box::new(PolkadotAgent::<T>::new())),
				BNC | MOVR | GLMR | MANTA => Ok(Box::new(ParachainStakingAgent::<T>::new())),
				FIL => Ok(Box::new(FilecoinAgent::<T>::new())),
				PHA => Ok(Box::new(PhalaAgent::<T>::new())),
				ASTR => Ok(Box::new(AstarAgent::<T>::new())),
				_ => Err(Error::<T>::NotSupportedCurrencyId),
			}
		}

		pub fn confirm_delegator_ledger_call() -> <T as Config>::RuntimeCall {
			let call =
				Call::<T>::confirm_delegator_ledger { query_id: 0, response: Default::default() };
			<T as Config>::RuntimeCall::from(call)
		}

		pub fn confirm_validators_by_delegator_call() -> <T as Config>::RuntimeCall {
			let call = Call::<T>::confirm_validators_by_delegator {
				query_id: 0,
				response: Default::default(),
			};
			<T as Config>::RuntimeCall::from(call)
		}
	}

	// Functions to be called by other pallets.
	impl<T: Config> SlpOperator<CurrencyId> for Pallet<T> {
		fn all_delegation_requests_occupied(currency_id: CurrencyId) -> bool {
			DelegationsOccupied::<T>::get(currency_id).unwrap_or_default()
		}
	}
}

pub struct DerivativeAccountProvider<T, F>(PhantomData<(T, F)>);

impl<T: Config, F: Contains<CurrencyIdOf<T>>>
	DerivativeAccountHandler<CurrencyIdOf<T>, BalanceOf<T>, AccountIdOf<T>>
	for DerivativeAccountProvider<T, F>
{
	fn check_derivative_index_exists(
		token: CurrencyIdOf<T>,
		derivative_index: DerivativeIndex,
	) -> bool {
		DelegatorsIndex2Multilocation::<T>::get(token, derivative_index).is_some()
	}

	fn get_multilocation(
		token: CurrencyIdOf<T>,
		derivative_index: DerivativeIndex,
	) -> Option<MultiLocation> {
		DelegatorsIndex2Multilocation::<T>::get(token, derivative_index)
<<<<<<< HEAD
	}

	fn get_account_id(
		token: CurrencyIdOf<T>,
		derivative_index: DerivativeIndex,
	) -> Option<AccountIdOf<T>> {
		Self::get_multilocation(token, derivative_index).and_then(|location| {
			if let Some(AccountId32 { id, .. }) = location.interior.last() {
				return T::AccountId::decode(&mut &id[..]).ok();
			}
			None
		})
=======
>>>>>>> 5a6927ae
	}

	fn get_stake_info(
		token: CurrencyIdOf<T>,
		derivative_index: DerivativeIndex,
	) -> Option<(BalanceOf<T>, BalanceOf<T>)> {
		Self::get_multilocation(token, derivative_index).and_then(|location| {
			DelegatorLedgers::<T>::get(token, location).and_then(|ledger| match ledger {
				Ledger::Substrate(l) if F::contains(&token) => Some((l.total, l.active)),
				_ => None,
			})
		})
	}

	#[cfg(feature = "runtime-benchmarks")]
	fn init_minimums_and_maximums(currency_id: CurrencyIdOf<T>) {
		MinimumsAndMaximums::<T>::insert(
			currency_id,
			MinimumsMaximums {
				delegator_bonded_minimum: 0u32.into(),
				bond_extra_minimum: 0u32.into(),
				unbond_minimum: 0u32.into(),
				rebond_minimum: 0u32.into(),
				unbond_record_maximum: 0u32,
				validators_back_maximum: 0u32,
				delegator_active_staking_maximum: 0u32.into(),
				validators_reward_maximum: 0u32,
				delegation_amount_minimum: 0u32.into(),
				delegators_maximum: u16::MAX,
				validators_maximum: 0u16,
			},
		);
	}

	#[cfg(feature = "runtime-benchmarks")]
	fn new_delegator_ledger(currency_id: CurrencyIdOf<T>, who: MultiLocation) {
		DelegatorLedgers::<T>::insert(
			currency_id,
			&who,
			Ledger::Substrate(SubstrateLedger {
				account: xcm::v3::Parent.into(),
				total: u32::MAX.into(),
				active: u32::MAX.into(),
				unlocking: vec![],
			}),
		);
	}

	#[cfg(feature = "runtime-benchmarks")]
	fn add_delegator(currency_id: CurrencyIdOf<T>, index: DerivativeIndex, who: MultiLocation) {
		Pallet::<T>::inner_add_delegator(index, &who, currency_id).unwrap();
	}
}<|MERGE_RESOLUTION|>--- conflicted
+++ resolved
@@ -2254,8 +2254,7 @@
 pub struct DerivativeAccountProvider<T, F>(PhantomData<(T, F)>);
 
 impl<T: Config, F: Contains<CurrencyIdOf<T>>>
-	DerivativeAccountHandler<CurrencyIdOf<T>, BalanceOf<T>, AccountIdOf<T>>
-	for DerivativeAccountProvider<T, F>
+	DerivativeAccountHandler<CurrencyIdOf<T>, BalanceOf<T>> for DerivativeAccountProvider<T, F>
 {
 	fn check_derivative_index_exists(
 		token: CurrencyIdOf<T>,
@@ -2269,21 +2268,6 @@
 		derivative_index: DerivativeIndex,
 	) -> Option<MultiLocation> {
 		DelegatorsIndex2Multilocation::<T>::get(token, derivative_index)
-<<<<<<< HEAD
-	}
-
-	fn get_account_id(
-		token: CurrencyIdOf<T>,
-		derivative_index: DerivativeIndex,
-	) -> Option<AccountIdOf<T>> {
-		Self::get_multilocation(token, derivative_index).and_then(|location| {
-			if let Some(AccountId32 { id, .. }) = location.interior.last() {
-				return T::AccountId::decode(&mut &id[..]).ok();
-			}
-			None
-		})
-=======
->>>>>>> 5a6927ae
 	}
 
 	fn get_stake_info(
