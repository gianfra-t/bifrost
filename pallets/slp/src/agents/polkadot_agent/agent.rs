--- conflicted
+++ resolved
@@ -993,32 +993,6 @@
 			fun: Fungibility::Fungible(extra_fee.unique_saturated_into()),
 		};
 
-<<<<<<< HEAD
-		xcm_message.insert(2, transact_instruct);
-		Ok(Xcm(xcm_message))
-	}
-}
-
-// for kusama call
-impl<T: Config> InstructionBuilder<KusamaCall<T>> for PolkadotAgent<T> {
-	fn construct_instruction(call: KusamaCall<T>, weight: XcmWeight) -> Instruction {
-		Transact {
-			origin_type: OriginKind::SovereignAccount,
-			require_weight_at_most: weight,
-			call: call.encode().into(),
-		}
-	}
-}
-
-// for polkadot call
-impl<T: Config> InstructionBuilder<PolkadotCall<T>> for PolkadotAgent<T> {
-	fn construct_instruction(call: PolkadotCall<T>, weight: XcmWeight) -> Instruction {
-		Transact {
-			origin_type: OriginKind::SovereignAccount,
-			require_weight_at_most: weight,
-			call: call.encode().into(),
-		}
-=======
 		let xcm_message = vec![
 			WithdrawAsset(asset.clone().into()),
 			BuyExecution { fees: asset, weight_limit: Unlimited },
@@ -1039,7 +1013,6 @@
 		];
 
 		Ok(Xcm(xcm_message))
->>>>>>> 4270328b
 	}
 }
 
@@ -1051,11 +1024,7 @@
 		who: &MultiLocation,
 		query_id: QueryId,
 		currency_id: CurrencyId,
-<<<<<<< HEAD
-	) -> Result<(SubstrateCall<T>, BalanceOf<T>, XcmWeight), Error<T>> {
-=======
-	) -> Result<(RelaychainCall<T>, BalanceOf<T>, Weight), Error<T>> {
->>>>>>> 4270328b
+	) -> Result<(RelaychainCall<T>, BalanceOf<T>, XcmWeight), Error<T>> {
 		// Get the delegator sub-account index.
 		let sub_account_index = DelegatorsMultilocation2Index::<T>::get(currency_id, who)
 			.ok_or(Error::<T>::DelegatorNotExist)?;
@@ -1088,11 +1057,7 @@
 		call: RelaychainCall<T>,
 		who: &MultiLocation,
 		currency_id: CurrencyId,
-<<<<<<< HEAD
-	) -> Result<(SubstrateCall<T>, BalanceOf<T>, XcmWeight), Error<T>> {
-=======
-	) -> Result<(RelaychainCall<T>, BalanceOf<T>, Weight), Error<T>> {
->>>>>>> 4270328b
+	) -> Result<(RelaychainCall<T>, BalanceOf<T>, XcmWeight), Error<T>> {
 		// Get the delegator sub-account index.
 		let sub_account_index = DelegatorsMultilocation2Index::<T>::get(currency_id, who)
 			.ok_or(Error::<T>::DelegatorNotExist)?;
