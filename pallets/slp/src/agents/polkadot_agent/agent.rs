--- conflicted
+++ resolved
@@ -30,20 +30,13 @@
 	ValidatorsByDelegator, ValidatorsByDelegatorXcmUpdateQueue,
 };
 use bifrost_primitives::{
-	currency::KSM, CurrencyId, TokenSymbol, VtokenMintingOperator, XcmDestWeightAndFeeHandler,
-	XcmOperationType, DOT, DOT_TOKEN_ID,
+	currency::KSM, CurrencyId, VtokenMintingOperator, XcmDestWeightAndFeeHandler, XcmOperationType,
+	DOT,
 };
 use core::marker::PhantomData;
 pub use cumulus_primitives_core::ParaId;
 use frame_support::{ensure, traits::Get};
 use frame_system::pallet_prelude::BlockNumberFor;
-<<<<<<< HEAD
-=======
-use node_primitives::{
-	currency::KSM, CurrencyId, VtokenMintingOperator, XcmDestWeightAndFeeHandler, XcmOperationType,
-	DOT,
-};
->>>>>>> eb56f702
 use sp_runtime::{
 	traits::{CheckedAdd, CheckedSub, Convert, StaticLookup, UniqueSaturatedInto, Zero},
 	DispatchResult,
@@ -985,96 +978,6 @@
 
 /// Internal functions.
 impl<T: Config> PolkadotAgent<T> {
-<<<<<<< HEAD
-	fn prepare_send_as_subaccount_call(
-		operation: XcmOperationType,
-		call: SubstrateCall<T>,
-		who: &MultiLocation,
-		currency_id: CurrencyId,
-	) -> Result<(SubstrateCall<T>, BalanceOf<T>, XcmWeight), Error<T>> {
-		// Get the delegator sub-account index.
-		let sub_account_index = DelegatorsMultilocation2Index::<T>::get(currency_id, who)
-			.ok_or(Error::<T>::DelegatorNotExist)?;
-
-		let call_as_subaccount = call.get_call_as_subaccount_from_call(sub_account_index)?;
-
-		let (weight, fee) =
-			T::XcmWeightAndFeeHandler::get_operation_weight_and_fee(currency_id, operation)
-				.ok_or(Error::<T>::WeightAndFeeNotExists)?;
-
-		Ok((call_as_subaccount, fee, weight))
-	}
-
-	fn construct_xcm_as_subaccount_with_query_id(
-		operation: XcmOperationType,
-		call: SubstrateCall<T>,
-		who: &MultiLocation,
-		currency_id: CurrencyId,
-	) -> Result<(QueryId, BlockNumberFor<T>, Xcm<()>), Error<T>> {
-		// prepare the query_id for reporting back transact status
-		let responder = MultiLocation::parent();
-		let now = frame_system::Pallet::<T>::block_number();
-		let timeout = BlockNumberFor::<T>::from(TIMEOUT_BLOCKS).saturating_add(now);
-
-		// Generate query_id need( responder,callback, timeout)
-		let query_id = match operation {
-			XcmOperationType::Bond |
-			XcmOperationType::BondExtra |
-			XcmOperationType::Rebond |
-			XcmOperationType::Unbond |
-			XcmOperationType::Chill |
-			XcmOperationType::Liquidize => T::SubstrateResponseManager::create_query_record(
-				&responder,
-				Some(Pallet::<T>::confirm_delegator_ledger_call()),
-				timeout,
-			),
-
-			XcmOperationType::Delegate | XcmOperationType::Undelegate =>
-				T::SubstrateResponseManager::create_query_record(
-					&responder,
-					Some(Pallet::<T>::confirm_validators_by_delegator_call()),
-					timeout,
-				),
-			_ => {
-				ensure!(false, Error::<T>::Unsupported);
-				0
-			},
-		};
-
-		let (call_as_subaccount, fee, weight) =
-			Self::prepare_send_as_subaccount_call(operation, call, who, currency_id)?;
-
-		let xcm_message = Self::construct_xcm_message(
-			call_as_subaccount,
-			fee,
-			weight,
-			currency_id,
-			Some(query_id),
-		)?;
-
-		Ok((query_id, timeout, xcm_message))
-	}
-
-	fn construct_xcm_and_send_as_subaccount_without_query_id(
-		operation: XcmOperationType,
-		call: SubstrateCall<T>,
-		who: &MultiLocation,
-		currency_id: CurrencyId,
-	) -> Result<(), Error<T>> {
-		let (call_as_subaccount, fee, weight) =
-			Self::prepare_send_as_subaccount_call(operation, call, who, currency_id)?;
-
-		let xcm_message =
-			Self::construct_xcm_message(call_as_subaccount, fee, weight, currency_id, None)?;
-
-		send_xcm::<T::XcmRouter>(Parent.into(), xcm_message)
-			.map_err(|_e| Error::<T>::XcmFailure)?;
-
-		Ok(())
-	}
-
-=======
->>>>>>> eb56f702
 	fn update_ledger_query_response_storage(
 		query_id: QueryId,
 		query_entry: LedgerUpdateEntry<BalanceOf<T>>,
