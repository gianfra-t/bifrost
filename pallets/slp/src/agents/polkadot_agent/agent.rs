// This file is part of Bifrost.

// Copyright (C) Liebi Technologies PTE. LTD.
// SPDX-License-Identifier: GPL-3.0-or-later WITH Classpath-exception-2.0

// This program is free software: you can redistribute it and/or modify
// it under the terms of the GNU General Public License as published by
// the Free Software Foundation, either version 3 of the License, or
// (at your option) any later version.

// This program is distributed in the hope that it will be useful,
// but WITHOUT ANY WARRANTY; without even the implied warranty of
// MERCHANTABILITY or FITNESS FOR A PARTICULAR PURPOSE. See the
// GNU General Public License for more details.

// You should have received a copy of the GNU General Public License
// along with this program. If not, see <https://www.gnu.org/licenses/>.
use super::{RewardDestination, XcmCall};
use crate::{
	agents::{KusamaCall, PolkadotCall, StakingCall},
	pallet::{Error, Event},
	primitives::{
		Ledger, QueryId, SubstrateLedger, SubstrateLedgerUpdateEntry,
		SubstrateLedgerUpdateOperation, SubstrateValidatorsByDelegatorUpdateEntry, UnlockChunk,
		ValidatorsByDelegatorUpdateEntry,
	},
	traits::{QueryResponseManager, StakingAgent},
	AccountIdOf, BalanceOf, BoundedVec, Config, DelegatorLedgerXcmUpdateQueue, DelegatorLedgers,
	DelegatorsMultilocation2Index, LedgerUpdateEntry, MinimumsAndMaximums, Pallet, TimeUnit,
	ValidatorsByDelegator, ValidatorsByDelegatorXcmUpdateQueue,
};
use bifrost_primitives::{
	currency::KSM, CurrencyId, VtokenMintingOperator, XcmDestWeightAndFeeHandler, XcmOperationType,
	DOT,
};
use core::marker::PhantomData;
use frame_support::{ensure, traits::Get};
use frame_system::pallet_prelude::BlockNumberFor;
use parity_scale_codec::Encode;
use sp_runtime::{
	traits::{CheckedAdd, CheckedSub, Convert, StaticLookup, UniqueSaturatedInto, Zero},
	DispatchResult,
};
use sp_std::prelude::*;
<<<<<<< HEAD
use xcm::{opaque::v3::MultiLocation, v3::prelude::*, VersionedAssets};
=======
use xcm::{opaque::v3::MultiLocation, v3::prelude::*, VersionedAssets, VersionedLocation};
>>>>>>> b60ba06f

/// StakingAgent implementation for Kusama/Polkadot
pub struct PolkadotAgent<T>(PhantomData<T>);

impl<T> PolkadotAgent<T> {
	pub fn new() -> Self {
		PolkadotAgent(PhantomData::<T>)
	}
}

impl<T: Config>
	StakingAgent<
		BalanceOf<T>,
		AccountIdOf<T>,
		LedgerUpdateEntry<BalanceOf<T>>,
		ValidatorsByDelegatorUpdateEntry,
		Error<T>,
	> for PolkadotAgent<T>
{
	fn initialize_delegator(
		&self,
		currency_id: CurrencyId,
		_delegator_location_op: Option<Box<MultiLocation>>,
	) -> Result<MultiLocation, Error<T>> {
		let new_delegator_id = Pallet::<T>::inner_initialize_delegator(currency_id)?;

		// Generate multi-location by id.
		let delegator_multilocation = T::AccountConverter::convert((new_delegator_id, currency_id));
		ensure!(delegator_multilocation != MultiLocation::default(), Error::<T>::FailToConvert);

		// Add the new delegator into storage
		Pallet::<T>::inner_add_delegator(new_delegator_id, &delegator_multilocation, currency_id)
			.map_err(|_| Error::<T>::FailToAddDelegator)?;

		Ok(delegator_multilocation)
	}

	/// First time bonding some amount to a delegator.
	fn bond(
		&self,
		who: &MultiLocation,
		amount: BalanceOf<T>,
		_validator: &Option<MultiLocation>,
		currency_id: CurrencyId,
		weight_and_fee: Option<(Weight, BalanceOf<T>)>,
	) -> Result<QueryId, Error<T>> {
		// Check if it is bonded already.
		ensure!(!DelegatorLedgers::<T>::contains_key(currency_id, who), Error::<T>::AlreadyBonded);

		// Check if the amount exceeds the minimum requirement.
		let mins_maxs = MinimumsAndMaximums::<T>::get(currency_id).ok_or(Error::<T>::NotExist)?;
		ensure!(amount >= mins_maxs.delegator_bonded_minimum, Error::<T>::LowerThanMinimum);

		// Ensure the bond doesn't exceeds delegator_active_staking_maximum
		ensure!(
			amount <= mins_maxs.delegator_active_staking_maximum,
			Error::<T>::ExceedActiveMaximum
		);

		// Construct xcm message.
		let call = match currency_id {
			KSM => KusamaCall::Staking(StakingCall::<T>::Bond(
				amount,
				RewardDestination::<AccountIdOf<T>>::Staked,
			))
			.encode(),
			DOT => PolkadotCall::Staking(StakingCall::<T>::Bond(
				amount,
				RewardDestination::<AccountIdOf<T>>::Staked,
			))
			.encode(),
			_ => Err(Error::<T>::NotSupportedCurrencyId)?,
		};

		// Wrap the xcm message as it is sent from a subaccount of the parachain account, and
		// send it out.
		let (query_id, timeout, fee, xcm_message) =
			Pallet::<T>::construct_xcm_as_subaccount_with_query_id(
				XcmOperationType::Bond,
				call,
				who,
				currency_id,
				weight_and_fee,
			)?;

		// withdraw this xcm fee from treasury. If treasury doesn't have this money, stop the
		// process.
		Pallet::<T>::burn_fee_from_source_account(fee, currency_id)?;

		// Create a new delegator ledger
		// The real bonded amount will be updated by services once the xcm transaction succeeds.
		let ledger = SubstrateLedger::<BalanceOf<T>> {
			account: *who,
			total: Zero::zero(),
			active: Zero::zero(),
			unlocking: vec![],
		};
		let sub_ledger = Ledger::<BalanceOf<T>>::Substrate(ledger);

		DelegatorLedgers::<T>::insert(currency_id, who, sub_ledger);

		// Insert a delegator ledger update record into DelegatorLedgerXcmUpdateQueue<T>.
		Self::insert_delegator_ledger_update_entry(
			who,
			SubstrateLedgerUpdateOperation::Bond,
			amount,
			query_id,
			timeout,
			currency_id,
		)?;

		// Send out the xcm message.
<<<<<<< HEAD
		let v4_location = xcm_message.try_into().map_err(|()| Error::<T>::FailToConvert)?;
		xcm::v4::send_xcm::<T::XcmRouter>(xcm::v4::Parent.into(), v4_location)
=======
		let dest_location = Pallet::<T>::convert_currency_to_dest_location(currency_id)?;
		xcm::v4::send_xcm::<T::XcmRouter>(dest_location, xcm_message)
>>>>>>> b60ba06f
			.map_err(|_e| Error::<T>::XcmFailure)?;

		Ok(query_id)
	}

	/// Bond extra amount to a delegator.
	fn bond_extra(
		&self,
		who: &MultiLocation,
		amount: BalanceOf<T>,
		_validator: &Option<MultiLocation>,
		currency_id: CurrencyId,
		weight_and_fee: Option<(Weight, BalanceOf<T>)>,
	) -> Result<QueryId, Error<T>> {
		// Check if it is bonded already.
		let ledger =
			DelegatorLedgers::<T>::get(currency_id, who).ok_or(Error::<T>::DelegatorNotBonded)?;

		// Check if the amount exceeds the minimum requirement.
		let mins_maxs = MinimumsAndMaximums::<T>::get(currency_id).ok_or(Error::<T>::NotExist)?;
		ensure!(amount >= mins_maxs.bond_extra_minimum, Error::<T>::LowerThanMinimum);

		// Check if the new_add_amount + active_staking_amount doesn't exceeds
		// delegator_active_staking_maximum
		if let Ledger::Substrate(substrate_ledger) = ledger {
			let active = substrate_ledger.active;

			let total = amount.checked_add(&active).ok_or(Error::<T>::OverFlow)?;
			ensure!(
				total <= mins_maxs.delegator_active_staking_maximum,
				Error::<T>::ExceedActiveMaximum
			);
		} else {
			Err(Error::<T>::Unexpected)?;
		}
		// Construct xcm message..
		let call = match currency_id {
			KSM => KusamaCall::Staking(StakingCall::<T>::BondExtra(amount)).encode(),
			DOT => PolkadotCall::Staking(StakingCall::<T>::BondExtra(amount)).encode(),
			_ => Err(Error::NotSupportedCurrencyId)?,
		};

		// Wrap the xcm message as it is sent from a subaccount of the parachain account, and
		// send it out.
		let (query_id, timeout, fee, xcm_message) =
			Pallet::<T>::construct_xcm_as_subaccount_with_query_id(
				XcmOperationType::BondExtra,
				call,
				who,
				currency_id,
				weight_and_fee,
			)?;

		// withdraw this xcm fee from treasury. If treasury doesn't have this money, stop the
		// process.
		Pallet::<T>::burn_fee_from_source_account(fee, currency_id)?;

		// Insert a delegator ledger update record into DelegatorLedgerXcmUpdateQueue<T>.
		Self::insert_delegator_ledger_update_entry(
			who,
			SubstrateLedgerUpdateOperation::Bond,
			amount,
			query_id,
			timeout,
			currency_id,
		)?;

		// Send out the xcm message.
<<<<<<< HEAD
		let v4_location = xcm_message.try_into().map_err(|()| Error::<T>::FailToConvert)?;
		xcm::v4::send_xcm::<T::XcmRouter>(xcm::v4::Parent.into(), v4_location)
=======
		let dest_location = Pallet::<T>::convert_currency_to_dest_location(currency_id)?;
		xcm::v4::send_xcm::<T::XcmRouter>(dest_location, xcm_message)
>>>>>>> b60ba06f
			.map_err(|_e| Error::<T>::XcmFailure)?;

		Ok(query_id)
	}

	/// Decrease bonding amount to a delegator.
	fn unbond(
		&self,
		who: &MultiLocation,
		amount: BalanceOf<T>,
		_validator: &Option<MultiLocation>,
		currency_id: CurrencyId,
		weight_and_fee: Option<(Weight, BalanceOf<T>)>,
	) -> Result<QueryId, Error<T>> {
		// Check if it is bonded already.
		let ledger =
			DelegatorLedgers::<T>::get(currency_id, who).ok_or(Error::<T>::DelegatorNotBonded)?;

		if let Ledger::Substrate(substrate_ledger) = ledger {
			let (active_staking, unlocking_num) =
				(substrate_ledger.active, substrate_ledger.unlocking.len() as u32);

			// Check if the unbonding amount exceeds minimum requirement.
			let mins_maxs =
				MinimumsAndMaximums::<T>::get(currency_id).ok_or(Error::<T>::NotExist)?;
			ensure!(amount >= mins_maxs.unbond_minimum, Error::<T>::LowerThanMinimum);

			// Check if the remaining active balance is enough for (unbonding amount + minimum
			// bonded amount)
			let remaining =
				active_staking.checked_sub(&amount).ok_or(Error::<T>::NotEnoughToUnbond)?;
			ensure!(remaining >= mins_maxs.delegator_bonded_minimum, Error::<T>::NotEnoughToUnbond);

			// Check if this unbonding will exceed the maximum unlocking records bound for a single
			// delegator.
			ensure!(
				unlocking_num < mins_maxs.unbond_record_maximum,
				Error::<T>::ExceedUnlockingRecords
			);
		} else {
			Err(Error::<T>::Unexpected)?;
		}

		// Construct xcm message.
		let call = match currency_id {
			KSM => KusamaCall::Staking(StakingCall::<T>::Unbond(amount)).encode(),
			DOT => PolkadotCall::Staking(StakingCall::<T>::Unbond(amount)).encode(),
			_ => Err(Error::NotSupportedCurrencyId)?,
		};

		// Wrap the xcm message as it is sent from a subaccount of the parachain account, and
		// send it out.
		let (query_id, timeout, fee, xcm_message) =
			Pallet::<T>::construct_xcm_as_subaccount_with_query_id(
				XcmOperationType::Unbond,
				call,
				who,
				currency_id,
				weight_and_fee,
			)?;

		// withdraw this xcm fee from treasury. If treasury doesn't have this money, stop the
		// process.
		Pallet::<T>::burn_fee_from_source_account(fee, currency_id)?;

		// Insert a delegator ledger update record into DelegatorLedgerXcmUpdateQueue<T>.
		Self::insert_delegator_ledger_update_entry(
			who,
			SubstrateLedgerUpdateOperation::Unlock,
			amount,
			query_id,
			timeout,
			currency_id,
		)?;

		// Send out the xcm message.
<<<<<<< HEAD
		let v4_location = xcm_message.try_into().map_err(|()| Error::<T>::FailToConvert)?;
		xcm::v4::send_xcm::<T::XcmRouter>(xcm::v4::Parent.into(), v4_location)
=======
		let dest_location = Pallet::<T>::convert_currency_to_dest_location(currency_id)?;
		xcm::v4::send_xcm::<T::XcmRouter>(dest_location, xcm_message)
>>>>>>> b60ba06f
			.map_err(|_e| Error::<T>::XcmFailure)?;

		Ok(query_id)
	}

	/// Unbonding all amount of a delegator. Differentiate from regular unbonding.
	fn unbond_all(
		&self,
		who: &MultiLocation,
		currency_id: CurrencyId,
		weight_and_fee: Option<(Weight, BalanceOf<T>)>,
	) -> Result<QueryId, Error<T>> {
		// Get the active amount of a delegator.
		let ledger =
			DelegatorLedgers::<T>::get(currency_id, who).ok_or(Error::<T>::DelegatorNotBonded)?;

		if let Ledger::Substrate(substrate_ledger) = ledger {
			let amount = substrate_ledger.active;

			// Construct xcm message.
			let call = match currency_id {
				KSM => KusamaCall::Staking(StakingCall::<T>::Unbond(amount)).encode(),
				DOT => PolkadotCall::Staking(StakingCall::<T>::Unbond(amount)).encode(),
				_ => Err(Error::NotSupportedCurrencyId)?,
			};

			// Wrap the xcm message as it is sent from a subaccount of the parachain account, and
			// send it out.
			let (query_id, timeout, fee, xcm_message) =
				Pallet::<T>::construct_xcm_as_subaccount_with_query_id(
					XcmOperationType::Unbond,
					call,
					who,
					currency_id,
					weight_and_fee,
				)?;

			// withdraw this xcm fee from treasury. If treasury doesn't have this money, stop the
			// process.
			Pallet::<T>::burn_fee_from_source_account(fee, currency_id)?;

			// Insert a delegator ledger update record into DelegatorLedgerXcmUpdateQueue<T>.
			Self::insert_delegator_ledger_update_entry(
				who,
				SubstrateLedgerUpdateOperation::Unlock,
				amount,
				query_id,
				timeout,
				currency_id,
			)?;

			// Send out the xcm message.
<<<<<<< HEAD
			let v4_location = xcm_message.try_into().map_err(|()| Error::<T>::FailToConvert)?;
			xcm::v4::send_xcm::<T::XcmRouter>(xcm::v4::Parent.into(), v4_location)
=======
			let dest_location = Pallet::<T>::convert_currency_to_dest_location(currency_id)?;
			xcm::v4::send_xcm::<T::XcmRouter>(dest_location, xcm_message)
>>>>>>> b60ba06f
				.map_err(|_e| Error::<T>::XcmFailure)?;

			Ok(query_id)
		} else {
			Err(Error::<T>::Unexpected)?
		}
	}

	/// Cancel some unbonding amount.
	fn rebond(
		&self,
		who: &MultiLocation,
		amount: Option<BalanceOf<T>>,
		_validator: &Option<MultiLocation>,
		currency_id: CurrencyId,
		weight_and_fee: Option<(Weight, BalanceOf<T>)>,
	) -> Result<QueryId, Error<T>> {
		let amount = amount.ok_or(Error::<T>::AmountNone)?;
		// Check if it is bonded already.
		let ledger =
			DelegatorLedgers::<T>::get(currency_id, who).ok_or(Error::<T>::DelegatorNotBonded)?;

		// Check if the rebonding amount exceeds minimum requirement.
		let mins_maxs = MinimumsAndMaximums::<T>::get(currency_id).ok_or(Error::<T>::NotExist)?;
		ensure!(amount >= mins_maxs.rebond_minimum, Error::<T>::LowerThanMinimum);

		// Get the delegator ledger
		if let Ledger::Substrate(substrate_ledger) = ledger {
			let unlock_chunk_list = substrate_ledger.unlocking;

			// Check if the delegator unlocking amount is greater than or equal to the rebond
			// amount.
			let mut total_unlocking: BalanceOf<T> = Zero::zero();
			for UnlockChunk { value, unlock_time: _ } in unlock_chunk_list.iter() {
				total_unlocking = total_unlocking.checked_add(value).ok_or(Error::<T>::OverFlow)?;
			}
			ensure!(total_unlocking >= amount, Error::<T>::RebondExceedUnlockingAmount);
		} else {
			Err(Error::<T>::Unexpected)?;
		}

		// Construct xcm message.
		let call = match currency_id {
			KSM => KusamaCall::Staking(StakingCall::<T>::Rebond(amount)).encode(),
			DOT => PolkadotCall::Staking(StakingCall::<T>::Rebond(amount)).encode(),
			_ => Err(Error::NotSupportedCurrencyId)?,
		};

		// Wrap the xcm message as it is sent from a subaccount of the parachain account, and
		// send it out.
		let (query_id, timeout, fee, xcm_message) =
			Pallet::<T>::construct_xcm_as_subaccount_with_query_id(
				XcmOperationType::Rebond,
				call,
				who,
				currency_id,
				weight_and_fee,
			)?;

		// withdraw this xcm fee from treasury. If treasury doesn't have this money, stop the
		// process.
		Pallet::<T>::burn_fee_from_source_account(fee, currency_id)?;

		// Insert a delegator ledger update record into DelegatorLedgerXcmUpdateQueue<T>.
		Self::insert_delegator_ledger_update_entry(
			who,
			SubstrateLedgerUpdateOperation::Rebond,
			amount,
			query_id,
			timeout,
			currency_id,
		)?;

		// Send out the xcm message.
<<<<<<< HEAD
		let v4_location = xcm_message.try_into().map_err(|()| Error::<T>::FailToConvert)?;
		xcm::v4::send_xcm::<T::XcmRouter>(xcm::v4::Parent.into(), v4_location)
=======
		let dest_location = Pallet::<T>::convert_currency_to_dest_location(currency_id)?;
		xcm::v4::send_xcm::<T::XcmRouter>(dest_location, xcm_message)
>>>>>>> b60ba06f
			.map_err(|_e| Error::<T>::XcmFailure)?;

		Ok(query_id)
	}

	/// Delegate to some validators. For Kusama/Polkadot, it equals function Nominate.
	fn delegate(
		&self,
		who: &MultiLocation,
		targets: &Vec<MultiLocation>,
		currency_id: CurrencyId,
		weight_and_fee: Option<(Weight, BalanceOf<T>)>,
	) -> Result<QueryId, Error<T>> {
		// Check if it is bonded already.
		ensure!(
			DelegatorLedgers::<T>::contains_key(currency_id, who),
			Error::<T>::DelegatorNotBonded
		);

		// Check if targets vec is empty.
		let vec_len = targets.len() as u32;
		ensure!(vec_len > 0, Error::<T>::VectorEmpty);

		// Check if targets exceeds validators_back_maximum requirement.
		let mins_maxs = MinimumsAndMaximums::<T>::get(currency_id).ok_or(Error::<T>::NotExist)?;
		ensure!(vec_len <= mins_maxs.validators_back_maximum, Error::<T>::GreaterThanMaximum);

		// remove duplicates
		let dedup_list = Pallet::<T>::remove_validators_duplicates(currency_id, targets)?;

		// Convert vec of multilocations into accounts.
		let mut accounts = vec![];
		for multilocation_account in dedup_list.iter() {
			let account = Pallet::<T>::multilocation_to_account(multilocation_account)?;
			let unlookup_account = T::Lookup::unlookup(account);
			accounts.push(unlookup_account);
		}

		// Construct xcm message.
		let call = match currency_id {
			KSM => KusamaCall::Staking(StakingCall::<T>::Nominate(accounts)).encode(),
			DOT => PolkadotCall::Staking(StakingCall::<T>::Nominate(accounts)).encode(),
			_ => Err(Error::NotSupportedCurrencyId)?,
		};

		// Wrap the xcm message as it is sent from a subaccount of the parachain account, and
		// send it out.
		let (query_id, timeout, fee, xcm_message) =
			Pallet::<T>::construct_xcm_as_subaccount_with_query_id(
				XcmOperationType::Delegate,
				call,
				who,
				currency_id,
				weight_and_fee,
			)?;

		// withdraw this xcm fee from treasury. If treasury doesn't have this money, stop the
		// process.
		Pallet::<T>::burn_fee_from_source_account(fee, currency_id)?;

		// Insert a query record to the ValidatorsByDelegatorXcmUpdateQueue<T> storage.
		Self::insert_validators_by_delegator_update_entry(
			who,
			dedup_list,
			query_id,
			timeout,
			currency_id,
		)?;

		// Send out the xcm message.
<<<<<<< HEAD
		let v4_location = xcm_message.try_into().map_err(|()| Error::<T>::FailToConvert)?;
		xcm::v4::send_xcm::<T::XcmRouter>(xcm::v4::Parent.into(), v4_location)
=======
		let dest_location = Pallet::<T>::convert_currency_to_dest_location(currency_id)?;
		xcm::v4::send_xcm::<T::XcmRouter>(dest_location, xcm_message)
>>>>>>> b60ba06f
			.map_err(|_e| Error::<T>::XcmFailure)?;

		Ok(query_id)
	}

	/// Remove delegation relationship with some validators.
	fn undelegate(
		&self,
		who: &MultiLocation,
		targets: &Vec<MultiLocation>,
		currency_id: CurrencyId,
		weight_and_fee: Option<(Weight, BalanceOf<T>)>,
	) -> Result<QueryId, Error<T>> {
		// Check if it is bonded already.
		ensure!(
			DelegatorLedgers::<T>::contains_key(currency_id, who),
			Error::<T>::DelegatorNotBonded
		);

		// Check if targets vec is empty.
		let vec_len = targets.len() as u32;
		ensure!(vec_len > 0, Error::<T>::VectorEmpty);

		// Get the original delegated validators.
		let original_set = ValidatorsByDelegator::<T>::get(currency_id, who)
			.ok_or(Error::<T>::ValidatorSetNotExist)?;

		// Remove targets from the original set to make a new set.
		let mut new_set: Vec<MultiLocation> = vec![];
		for acc in original_set.iter() {
			if !targets.contains(acc) {
				new_set.push(*acc)
			}
		}

		// Ensure new set is not empty.
		ensure!(new_set.len() > 0, Error::<T>::VectorEmpty);

		// Convert new targets into account vec.
		let mut accounts = vec![];
		for multilocation_account in new_set.iter() {
			let account = Pallet::<T>::multilocation_to_account(multilocation_account)?;
			let unlookup_account = T::Lookup::unlookup(account);
			accounts.push(unlookup_account);
		}

		// Construct xcm message.
		let call = match currency_id {
			KSM => KusamaCall::Staking(StakingCall::<T>::Nominate(accounts)).encode(),
			DOT => PolkadotCall::Staking(StakingCall::<T>::Nominate(accounts)).encode(),
			_ => Err(Error::NotSupportedCurrencyId)?,
		};
		// Wrap the xcm message as it is sent from a subaccount of the parachain account, and
		// send it out.
		let (query_id, timeout, fee, xcm_message) =
			Pallet::<T>::construct_xcm_as_subaccount_with_query_id(
				XcmOperationType::Delegate,
				call,
				who,
				currency_id,
				weight_and_fee,
			)?;

		// withdraw this xcm fee from treasury. If treasury doesn't have this money, stop the
		// process.
		Pallet::<T>::burn_fee_from_source_account(fee, currency_id)?;

		// Insert a query record to the ValidatorsByDelegatorXcmUpdateQueue<T> storage.
		Self::insert_validators_by_delegator_update_entry(
			who,
			new_set,
			query_id,
			timeout,
			currency_id,
		)?;

		// Send out the xcm message.
<<<<<<< HEAD
		let v4_location = xcm_message.try_into().map_err(|()| Error::<T>::FailToConvert)?;
		xcm::v4::send_xcm::<T::XcmRouter>(xcm::v4::Parent.into(), v4_location)
=======
		let dest_location = Pallet::<T>::convert_currency_to_dest_location(currency_id)?;
		xcm::v4::send_xcm::<T::XcmRouter>(dest_location, xcm_message)
>>>>>>> b60ba06f
			.map_err(|_e| Error::<T>::XcmFailure)?;

		Ok(query_id)
	}

	/// Re-delegate existing delegation to a new validator set.
	fn redelegate(
		&self,
		who: &MultiLocation,
		targets: &Option<Vec<MultiLocation>>,
		currency_id: CurrencyId,
		weight_and_fee: Option<(Weight, BalanceOf<T>)>,
	) -> Result<QueryId, Error<T>> {
		let targets = targets.as_ref().ok_or(Error::<T>::ValidatorSetNotExist)?;
		let query_id = Self::delegate(self, who, targets, currency_id, weight_and_fee)?;
		Ok(query_id)
	}

	/// Initiate payout for a certain delegator.
	fn payout(
		&self,
		who: &MultiLocation,
		validator: &MultiLocation,
		when: &Option<TimeUnit>,
		currency_id: CurrencyId,
		weight_and_fee: Option<(Weight, BalanceOf<T>)>,
	) -> Result<QueryId, Error<T>> {
		// Get the validator account
		let validator_account = Pallet::<T>::multilocation_to_account(validator)?;

		// Get the payout era
		let payout_era = if let Some(TimeUnit::Era(payout_era)) = *when {
			payout_era
		} else {
			Err(Error::<T>::InvalidTimeUnit)?
		};
		// Construct xcm message.
		let call = match currency_id {
			KSM =>
				KusamaCall::Staking(StakingCall::<T>::PayoutStakers(validator_account, payout_era))
					.encode(),
			DOT => PolkadotCall::Staking(StakingCall::<T>::PayoutStakers(
				validator_account,
				payout_era,
			))
			.encode(),
			_ => Err(Error::NotSupportedCurrencyId)?,
		};

		// Wrap the xcm message as it is sent from a subaccount of the parachain account, and
		// send it out.
		let fee = Pallet::<T>::construct_xcm_and_send_as_subaccount_without_query_id(
			XcmOperationType::Payout,
			call,
			who,
			currency_id,
			weight_and_fee,
		)?;

		// withdraw this xcm fee from treasury. If treasury doesn't have this money, stop the
		// process.
		Pallet::<T>::burn_fee_from_source_account(fee, currency_id)?;

		// Both tokenpool increment and delegator ledger update need to be conducted by backend
		// services.

		Ok(Zero::zero())
	}

	/// Withdraw the due payout into free balance.
	fn liquidize(
		&self,
		who: &MultiLocation,
		when: &Option<TimeUnit>,
		_validator: &Option<MultiLocation>,
		currency_id: CurrencyId,
		_amount: Option<BalanceOf<T>>,
		weight_and_fee: Option<(Weight, BalanceOf<T>)>,
	) -> Result<QueryId, Error<T>> {
		// Check if it is in the delegator set.
		ensure!(
			DelegatorsMultilocation2Index::<T>::contains_key(currency_id, who),
			Error::<T>::DelegatorNotExist
		);

		// Get the slashing span param.
		let num_slashing_spans = if let Some(TimeUnit::SlashingSpan(num_slashing_spans)) = *when {
			num_slashing_spans
		} else {
			Err(Error::<T>::InvalidTimeUnit)?
		};

		// Construct xcm message.
		let call = match currency_id {
			KSM =>
				KusamaCall::Staking(StakingCall::<T>::WithdrawUnbonded(num_slashing_spans)).encode(),
			DOT => PolkadotCall::Staking(StakingCall::<T>::WithdrawUnbonded(num_slashing_spans))
				.encode(),
			_ => Err(Error::NotSupportedCurrencyId)?,
		};

		// Wrap the xcm message as it is sent from a subaccount of the parachain account, and
		// send it out.
		let (query_id, timeout, fee, xcm_message) =
			Pallet::<T>::construct_xcm_as_subaccount_with_query_id(
				XcmOperationType::Liquidize,
				call,
				who,
				currency_id,
				weight_and_fee,
			)?;

		// withdraw this xcm fee from treasury. If treasury doesn't have this money, stop the
		// process.
		Pallet::<T>::burn_fee_from_source_account(fee, currency_id)?;

		// Insert a delegator ledger update record into DelegatorLedgerXcmUpdateQueue<T>.
		Self::insert_delegator_ledger_update_entry(
			who,
			SubstrateLedgerUpdateOperation::Liquidize,
			Zero::zero(),
			query_id,
			timeout,
			currency_id,
		)?;

		// Send out the xcm message.
<<<<<<< HEAD
		let v4_location = xcm_message.try_into().map_err(|()| Error::<T>::FailToConvert)?;
		xcm::v4::send_xcm::<T::XcmRouter>(xcm::v4::Parent.into(), v4_location)
=======
		let dest_location = Pallet::<T>::convert_currency_to_dest_location(currency_id)?;
		xcm::v4::send_xcm::<T::XcmRouter>(dest_location, xcm_message)
>>>>>>> b60ba06f
			.map_err(|_e| Error::<T>::XcmFailure)?;

		Ok(query_id)
	}

	/// Chill self. Cancel the identity of delegator in the Relay chain side.
	/// Unbonding all the active amount should be done before or after chill,
	/// so that we can collect back all the bonded amount.
	fn chill(
		&self,
		who: &MultiLocation,
		currency_id: CurrencyId,
		weight_and_fee: Option<(Weight, BalanceOf<T>)>,
	) -> Result<QueryId, Error<T>> {
		// Check if it is in the delegator set.
		ensure!(
			DelegatorsMultilocation2Index::<T>::contains_key(currency_id, who),
			Error::<T>::DelegatorNotExist
		);

		// Construct xcm message.
		let call = match currency_id {
			KSM => KusamaCall::Staking(StakingCall::<T>::Chill).encode(),
			DOT => PolkadotCall::Staking(StakingCall::<T>::Chill).encode(),
			_ => Err(Error::NotSupportedCurrencyId)?,
		};

		// Wrap the xcm message as it is sent from a subaccount of the parachain account, and
		// send it out.
		let (query_id, timeout, fee, xcm_message) =
			Pallet::<T>::construct_xcm_as_subaccount_with_query_id(
				XcmOperationType::Chill,
				call,
				who,
				currency_id,
				weight_and_fee,
			)?;

		// withdraw this xcm fee from treasury. If treasury doesn't have this money, stop the
		// process.
		Pallet::<T>::burn_fee_from_source_account(fee, currency_id)?;

		// Get active amount, if not zero, create an update entry.
		let ledger =
			DelegatorLedgers::<T>::get(currency_id, who).ok_or(Error::<T>::DelegatorNotBonded)?;

		if let Ledger::Substrate(substrate_ledger) = ledger {
			let amount = substrate_ledger.active;

			// Insert a delegator ledger update record into DelegatorLedgerXcmUpdateQueue<T>.
			Self::insert_delegator_ledger_update_entry(
				who,
				SubstrateLedgerUpdateOperation::Unlock,
				amount,
				query_id,
				timeout,
				currency_id,
			)?;
		} else {
			Err(Error::<T>::Unexpected)?;
		}

		// Send out the xcm message.
<<<<<<< HEAD
		let v4_location = xcm_message.try_into().map_err(|()| Error::<T>::FailToConvert)?;
		xcm::v4::send_xcm::<T::XcmRouter>(xcm::v4::Parent.into(), v4_location)
=======
		let dest_location = Pallet::<T>::convert_currency_to_dest_location(currency_id)?;
		xcm::v4::send_xcm::<T::XcmRouter>(dest_location, xcm_message)
>>>>>>> b60ba06f
			.map_err(|_e| Error::<T>::XcmFailure)?;

		Ok(query_id)
	}

	/// Make token transferred back to Bifrost chain account.
	fn transfer_back(
		&self,
		from: &MultiLocation,
		_to: &MultiLocation,
		amount: BalanceOf<T>,
		currency_id: CurrencyId,
		weight_and_fee: Option<(Weight, BalanceOf<T>)>,
	) -> Result<(), Error<T>> {
		// Ensure amount is greater than zero.
		ensure!(!amount.is_zero(), Error::<T>::AmountZero);

		// Check if from is one of our delegators. If not, return error.
		DelegatorsMultilocation2Index::<T>::get(currency_id, from)
			.ok_or(Error::<T>::DelegatorNotExist)?;

		// Make sure the receiving account is the Exit_account from vtoken-minting module.
		let (entrance_account, _) = T::VtokenMinting::get_entrance_and_exit_accounts();

		// Prepare parameter dest and beneficiary.
		let dest = Box::new(VersionedLocation::V3(Location::from([Parachain(
			T::ParachainId::get().into(),
		)])));

		let beneficiary = Box::new(VersionedLocation::V3(Location::from([AccountId32 {
			network: None,
			id: entrance_account.encode().try_into().map_err(|_| Error::<T>::FailToConvert)?,
		}])));

		// Prepare parameter assets.
		let asset = MultiAsset {
			fun: Fungible(amount.unique_saturated_into()),
			id: Concrete(MultiLocation { parents: 0, interior: Here }),
		};
		let assets: Box<VersionedAssets> = Box::new(VersionedAssets::V3(MultiAssets::from(asset)));

		// Prepare parameter fee_asset_item.
		let fee_asset_item: u32 = 0;

		let (weight_limit, _) = T::XcmWeightAndFeeHandler::get_operation_weight_and_fee(
			currency_id,
			XcmOperationType::TransferBack,
		)
		.ok_or(Error::<T>::WeightAndFeeNotExists)?;

		// Construct xcm message.
		let call = match currency_id {
			KSM => KusamaCall::<T>::Xcm(Box::new(XcmCall::LimitedReserveTransferAssets(
				dest,
				beneficiary,
				assets,
				fee_asset_item,
				Limited(weight_limit),
			)))
			.encode(),
			DOT => PolkadotCall::<T>::Xcm(Box::new(XcmCall::LimitedReserveTransferAssets(
				dest,
				beneficiary,
				assets,
				fee_asset_item,
				Limited(weight_limit),
			)))
			.encode(),
			_ => Err(Error::NotSupportedCurrencyId)?,
		};

		// Wrap the xcm message as it is sent from a subaccount of the parachain account, and
		// send it out.
		let fee = Pallet::<T>::construct_xcm_and_send_as_subaccount_without_query_id(
			XcmOperationType::TransferBack,
			call,
			from,
			currency_id,
			weight_and_fee,
		)?;

		// withdraw this xcm fee from treasury. If treasury doesn't have this money, stop the
		// process.
		Pallet::<T>::burn_fee_from_source_account(fee, currency_id)?;

		Ok(())
	}

	/// Make token from Bifrost chain account to the staking chain account.
	/// Receiving account must be one of the currency_id delegators.
	fn transfer_to(
		&self,
		from: &MultiLocation,
		to: &MultiLocation,
		amount: BalanceOf<T>,
		currency_id: CurrencyId,
	) -> Result<(), Error<T>> {
		// Make sure receiving account is one of the currency_id delegators.
		ensure!(
			DelegatorsMultilocation2Index::<T>::contains_key(currency_id, to),
			Error::<T>::DelegatorNotExist
		);

		// Make sure from account is the entrance account of vtoken-minting module.
		let from_account_id = Pallet::<T>::multilocation_to_account(from)?;
		let (entrance_account, _) = T::VtokenMinting::get_entrance_and_exit_accounts();
		ensure!(from_account_id == entrance_account, Error::<T>::InvalidAccount);

		// transfer supplementary fee from treasury to the "from" account. Return the added up
		// amount
		let amount = Pallet::<T>::get_transfer_to_added_amount_and_supplement(
			from_account_id,
			amount,
			currency_id,
		)?;

		Pallet::<T>::do_transfer_to(from, to, amount, currency_id)?;

		Ok(())
	}

	// Convert token to another token.
	fn convert_asset(
		&self,
		_who: &MultiLocation,
		_amount: BalanceOf<T>,
		_currency_id: CurrencyId,
		_if_from_currency: bool,
		_weight_and_fee: Option<(Weight, BalanceOf<T>)>,
	) -> Result<QueryId, Error<T>> {
		Err(Error::<T>::Unsupported)
	}

	fn tune_vtoken_exchange_rate(
		&self,
		who: &Option<MultiLocation>,
		token_amount: BalanceOf<T>,
		_vtoken_amount: BalanceOf<T>,
		currency_id: CurrencyId,
	) -> Result<(), Error<T>> {
		let who = who.as_ref().ok_or(Error::<T>::DelegatorNotExist)?;

		Pallet::<T>::tune_vtoken_exchange_rate_without_update_ledger(
			who,
			token_amount,
			currency_id,
		)?;

		// update delegator ledger
		DelegatorLedgers::<T>::mutate(currency_id, who, |old_ledger| -> Result<(), Error<T>> {
			if let Some(Ledger::Substrate(ref mut old_sub_ledger)) = old_ledger {
				// Increase both the active and total amount.
				old_sub_ledger.active =
					old_sub_ledger.active.checked_add(&token_amount).ok_or(Error::<T>::OverFlow)?;

				old_sub_ledger.total =
					old_sub_ledger.total.checked_add(&token_amount).ok_or(Error::<T>::OverFlow)?;
				Ok(())
			} else {
				Err(Error::<T>::Unexpected)?
			}
		})?;

		Ok(())
	}

	/// Remove an existing serving delegator for a particular currency.
	fn remove_delegator(&self, who: &MultiLocation, currency_id: CurrencyId) -> DispatchResult {
		// Get the delegator ledger
		let ledger =
			DelegatorLedgers::<T>::get(currency_id, who).ok_or(Error::<T>::DelegatorNotBonded)?;

		if let Ledger::Substrate(substrate_ledger) = ledger {
			let total = substrate_ledger.total;

			// Check if ledger total amount is zero. If not, return error.
			ensure!(total.is_zero(), Error::<T>::AmountNotZero);
		} else {
			Err(Error::<T>::Unexpected)?;
		}

		Pallet::<T>::inner_remove_delegator(who, currency_id)
	}

	/// Charge hosting fee.
	fn charge_hosting_fee(
		&self,
		amount: BalanceOf<T>,
		_from: &MultiLocation,
		to: &MultiLocation,
		currency_id: CurrencyId,
	) -> DispatchResult {
		// Get current VKSM/KSM or VDOT/DOT exchange rate.
		let vtoken = currency_id.to_vtoken().map_err(|_| Error::<T>::NotSupportedCurrencyId)?;

		let charge_amount =
			Pallet::<T>::inner_calculate_vtoken_hosting_fee(amount, vtoken, currency_id)?;

		Pallet::<T>::inner_charge_hosting_fee(charge_amount, to, vtoken)
	}

	fn check_delegator_ledger_query_response(
		&self,
		query_id: QueryId,
		entry: LedgerUpdateEntry<BalanceOf<T>>,
		manual_mode: bool,
		currency_id: CurrencyId,
	) -> Result<bool, Error<T>> {
		// If this is manual mode, it is always updatable.
		let should_update = if manual_mode {
			true
		} else {
			T::SubstrateResponseManager::get_query_response_record(query_id)
		};

		// Update corresponding storages.
		if should_update {
			Self::update_ledger_query_response_storage(query_id, entry.clone(), currency_id)?;

			// Deposit event.
			Pallet::<T>::deposit_event(Event::DelegatorLedgerQueryResponseConfirmed {
				query_id,
				entry,
			});
		}

		Ok(should_update)
	}

	fn check_validators_by_delegator_query_response(
		&self,
		query_id: QueryId,
		entry: ValidatorsByDelegatorUpdateEntry,
		manual_mode: bool,
	) -> Result<bool, Error<T>> {
		let should_update = if manual_mode {
			true
		} else {
			T::SubstrateResponseManager::get_query_response_record(query_id)
		};

		// Update corresponding storages.
		if should_update {
			Self::update_validators_by_delegator_query_response_storage(query_id, entry.clone())?;

			// Deposit event.
			Pallet::<T>::deposit_event(Event::ValidatorsByDelegatorQueryResponseConfirmed {
				query_id,
				entry,
			});
		}

		Ok(should_update)
	}

	fn fail_delegator_ledger_query_response(&self, query_id: QueryId) -> Result<(), Error<T>> {
		// delete pallet_xcm query
		T::SubstrateResponseManager::remove_query_record(query_id);

		// delete update entry
		DelegatorLedgerXcmUpdateQueue::<T>::remove(query_id);

		// Deposit event.
		Pallet::<T>::deposit_event(Event::DelegatorLedgerQueryResponseFailed { query_id });

		Ok(())
	}

	fn fail_validators_by_delegator_query_response(
		&self,
		query_id: QueryId,
	) -> Result<(), Error<T>> {
		// delete pallet_xcm query
		T::SubstrateResponseManager::remove_query_record(query_id);

		// delete update entry
		ValidatorsByDelegatorXcmUpdateQueue::<T>::remove(query_id);

		// Deposit event.
		Pallet::<T>::deposit_event(Event::ValidatorsByDelegatorQueryResponseFailed { query_id });

		Ok(())
	}
}

/// Internal functions.
impl<T: Config> PolkadotAgent<T> {
	fn update_ledger_query_response_storage(
		query_id: QueryId,
		query_entry: LedgerUpdateEntry<BalanceOf<T>>,
		currency_id: CurrencyId,
	) -> Result<(), Error<T>> {
		use crate::primitives::SubstrateLedgerUpdateOperation::{Bond, Liquidize, Rebond, Unlock};
		// update DelegatorLedgers<T> storage
		if let LedgerUpdateEntry::Substrate(SubstrateLedgerUpdateEntry {
			currency_id: _,
			delegator_id,
			update_operation,
			amount,
			unlock_time,
		}) = query_entry
		{
			DelegatorLedgers::<T>::mutate(
				currency_id,
				delegator_id,
				|old_ledger| -> Result<(), Error<T>> {
					if let Some(Ledger::Substrate(ref mut old_sub_ledger)) = old_ledger {
						// If this an unlocking xcm message update record
						// Decrease the active amount and add an unlocking record.
						match update_operation {
							Bond => {
								// If this is a bonding operation.
								// Increase both the active and total amount.
								old_sub_ledger.active = old_sub_ledger
									.active
									.checked_add(&amount)
									.ok_or(Error::<T>::OverFlow)?;

								old_sub_ledger.total = old_sub_ledger
									.total
									.checked_add(&amount)
									.ok_or(Error::<T>::OverFlow)?;
							},
							Unlock => {
								old_sub_ledger.active = old_sub_ledger
									.active
									.checked_sub(&amount)
									.ok_or(Error::<T>::UnderFlow)?;

								let unlock_time_unit =
									unlock_time.ok_or(Error::<T>::TimeUnitNotExist)?;

								let new_unlock_record =
									UnlockChunk { value: amount, unlock_time: unlock_time_unit };

								old_sub_ledger.unlocking.push(new_unlock_record);
							},
							Rebond => {
								// If it is a rebonding operation.
								// Reduce the unlocking records.
								let mut remaining_amount = amount;

								#[allow(clippy::while_let_loop)]
								loop {
									if let Some(record) = old_sub_ledger.unlocking.pop() {
										if remaining_amount >= record.value {
											remaining_amount -= record.value;
										} else {
											let remain_unlock_chunk = UnlockChunk {
												value: record.value - remaining_amount,
												unlock_time: record.unlock_time,
											};
											old_sub_ledger.unlocking.push(remain_unlock_chunk);
											break;
										}
									} else {
										break;
									}
								}

								// Increase the active amount.
								old_sub_ledger.active = old_sub_ledger
									.active
									.checked_add(&amount)
									.ok_or(Error::<T>::OverFlow)?;
							},
							Liquidize => {
								// If it is a liquidize operation.
								let unlock_unit = unlock_time.ok_or(Error::<T>::InvalidTimeUnit)?;
								let unlock_era = if let TimeUnit::Era(unlock_era) = unlock_unit {
									unlock_era
								} else {
									Err(Error::<T>::InvalidTimeUnit)?
								};

								let mut accumulated: BalanceOf<T> = Zero::zero();
								let mut pop_first_num = 0;

								// for each unlocking record, check whether its unlocking era is
								// smaller or equal to unlock_time. If yes, pop it out and
								// accumulate its amount.
								for record in old_sub_ledger.unlocking.iter() {
									if let TimeUnit::Era(due_era) = record.unlock_time {
										if due_era <= unlock_era {
											accumulated = accumulated
												.checked_add(&record.value)
												.ok_or(Error::<T>::OverFlow)?;

											pop_first_num = pop_first_num
												.checked_add(&1)
												.ok_or(Error::<T>::OverFlow)?;
										} else {
											break;
										}
									} else {
										Err(Error::<T>::Unexpected)?;
									}
								}

								// Remove the first pop_first_num elements from unlocking records.
								old_sub_ledger.unlocking.drain(0..pop_first_num);

								// Finally deduct the accumulated amount from ledger total field.
								old_sub_ledger.total = old_sub_ledger
									.total
									.checked_sub(&accumulated)
									.ok_or(Error::<T>::OverFlow)?;
							},
						}
						Ok(())
					} else {
						Err(Error::<T>::Unexpected)
					}
				},
			)?;
		} else {
			Err(Error::<T>::Unexpected)?;
		}

		// Delete the DelegatorLedgerXcmUpdateQueue<T> query
		DelegatorLedgerXcmUpdateQueue::<T>::remove(query_id);

		// Delete the query in pallet_xcm.
		T::SubstrateResponseManager::remove_query_record(query_id);

		Ok(())
	}

	/// confirm_validators_by_delegator_query_response successfully
	fn update_validators_by_delegator_query_response_storage(
		query_id: QueryId,
		query_entry: ValidatorsByDelegatorUpdateEntry,
	) -> Result<(), Error<T>> {
		// update ValidatorsByDelegator<T> storage
		let ValidatorsByDelegatorUpdateEntry::Substrate(
			SubstrateValidatorsByDelegatorUpdateEntry { currency_id, delegator_id, validators },
		) = query_entry;

		// ensure the length of validators does not exceed MaxLengthLimit
		ensure!(
			validators.len() <= T::MaxLengthLimit::get() as usize,
			Error::<T>::ExceedMaxLengthLimit
		);

		let bounded_validators =
			BoundedVec::try_from(validators).map_err(|_| Error::<T>::FailToConvert)?;
		ValidatorsByDelegator::<T>::insert(currency_id, delegator_id, bounded_validators);

		// update ValidatorsByDelegatorXcmUpdateQueue<T> storage
		ValidatorsByDelegatorXcmUpdateQueue::<T>::remove(query_id);

		Ok(())
	}

	/// Insert a delegator ledger update record into DelegatorLedgerXcmUpdateQueue<T>.
	fn insert_delegator_ledger_update_entry(
		who: &MultiLocation,
		update_operation: SubstrateLedgerUpdateOperation,
		amount: BalanceOf<T>,
		query_id: QueryId,
		timeout: BlockNumberFor<T>,
		currency_id: CurrencyId,
	) -> Result<(), Error<T>> {
		use crate::primitives::SubstrateLedgerUpdateOperation::{Liquidize, Unlock};
		// Insert a delegator ledger update record into DelegatorLedgerXcmUpdateQueue<T>.
		let unlock_time = match &update_operation {
			Unlock => Pallet::<T>::get_unlocking_time_unit_from_current(false, currency_id)?,
			Liquidize => T::VtokenMinting::get_ongoing_time_unit(currency_id),
			_ => None,
		};

		let entry = LedgerUpdateEntry::Substrate(SubstrateLedgerUpdateEntry {
			currency_id,
			delegator_id: *who,
			update_operation,
			amount,
			unlock_time,
		});
		DelegatorLedgerXcmUpdateQueue::<T>::insert(query_id, (entry, timeout));

		Ok(())
	}

	/// Insert a query record to the ValidatorsByDelegatorXcmUpdateQueue<T> storage.
	fn insert_validators_by_delegator_update_entry(
		who: &MultiLocation,
		validator_list: Vec<MultiLocation>,
		query_id: QueryId,
		timeout: BlockNumberFor<T>,
		currency_id: CurrencyId,
	) -> Result<(), Error<T>> {
		let entry = ValidatorsByDelegatorUpdateEntry::Substrate(
			SubstrateValidatorsByDelegatorUpdateEntry {
				currency_id,
				delegator_id: *who,
				validators: validator_list,
			},
		);
		ValidatorsByDelegatorXcmUpdateQueue::<T>::insert(query_id, (entry, timeout));

		Ok(())
	}
}<|MERGE_RESOLUTION|>--- conflicted
+++ resolved
@@ -42,11 +42,7 @@
 	DispatchResult,
 };
 use sp_std::prelude::*;
-<<<<<<< HEAD
-use xcm::{opaque::v3::MultiLocation, v3::prelude::*, VersionedAssets};
-=======
 use xcm::{opaque::v3::MultiLocation, v3::prelude::*, VersionedAssets, VersionedLocation};
->>>>>>> b60ba06f
 
 /// StakingAgent implementation for Kusama/Polkadot
 pub struct PolkadotAgent<T>(PhantomData<T>);
@@ -159,13 +155,8 @@
 		)?;
 
 		// Send out the xcm message.
-<<<<<<< HEAD
-		let v4_location = xcm_message.try_into().map_err(|()| Error::<T>::FailToConvert)?;
-		xcm::v4::send_xcm::<T::XcmRouter>(xcm::v4::Parent.into(), v4_location)
-=======
 		let dest_location = Pallet::<T>::convert_currency_to_dest_location(currency_id)?;
 		xcm::v4::send_xcm::<T::XcmRouter>(dest_location, xcm_message)
->>>>>>> b60ba06f
 			.map_err(|_e| Error::<T>::XcmFailure)?;
 
 		Ok(query_id)
@@ -234,13 +225,8 @@
 		)?;
 
 		// Send out the xcm message.
-<<<<<<< HEAD
-		let v4_location = xcm_message.try_into().map_err(|()| Error::<T>::FailToConvert)?;
-		xcm::v4::send_xcm::<T::XcmRouter>(xcm::v4::Parent.into(), v4_location)
-=======
 		let dest_location = Pallet::<T>::convert_currency_to_dest_location(currency_id)?;
 		xcm::v4::send_xcm::<T::XcmRouter>(dest_location, xcm_message)
->>>>>>> b60ba06f
 			.map_err(|_e| Error::<T>::XcmFailure)?;
 
 		Ok(query_id)
@@ -317,13 +303,8 @@
 		)?;
 
 		// Send out the xcm message.
-<<<<<<< HEAD
-		let v4_location = xcm_message.try_into().map_err(|()| Error::<T>::FailToConvert)?;
-		xcm::v4::send_xcm::<T::XcmRouter>(xcm::v4::Parent.into(), v4_location)
-=======
 		let dest_location = Pallet::<T>::convert_currency_to_dest_location(currency_id)?;
 		xcm::v4::send_xcm::<T::XcmRouter>(dest_location, xcm_message)
->>>>>>> b60ba06f
 			.map_err(|_e| Error::<T>::XcmFailure)?;
 
 		Ok(query_id)
@@ -376,13 +357,8 @@
 			)?;
 
 			// Send out the xcm message.
-<<<<<<< HEAD
-			let v4_location = xcm_message.try_into().map_err(|()| Error::<T>::FailToConvert)?;
-			xcm::v4::send_xcm::<T::XcmRouter>(xcm::v4::Parent.into(), v4_location)
-=======
 			let dest_location = Pallet::<T>::convert_currency_to_dest_location(currency_id)?;
 			xcm::v4::send_xcm::<T::XcmRouter>(dest_location, xcm_message)
->>>>>>> b60ba06f
 				.map_err(|_e| Error::<T>::XcmFailure)?;
 
 			Ok(query_id)
@@ -457,13 +433,8 @@
 		)?;
 
 		// Send out the xcm message.
-<<<<<<< HEAD
-		let v4_location = xcm_message.try_into().map_err(|()| Error::<T>::FailToConvert)?;
-		xcm::v4::send_xcm::<T::XcmRouter>(xcm::v4::Parent.into(), v4_location)
-=======
 		let dest_location = Pallet::<T>::convert_currency_to_dest_location(currency_id)?;
 		xcm::v4::send_xcm::<T::XcmRouter>(dest_location, xcm_message)
->>>>>>> b60ba06f
 			.map_err(|_e| Error::<T>::XcmFailure)?;
 
 		Ok(query_id)
@@ -534,13 +505,8 @@
 		)?;
 
 		// Send out the xcm message.
-<<<<<<< HEAD
-		let v4_location = xcm_message.try_into().map_err(|()| Error::<T>::FailToConvert)?;
-		xcm::v4::send_xcm::<T::XcmRouter>(xcm::v4::Parent.into(), v4_location)
-=======
 		let dest_location = Pallet::<T>::convert_currency_to_dest_location(currency_id)?;
 		xcm::v4::send_xcm::<T::XcmRouter>(dest_location, xcm_message)
->>>>>>> b60ba06f
 			.map_err(|_e| Error::<T>::XcmFailure)?;
 
 		Ok(query_id)
@@ -618,13 +584,8 @@
 		)?;
 
 		// Send out the xcm message.
-<<<<<<< HEAD
-		let v4_location = xcm_message.try_into().map_err(|()| Error::<T>::FailToConvert)?;
-		xcm::v4::send_xcm::<T::XcmRouter>(xcm::v4::Parent.into(), v4_location)
-=======
 		let dest_location = Pallet::<T>::convert_currency_to_dest_location(currency_id)?;
 		xcm::v4::send_xcm::<T::XcmRouter>(dest_location, xcm_message)
->>>>>>> b60ba06f
 			.map_err(|_e| Error::<T>::XcmFailure)?;
 
 		Ok(query_id)
@@ -752,13 +713,8 @@
 		)?;
 
 		// Send out the xcm message.
-<<<<<<< HEAD
-		let v4_location = xcm_message.try_into().map_err(|()| Error::<T>::FailToConvert)?;
-		xcm::v4::send_xcm::<T::XcmRouter>(xcm::v4::Parent.into(), v4_location)
-=======
 		let dest_location = Pallet::<T>::convert_currency_to_dest_location(currency_id)?;
 		xcm::v4::send_xcm::<T::XcmRouter>(dest_location, xcm_message)
->>>>>>> b60ba06f
 			.map_err(|_e| Error::<T>::XcmFailure)?;
 
 		Ok(query_id)
@@ -822,13 +778,8 @@
 		}
 
 		// Send out the xcm message.
-<<<<<<< HEAD
-		let v4_location = xcm_message.try_into().map_err(|()| Error::<T>::FailToConvert)?;
-		xcm::v4::send_xcm::<T::XcmRouter>(xcm::v4::Parent.into(), v4_location)
-=======
 		let dest_location = Pallet::<T>::convert_currency_to_dest_location(currency_id)?;
 		xcm::v4::send_xcm::<T::XcmRouter>(dest_location, xcm_message)
->>>>>>> b60ba06f
 			.map_err(|_e| Error::<T>::XcmFailure)?;
 
 		Ok(query_id)
