// This file is part of Bifrost.

// Copyright (C) 2019-2022 Liebi Technologies (UK) Ltd.
// SPDX-License-Identifier: GPL-3.0-or-later WITH Classpath-exception-2.0

// This program is free software: you can redistribute it and/or modify
// it under the terms of the GNU General Public License as published by
// the Free Software Foundation, either version 3 of the License, or
// (at your option) any later version.

// This program is distributed in the hope that it will be useful,
// but WITHOUT ANY WARRANTY; without even the implied warranty of
// MERCHANTABILITY or FITNESS FOR A PARTICULAR PURPOSE. See the
// GNU General Public License for more details.

// You should have received a copy of the GNU General Public License
// along with this program. If not, see <https://www.gnu.org/licenses/>.

use core::marker::PhantomData;
use xcm_interface::traits::parachains;

use super::types::{
	MoonriverCall, MoonriverCurrencyId, MoonriverParachainStakingCall, MoonriverUtilityCall,
	MoonriverXtokensCall,
};
use crate::{
	primitives::{
		OneToManyDelegationAction,
		OneToManyDelegationAction::{Decrease, Revoke},
		OneToManyLedger, OneToManyScheduledRequest,
	},
	DelegationsOccupied,
};
use codec::{alloc::collections::BTreeMap, Encode};
use cumulus_primitives_core::relay_chain::HashT;
pub use cumulus_primitives_core::ParaId;
use frame_support::{ensure, traits::Get, weights::Weight};
use frame_system::pallet_prelude::BlockNumberFor;
use node_primitives::{CurrencyId, TokenSymbol, VtokenMintingOperator};
use orml_traits::MultiCurrency;
use sp_core::U256;
use sp_runtime::{
	traits::{
		CheckedAdd, CheckedSub, Convert, Saturating, UniqueSaturatedFrom, UniqueSaturatedInto, Zero,
	},
	DispatchResult,
};
use sp_std::prelude::*;
use xcm::{
	latest::prelude::*,
	opaque::latest::{
		Junction::{AccountId32, Parachain},
		Junctions::X1,
		MultiLocation,
	},
	VersionedMultiLocation,
};

use crate::{
	agents::SystemCall,
	pallet::{Error, Event},
	primitives::{
		Ledger, MoonriverLedgerUpdateEntry, OneToManyDelegatorStatus,
		ValidatorsByDelegatorUpdateEntry, XcmOperation, MOVR,
	},
	traits::{QueryResponseManager, StakingAgent, XcmBuilder},
	AccountIdOf, BalanceOf, Config, CurrencyDelays, DelegatorLedgerXcmUpdateQueue,
	DelegatorLedgers, DelegatorNextIndex, DelegatorsIndex2Multilocation,
	DelegatorsMultilocation2Index, Hash, LedgerUpdateEntry, MinimumsAndMaximums, Pallet, QueryId,
	TimeUnit, Validators, XcmDestWeightAndFee, TIMEOUT_BLOCKS,
};

/// StakingAgent implementation for Moonriver
pub struct MoonriverAgent<T>(PhantomData<T>);

impl<T> MoonriverAgent<T> {
	pub fn new() -> Self {
		MoonriverAgent(PhantomData::<T>)
	}
}

impl<T: Config>
	StakingAgent<
		MultiLocation,
		MultiLocation,
		BalanceOf<T>,
		TimeUnit,
		AccountIdOf<T>,
		MultiLocation,
		QueryId,
		LedgerUpdateEntry<BalanceOf<T>, MultiLocation, MultiLocation>,
		ValidatorsByDelegatorUpdateEntry<MultiLocation, MultiLocation, Hash<T>>,
		Error<T>,
	> for MoonriverAgent<T>
{
	fn initialize_delegator(&self) -> Result<MultiLocation, Error<T>> {
		let new_delegator_id = DelegatorNextIndex::<T>::get(MOVR);
		DelegatorNextIndex::<T>::mutate(MOVR, |id| -> Result<(), Error<T>> {
			let option_new_id = id.checked_add(1).ok_or(Error::<T>::OverFlow)?;
			*id = option_new_id;
			Ok(())
		})?;

		// Generate multi-location by id.
		let delegator_multilocation = T::AccountConverter::convert((new_delegator_id, MOVR));

		// Add the new delegator into storage
		Self::add_delegator(&self, new_delegator_id, &delegator_multilocation)
			.map_err(|_| Error::<T>::FailToAddDelegator)?;

		Ok(delegator_multilocation)
	}

	/// First bond a new validator for a delegator. In the Moonriver context, corresponding part
	/// is "delegate" function.
	fn bond(
		&self,
		who: &MultiLocation,
		amount: BalanceOf<T>,
		validator: &Option<MultiLocation>,
	) -> Result<QueryId, Error<T>> {
		// First check if the delegator exists.
		// If not, check if amount is greater than minimum delegator stake. Afterwards, create the
		// delegator ledger.
		// If yes, check if amount is greater than minimum delegation requirement.
		let collator = validator.clone().ok_or(Error::<T>::ValidatorNotProvided)?;
		let mins_maxs = MinimumsAndMaximums::<T>::get(MOVR).ok_or(Error::<T>::NotExist)?;
		// Ensure amount is no less than delegation_amount_minimum.
		ensure!(amount >= mins_maxs.delegation_amount_minimum.into(), Error::<T>::LowerThanMinimum);

		// check if the validator is in the white list.
		let multi_hash = T::Hashing::hash(&collator.encode());
		let validator_list = Validators::<T>::get(MOVR).ok_or(Error::<T>::ValidatorSetNotExist)?;
		validator_list
			.binary_search_by_key(&multi_hash, |(_multi, hash)| *hash)
			.map_err(|_| Error::<T>::ValidatorSetNotExist)?;

		let ledger_option = DelegatorLedgers::<T>::get(MOVR, who);
		if let Some(Ledger::Moonriver(ledger)) = ledger_option {
			ensure!(
				ledger.status == OneToManyDelegatorStatus::Active,
				Error::<T>::DelegatorLeaving
			);
			ensure!(amount >= mins_maxs.delegation_amount_minimum, Error::<T>::LowerThanMinimum);

			// Ensure the bond after wont exceed delegator_active_staking_maximum
			let add_total = ledger.total.checked_add(&amount).ok_or(Error::<T>::OverFlow)?;
			ensure!(
				add_total <= mins_maxs.delegator_active_staking_maximum,
				Error::<T>::ExceedActiveMaximum
			);

			// check if the delegator-validator delegation exists.
			ensure!(!ledger.delegations.contains_key(&collator), Error::<T>::AlreadyBonded);

			// check if it will exceeds the delegation limit of the delegator.
			let new_deleagtions_count =
				ledger.delegations.len().checked_add(1).ok_or(Error::<T>::OverFlow)?;
			ensure!(
				(new_deleagtions_count as u32) <= mins_maxs.validators_back_maximum,
				Error::<T>::GreaterThanMaximum
			);

		// check if it will exceeds the delegation limit of the validator.
		} else {
			ensure!(amount >= mins_maxs.delegator_bonded_minimum, Error::<T>::LowerThanMinimum);

			// Ensure the bond doesn't exceeds delegator_active_staking_maximum
			ensure!(
				amount <= mins_maxs.delegator_active_staking_maximum,
				Error::<T>::ExceedActiveMaximum
			);

			// Create a new delegator ledger
			// The real bonded amount will be updated by services once the xcm transaction
			// succeeds.
			let empty_delegation_set: BTreeMap<MultiLocation, BalanceOf<T>> = BTreeMap::new();
			let request_briefs_set: BTreeMap<MultiLocation, (TimeUnit, BalanceOf<T>)> =
				BTreeMap::new();
			let new_ledger = OneToManyLedger::<MultiLocation, MultiLocation, BalanceOf<T>> {
				account: who.clone(),
				total: Zero::zero(),
				less_total: Zero::zero(),
				delegations: empty_delegation_set,
				requests: vec![],
				request_briefs: request_briefs_set,
				status: OneToManyDelegatorStatus::Active,
			};
			let movr_ledger =
				Ledger::<MultiLocation, BalanceOf<T>, MultiLocation>::Moonriver(new_ledger);

			DelegatorLedgers::<T>::insert(MOVR, who, movr_ledger);
		}

		// prepare xcm call

		// Get the delegator account id in Moonriver network
		let validator_multilocation = validator.as_ref().ok_or(Error::<T>::Unexpected)?;
		let validator_account_id_20 =
			Pallet::<T>::multilocation_to_h160_account(validator_multilocation)?;

		// Only allow bond with validators with maximum 2 times rewarded delegators. Otherwise, it's
		// too crowded.
		let candidate_delegation_count: u32 =
			mins_maxs.validators_reward_maximum.checked_mul(2).ok_or(Error::<T>::OverFlow)?;

		let delegation_count: u32 = mins_maxs.validators_back_maximum;

		// Construct xcm message.
		let call = MoonriverCall::Staking(MoonriverParachainStakingCall::Delegate(
			validator_account_id_20,
			amount,
			candidate_delegation_count,
			delegation_count,
		));

		// Wrap the xcm message as it is sent from a subaccount of the parachain account, and
		// send it out.
		let (query_id, timeout, xcm_message) =
			Self::construct_xcm_as_subaccount_with_query_id(XcmOperation::Bond, call, who)?;

		// Insert a delegator ledger update record into DelegatorLedgerXcmUpdateQueue<T>.
		Self::insert_delegator_ledger_update_entry(
			who,
			Some(collator),
			true,
			false,
			false,
			false,
			false,
			false,
			false,
			amount,
			query_id,
			timeout,
		)?;

		// Send out the xcm message.
		let dest = Self::get_moonriver_para_multilocation();
		T::XcmRouter::send_xcm(dest, xcm_message).map_err(|_e| Error::<T>::XcmFailure)?;

		Ok(query_id)
	}

	/// Bond extra amount for a existing delegation.
	fn bond_extra(
		&self,
		who: &MultiLocation,
		amount: BalanceOf<T>,
		validator: &Option<MultiLocation>,
	) -> Result<QueryId, Error<T>> {
		// Check if the amount exceeds the minimum requirement.
		let mins_maxs = MinimumsAndMaximums::<T>::get(MOVR).ok_or(Error::<T>::NotExist)?;
		ensure!(amount >= mins_maxs.bond_extra_minimum, Error::<T>::LowerThanMinimum);

		// check if the delegator exists, if not, return error.
		let collator = validator.clone().ok_or(Error::<T>::ValidatorNotProvided)?;

		let ledger_option = DelegatorLedgers::<T>::get(MOVR, who);
		if let Some(Ledger::Moonriver(ledger)) = ledger_option {
			ensure!(
				ledger.status == OneToManyDelegatorStatus::Active,
				Error::<T>::DelegatorLeaving
			);
			// check if the delegation exists, if not, return error.
			ensure!(ledger.delegations.contains_key(&collator), Error::<T>::ValidatorNotBonded);
			// Ensure the bond after wont exceed delegator_active_staking_maximum
			let active_amount =
				ledger.total.checked_sub(&ledger.less_total).ok_or(Error::<T>::UnderFlow)?;
			let add_total = active_amount.checked_add(&amount).ok_or(Error::<T>::OverFlow)?;
			ensure!(
				add_total <= mins_maxs.delegator_active_staking_maximum,
				Error::<T>::ExceedActiveMaximum
			);
		} else {
			Err(Error::<T>::DelegatorNotExist)?;
		}
		// bond extra amount to the existing delegation.
		// Construct xcm message..
		let validator_h160_account = Pallet::<T>::multilocation_to_h160_account(&collator)?;
		let call = MoonriverCall::Staking(MoonriverParachainStakingCall::DelegatorBondMore(
			validator_h160_account,
			amount,
		));

		// Wrap the xcm message as it is sent from a subaccount of the parachain account, and
		// send it out.
		let (query_id, timeout, xcm_message) =
			Self::construct_xcm_as_subaccount_with_query_id(XcmOperation::BondExtra, call, who)?;

		// Insert a delegator ledger update record into DelegatorLedgerXcmUpdateQueue<T>.
		Self::insert_delegator_ledger_update_entry(
			who,
			Some(collator),
			true,
			false,
			false,
			false,
			false,
			false,
			false,
			amount,
			query_id,
			timeout,
		)?;

		// Send out the xcm message.
		let dest = Self::get_moonriver_para_multilocation();
		T::XcmRouter::send_xcm(dest, xcm_message).map_err(|_e| Error::<T>::XcmFailure)?;

		Ok(query_id)
	}

	/// Decrease bonding amount to a delegator.
	fn unbond(
		&self,
		who: &MultiLocation,
		amount: BalanceOf<T>,
		validator: &Option<MultiLocation>,
	) -> Result<QueryId, Error<T>> {
		// Check if the amount exceeds the minimum requirement.
		let mins_maxs = MinimumsAndMaximums::<T>::get(MOVR).ok_or(Error::<T>::NotExist)?;
		ensure!(amount >= mins_maxs.unbond_minimum, Error::<T>::LowerThanMinimum);

		// check if the delegator exists, if not, return error.
		let collator = validator.clone().ok_or(Error::<T>::ValidatorNotProvided)?;

		let ledger_option = DelegatorLedgers::<T>::get(MOVR, who);
		if let Some(Ledger::Moonriver(ledger)) = ledger_option {
			ensure!(
				ledger.status == OneToManyDelegatorStatus::Active,
				Error::<T>::DelegatorLeaving
			);
			// check if the delegation exists, if not, return error.
			let old_delegate_amount =
				ledger.delegations.get(&collator).ok_or(Error::<T>::ValidatorNotBonded)?;

			// check if there is pending request
			ensure!(!ledger.request_briefs.contains_key(&collator), Error::<T>::AlreadyRequested);

			let delegated_amount_after =
				old_delegate_amount.checked_sub(&amount).ok_or(Error::<T>::UnderFlow)?;
			ensure!(
				delegated_amount_after >= mins_maxs.delegation_amount_minimum.into(),
				Error::<T>::LowerThanMinimum
			);

			// Ensure the unbond after wont below delegator_bonded_minimum
			let active_amount =
				ledger.total.checked_sub(&ledger.less_total).ok_or(Error::<T>::UnderFlow)?;
			let subtracted_total =
				active_amount.checked_sub(&amount).ok_or(Error::<T>::UnderFlow)?;
			ensure!(
				subtracted_total >= mins_maxs.delegator_bonded_minimum,
				Error::<T>::LowerThanMinimum
			);
		} else {
			Err(Error::<T>::DelegatorNotExist)?;
		}

		// Construct xcm message.
		let validator_h160_account = Pallet::<T>::multilocation_to_h160_account(&collator)?;
		let call =
			MoonriverCall::Staking(MoonriverParachainStakingCall::ScheduleDelegatorBondLess(
				validator_h160_account,
				amount,
			));

		// Wrap the xcm message as it is sent from a subaccount of the parachain account, and
		// send it out.
		let (query_id, timeout, xcm_message) =
			Self::construct_xcm_as_subaccount_with_query_id(XcmOperation::Unbond, call, who)?;

		// Insert a delegator ledger update record into DelegatorLedgerXcmUpdateQueue<T>.
		Self::insert_delegator_ledger_update_entry(
			who,
			Some(collator),
			false,
			true,
			false,
			false,
			false,
			false,
			false,
			amount,
			query_id,
			timeout,
		)?;

		// Send out the xcm message.
		let dest = Self::get_moonriver_para_multilocation();
		T::XcmRouter::send_xcm(dest, xcm_message).map_err(|_e| Error::<T>::XcmFailure)?;

		Ok(query_id)
	}

	/// Unbonding all amount of a delegator. Equivalent to leave delegator set. The same as Chill
	/// function.
	fn unbond_all(&self, who: &MultiLocation) -> Result<QueryId, Error<T>> {
		// check if the delegator exists.
		let ledger_option = DelegatorLedgers::<T>::get(MOVR, who);

		if let Some(Ledger::Moonriver(ledger)) = ledger_option {
			// check if the delegator is in the state of leaving.
			ensure!(ledger.status == OneToManyDelegatorStatus::Active, Error::<T>::AlreadyLeaving);
		} else {
			Err(Error::<T>::DelegatorNotExist)?;
		}

		// Construct xcm message.
		let call = MoonriverCall::Staking(MoonriverParachainStakingCall::ScheduleLeaveDelegators);

		// Wrap the xcm message as it is sent from a subaccount of the parachain account, and
		// send it out.
		let (query_id, timeout, xcm_message) =
			Self::construct_xcm_as_subaccount_with_query_id(XcmOperation::Chill, call, who)?;

		// Insert a delegator ledger update record into DelegatorLedgerXcmUpdateQueue<T>.
		Self::insert_delegator_ledger_update_entry(
			who,
			None,
			false,
			false,
			false,
			false,
			true,
			false,
			false,
			Zero::zero(),
			query_id,
			timeout,
		)?;

		// Send out the xcm message.
		let dest = Self::get_moonriver_para_multilocation();
		T::XcmRouter::send_xcm(dest, xcm_message).map_err(|_e| Error::<T>::XcmFailure)?;

		Ok(query_id)
	}

	/// Cancel pending request
	fn rebond(
		&self,
		who: &MultiLocation,
		_amount: Option<BalanceOf<T>>,
		validator: &Option<MultiLocation>,
	) -> Result<QueryId, Error<T>> {
		let mins_maxs = MinimumsAndMaximums::<T>::get(MOVR).ok_or(Error::<T>::NotExist)?;
		let collator = validator.clone().ok_or(Error::<T>::ValidatorNotProvided)?;

		let ledger_option = DelegatorLedgers::<T>::get(MOVR, who);
		if let Some(Ledger::Moonriver(ledger)) = ledger_option {
			ensure!(
				ledger.status == OneToManyDelegatorStatus::Active,
				Error::<T>::DelegatorLeaving
			);
			// check if there is pending request
			ensure!(ledger.request_briefs.contains_key(&collator), Error::<T>::RequestNotExist);

			// get pending request amount.
			let mut rebond_amount = BalanceOf::<T>::from(0u32);
			for OneToManyScheduledRequest::<MultiLocation, BalanceOf<T>> {
				validator: vali,
				action: act,
				..
			} in ledger.requests.iter()
			{
				if *vali == collator {
					rebond_amount = match act {
						Revoke(revoke_balance) => *revoke_balance,
						Decrease(decrease_balance) => *decrease_balance,
					};

					break;
				}
			}

			// check if the pending request amount plus active amount greater than delegator minimum
			// request.
			let active =
				ledger.total.checked_sub(&ledger.less_total).ok_or(Error::<T>::UnderFlow)?;
			let rebond_after_amount =
				active.checked_add(&rebond_amount).ok_or(Error::<T>::OverFlow)?;

			// ensure the rebond after amount meet the delegator bond requirement.
			ensure!(
				rebond_after_amount >= mins_maxs.delegator_bonded_minimum,
				Error::<T>::LowerThanMinimum
			);

			// ensure the rebond after amount meet the basic delegation requirement.
			let old_delegate_amount =
				ledger.delegations.get(&collator).ok_or(Error::<T>::ValidatorNotBonded)?;
			let new_delegation_amount =
				old_delegate_amount.checked_add(&rebond_amount).ok_or(Error::<T>::OverFlow)?;
			ensure!(
				new_delegation_amount >= mins_maxs.delegation_amount_minimum.into(),
				Error::<T>::LowerThanMinimum
			);
		} else {
			Err(Error::<T>::DelegatorNotExist)?;
		}

		// Construct xcm message.
		let validator_h160_account = Pallet::<T>::multilocation_to_h160_account(&collator)?;
		let call = MoonriverCall::Staking(MoonriverParachainStakingCall::CancelDelegationRequest(
			validator_h160_account,
		));

		// Wrap the xcm message as it is sent from a subaccount of the parachain account, and
		// send it out.
		let (query_id, timeout, xcm_message) =
			Self::construct_xcm_as_subaccount_with_query_id(XcmOperation::Rebond, call, who)?;

		// Insert a delegator ledger update record into DelegatorLedgerXcmUpdateQueue<T>.
		Self::insert_delegator_ledger_update_entry(
			who,
			Some(collator),
			false,
			false,
			false,
			true,
			false,
			false,
			false,
			Zero::zero(),
			query_id,
			timeout,
		)?;

		// Send out the xcm message.
		let dest = Self::get_moonriver_para_multilocation();
		T::XcmRouter::send_xcm(dest, xcm_message).map_err(|_e| Error::<T>::XcmFailure)?;

		Ok(query_id)
	}

	/// Delegate to some validators. For Moonriver, it equals function Nominate.
	fn delegate(
		&self,
		_who: &MultiLocation,
		_targets: &Vec<MultiLocation>,
	) -> Result<QueryId, Error<T>> {
		Err(Error::<T>::Unsupported)
	}

	/// Revoke a delegation relationship. Only deal with the first validator in the vec.
	fn undelegate(
		&self,
		who: &MultiLocation,
		targets: &Vec<MultiLocation>,
	) -> Result<QueryId, Error<T>> {
		let mins_maxs = MinimumsAndMaximums::<T>::get(MOVR).ok_or(Error::<T>::NotExist)?;
		let validator = targets.first().ok_or(Error::<T>::ValidatorNotProvided)?;

		// First, check if the delegator exists.
		let ledger_option = DelegatorLedgers::<T>::get(MOVR, who);
		if let Some(Ledger::Moonriver(ledger)) = ledger_option {
			ensure!(
				ledger.status == OneToManyDelegatorStatus::Active,
				Error::<T>::DelegatorLeaving
			);
			// Second, check the validators one by one to see if all exist.
			ensure!(ledger.delegations.contains_key(validator), Error::<T>::ValidatorNotBonded);
			ensure!(!ledger.request_briefs.contains_key(validator), Error::<T>::AlreadyRequested);
			let unbond_amount = ledger.delegations.get(&validator).ok_or(Error::<T>::OverFlow)?;

			// Check after undelegating all these validators, if the delegator still meets the
			// requirement.
			let active =
				ledger.total.checked_sub(&ledger.less_total).ok_or(Error::<T>::UnderFlow)?;
			let unbond_after_amount =
				active.checked_sub(&unbond_amount).ok_or(Error::<T>::UnderFlow)?;
			ensure!(
				unbond_after_amount >= mins_maxs.delegator_bonded_minimum,
				Error::<T>::LowerThanMinimum
			);
		} else {
			Err(Error::<T>::DelegatorNotExist)?;
		}

		// Do the undelegating work.
		// Construct xcm message.
		let validator_h160_account = Pallet::<T>::multilocation_to_h160_account(&validator)?;
		let call = MoonriverCall::Staking(MoonriverParachainStakingCall::ScheduleRevokeDelegation(
			validator_h160_account,
		));

		// Wrap the xcm message as it is sent from a subaccount of the parachain account, and
		// send it out.
		let (query_id, timeout, xcm_message) =
			Self::construct_xcm_as_subaccount_with_query_id(XcmOperation::Undelegate, call, who)?;

		// Insert a delegator ledger update record into DelegatorLedgerXcmUpdateQueue<T>.
		Self::insert_delegator_ledger_update_entry(
			who,
			Some(validator.clone()),
			false,
			false,
			true,
			false,
			false,
			false,
			false,
			Zero::zero(),
			query_id,
			timeout,
		)?;

		// Send out the xcm message.
		let dest = Self::get_moonriver_para_multilocation();
		T::XcmRouter::send_xcm(dest, xcm_message).map_err(|_e| Error::<T>::XcmFailure)?;

		Ok(query_id)
	}

	/// Cancel leave delegator set.
	fn redelegate(
		&self,
		who: &MultiLocation,
		_targets: &Option<Vec<MultiLocation>>,
	) -> Result<QueryId, Error<T>> {
		// first check if the delegator exists.
		let ledger_option = DelegatorLedgers::<T>::get(MOVR, who);
		if let Some(Ledger::Moonriver(ledger)) = ledger_option {
			// check if the delegator is in the state of leaving.
			match ledger.status {
				OneToManyDelegatorStatus::Leaving(_) => Ok(()),
				_ => Err(Error::<T>::DelegatorNotLeaving),
			}?;
		} else {
			Err(Error::<T>::DelegatorNotExist)?;
		}
		// do the cancellation.
		// Construct xcm message.
		let call = MoonriverCall::Staking(MoonriverParachainStakingCall::CancelLeaveDelegators);

		// Wrap the xcm message as it is sent from a subaccount of the parachain account, and
		// send it out.
		let (query_id, timeout, xcm_message) =
			Self::construct_xcm_as_subaccount_with_query_id(XcmOperation::CancelLeave, call, who)?;

		// Insert a delegator ledger update record into DelegatorLedgerXcmUpdateQueue<T>.
		Self::insert_delegator_ledger_update_entry(
			who,
			None,
			false,
			false,
			false,
			false,
			false,
			true,
			false,
			Zero::zero(),
			query_id,
			timeout,
		)?;

		// Send out the xcm message.
		let dest = Self::get_moonriver_para_multilocation();
		T::XcmRouter::send_xcm(dest, xcm_message).map_err(|_e| Error::<T>::XcmFailure)?;

		Ok(query_id)
	}

	/// Initiate payout for a certain delegator.
	fn payout(
		&self,
		_who: &MultiLocation,
		_validator: &MultiLocation,
		_when: &Option<TimeUnit>,
	) -> Result<(), Error<T>> {
		Err(Error::<T>::Unsupported)
	}

	/// Withdraw the due payout into free balance.
	fn liquidize(
		&self,
		who: &MultiLocation,
		_when: &Option<TimeUnit>,
		validator: &Option<MultiLocation>,
	) -> Result<QueryId, Error<T>> {
		// Check if it is in the delegator set.
		let collator = validator.clone().ok_or(Error::<T>::ValidatorNotProvided)?;
		let mut leaving = false;
		let now =
			T::VtokenMinting::get_ongoing_time_unit(MOVR).ok_or(Error::<T>::TimeUnitNotExist)?;
		let mins_maxs = MinimumsAndMaximums::<T>::get(MOVR).ok_or(Error::<T>::NotExist)?;

		let ledger_option = DelegatorLedgers::<T>::get(MOVR, who);
		let mut due_amount = Zero::zero();
		if let Some(Ledger::Moonriver(ledger)) = ledger_option {
			// check if the delegator is in the state of leaving. If yes, execute leaving.
			if let OneToManyDelegatorStatus::Leaving(leaving_time) = ledger.status {
				ensure!(now >= leaving_time, Error::<T>::LeavingNotDue);
				leaving = true;
			} else {
				// check if the validator has a delegation request.
				ensure!(ledger.delegations.contains_key(&collator), Error::<T>::ValidatorNotBonded);
				// check whether the request is already due.
				let request_info =
					ledger.request_briefs.get(&collator).ok_or(Error::<T>::RequestNotExist)?;
				let due_time = &request_info.0;
				due_amount = request_info.1;
				ensure!(now >= due_time.clone(), Error::<T>::RequestNotDue);
			}
		} else {
			Err(Error::<T>::DelegatorNotExist)?;
		}

		// Construct xcm message.
		let delegator_h160_account = Pallet::<T>::multilocation_to_h160_account(who)?;
		let call;
		let (query_id, timeout, xcm_message) = if leaving {
			call = MoonriverCall::Staking(MoonriverParachainStakingCall::ExecuteLeaveDelegators(
				delegator_h160_account,
				mins_maxs.validators_back_maximum,
			));

			Self::construct_xcm_as_subaccount_with_query_id(
				XcmOperation::ExecuteLeave,
				call.clone(),
				who,
			)
		} else {
			let validator_h160_account = Pallet::<T>::multilocation_to_h160_account(&collator)?;
			call = MoonriverCall::Staking(MoonriverParachainStakingCall::ExecuteDelegationRequest(
				delegator_h160_account,
				validator_h160_account,
			));

			Self::construct_xcm_as_subaccount_with_query_id(
				XcmOperation::Liquidize,
				call.clone(),
				who,
			)
		}?;

		// Insert a delegator ledger update record into DelegatorLedgerXcmUpdateQueue<T>.
		if leaving {
			Self::insert_delegator_ledger_update_entry(
				who,
				Some(collator),
				false,
				false,
				false,
				false,
				false,
				false,
				true,
				Zero::zero(),
				query_id,
				timeout,
			)?;
		} else {
			Self::insert_delegator_ledger_update_entry(
				who,
				Some(collator),
				false,
				false,
				false,
				false,
				false,
				false,
				false,
				due_amount,
				query_id,
				timeout,
			)?;
		}

		// Send out the xcm message.
		let dest = Self::get_moonriver_para_multilocation();
		T::XcmRouter::send_xcm(dest, xcm_message).map_err(|_e| Error::<T>::XcmFailure)?;

		Ok(query_id)
	}

	/// The same as unbondAll, leaving delegator set.
	fn chill(&self, who: &MultiLocation) -> Result<QueryId, Error<T>> {
		Self::unbond_all(&self, who)
	}

	/// Make token transferred back to Bifrost chain account.
	fn transfer_back(
		&self,
		from: &MultiLocation,
		to: &MultiLocation,
		amount: BalanceOf<T>,
	) -> Result<(), Error<T>> {
		// Ensure amount is greater than zero.
		ensure!(!amount.is_zero(), Error::<T>::AmountZero);

		// Check if from is one of our delegators. If not, return error.
		DelegatorsMultilocation2Index::<T>::get(MOVR, from).ok_or(Error::<T>::DelegatorNotExist)?;

		// Make sure the receiving account is the Exit_account from vtoken-minting module.
		let to_account_id = Pallet::<T>::multilocation_to_account(&to)?;

<<<<<<< HEAD
		#[cfg(feature = "std")]
		println!("I am here!");
=======
>>>>>>> 887290b9
		let (_, exit_account) = T::VtokenMinting::get_entrance_and_exit_accounts();
		ensure!(to_account_id == exit_account, Error::<T>::InvalidAccount);

		// Prepare parameter dest and beneficiary.
		let to_32: [u8; 32] = Pallet::<T>::multilocation_to_account_32(&to)?;
		let dest = Box::new(VersionedMultiLocation::from(MultiLocation {
			parents: 1,
			interior: X2(
				Parachain(T::ParachainId::get().into()),
				AccountId32 { network: Any, id: to_32 },
			),
		}));

		let (weight, _) = XcmDestWeightAndFee::<T>::get(MOVR, XcmOperation::XtokensTransferBack)
			.ok_or(Error::<T>::WeightAndFeeNotExists)?;

		// Construct xcm message.
		let call = MoonriverCall::Xtokens(MoonriverXtokensCall::Transfer(
			MoonriverCurrencyId::SelfReserve,
			amount.unique_saturated_into(),
			dest,
			weight,
		));

		#[cfg(feature = "std")]
		println!("encode: {:?}", hex::encode(call.encode()));

		// Wrap the xcm message as it is sent from a subaccount of the parachain account, and
		// send it out.
		Self::construct_xcm_and_send_as_subaccount_without_query_id(
			XcmOperation::TransferBack,
			call,
			from,
		)?;

		Ok(())
	}

	/// Make token from Bifrost chain account to the staking chain account.
	/// Receiving account must be one of the KSM delegators.
	fn transfer_to(
		&self,
		from: &MultiLocation,
		to: &MultiLocation,
		amount: BalanceOf<T>,
	) -> Result<(), Error<T>> {
		// Make sure receiving account is one of the KSM delegators.
		ensure!(
			DelegatorsMultilocation2Index::<T>::contains_key(MOVR, to),
			Error::<T>::DelegatorNotExist
		);

		// Make sure from account is the entrance account of vtoken-minting module.
		let from_account_id = Pallet::<T>::multilocation_to_account(&from)?;
		let (entrance_account, _) = T::VtokenMinting::get_entrance_and_exit_accounts();
		ensure!(from_account_id == entrance_account, Error::<T>::InvalidAccount);

		Self::do_transfer_to(from, to, amount)?;

		Ok(())
	}

	fn tune_vtoken_exchange_rate(
		&self,
		who: &MultiLocation,
		token_amount: BalanceOf<T>,
		_vtoken_amount: BalanceOf<T>,
	) -> Result<(), Error<T>> {
		ensure!(!token_amount.is_zero(), Error::<T>::AmountZero);

		// Check whether "who" is an existing delegator.
		ensure!(DelegatorLedgers::<T>::contains_key(MOVR, who), Error::<T>::DelegatorNotBonded);

		// Tune the vtoken exchange rate.
		T::VtokenMinting::increase_token_pool(MOVR, token_amount)
			.map_err(|_| Error::<T>::IncreaseTokenPoolError)?;

		Ok(())
	}

	/// Add a new serving delegator for a particular currency.
	fn add_delegator(&self, index: u16, who: &MultiLocation) -> DispatchResult {
		// Check if the delegator already exists. If yes, return error.
		ensure!(
			!DelegatorsIndex2Multilocation::<T>::contains_key(MOVR, index),
			Error::<T>::AlreadyExist
		);

		// Revise two delegator storages.
		DelegatorsIndex2Multilocation::<T>::insert(MOVR, index, who);
		DelegatorsMultilocation2Index::<T>::insert(MOVR, who, index);

		// create ledger.

		Ok(())
	}

	/// Remove an existing serving delegator for a particular currency.
	fn remove_delegator(&self, who: &MultiLocation) -> DispatchResult {
		// Check if the delegator exists.
		let index = DelegatorsMultilocation2Index::<T>::get(MOVR, who)
			.ok_or(Error::<T>::DelegatorNotExist)?;

		// Get the delegator ledger
		let ledger = DelegatorLedgers::<T>::get(MOVR, who).ok_or(Error::<T>::DelegatorNotBonded)?;

		let total = if let Ledger::Moonriver(moonriver_ledger) = ledger {
			moonriver_ledger.total
		} else {
			Err(Error::<T>::Unexpected)?
		};

		// Check if ledger total amount is zero. If not, return error.
		ensure!(total.is_zero(), Error::<T>::AmountNotZero);

		// Remove corresponding storage.
		DelegatorsIndex2Multilocation::<T>::remove(MOVR, index);
		DelegatorsMultilocation2Index::<T>::remove(MOVR, who);
		DelegatorLedgers::<T>::remove(MOVR, who);

		Ok(())
	}

	/// Add a new serving delegator for a particular currency.
	fn add_validator(&self, who: &MultiLocation) -> DispatchResult {
		let multi_hash = T::Hashing::hash(&who.encode());
		// Check if the validator already exists.
		let validators_set = Validators::<T>::get(MOVR);
		if validators_set.is_none() {
			Validators::<T>::insert(MOVR, vec![(who, multi_hash)]);
		} else {
			// Change corresponding storage.
			Validators::<T>::mutate(MOVR, |validator_vec| -> Result<(), Error<T>> {
				if let Some(ref mut validator_list) = validator_vec {
					let rs =
						validator_list.binary_search_by_key(&multi_hash, |(_multi, hash)| *hash);

					if let Err(index) = rs {
						validator_list.insert(index, (who.clone(), multi_hash));
					} else {
						Err(Error::<T>::AlreadyExist)?
					}
				}
				Ok(())
			})?;
		}

		Ok(())
	}

	/// Remove an existing serving delegator for a particular currency.
	fn remove_validator(&self, who: &MultiLocation) -> DispatchResult {
		// Check if the validator already exists.
		let validators_set = Validators::<T>::get(MOVR).ok_or(Error::<T>::ValidatorSetNotExist)?;

		let multi_hash = T::Hashing::hash(&who.encode());
		ensure!(validators_set.contains(&(who.clone(), multi_hash)), Error::<T>::ValidatorNotExist);

		// Check all the delegators' delegations, to see whether this specific validator is in use.
		for (_, ledger) in DelegatorLedgers::<T>::iter_prefix(MOVR) {
			if let Ledger::Moonriver(moonriver_ledger) = ledger {
				ensure!(
					!moonriver_ledger.delegations.contains_key(who),
					Error::<T>::ValidatorStillInUse
				);
			} else {
				Err(Error::<T>::ProblematicLedger)?;
			}
		}

		// Update corresponding storage.
		Validators::<T>::mutate(MOVR, |validator_vec| {
			if let Some(ref mut validator_list) = validator_vec {
				let rs = validator_list.binary_search_by_key(&multi_hash, |(_multi, hash)| *hash);

				if let Ok(index) = rs {
					validator_list.remove(index);
				}
			}
		});

		Ok(())
	}

	/// Charge hosting fee.
	fn charge_hosting_fee(
		&self,
		amount: BalanceOf<T>,
		_from: &MultiLocation,
		to: &MultiLocation,
	) -> DispatchResult {
		// Get current VKSM/KSM exchange rate.
		let vtoken_issuance =
			T::MultiCurrency::total_issuance(CurrencyId::VToken(TokenSymbol::MOVR));
		let token_pool = T::VtokenMinting::get_token_pool(MOVR);
		// Calculate how much vksm the beneficiary account can get.
		let amount: u128 = amount.unique_saturated_into();
		let vtoken_issuance: u128 = vtoken_issuance.unique_saturated_into();
		let token_pool: u128 = token_pool.unique_saturated_into();
		let can_get_vtoken = U256::from(amount)
			.checked_mul(U256::from(vtoken_issuance))
			.and_then(|n| n.checked_div(U256::from(token_pool)))
			.and_then(|n| TryInto::<u128>::try_into(n).ok())
			.unwrap_or_else(Zero::zero);

		let beneficiary = Pallet::<T>::multilocation_to_account(&to)?;
		// Issue corresponding vksm to beneficiary account.
		T::MultiCurrency::deposit(
			CurrencyId::VToken(TokenSymbol::MOVR),
			&beneficiary,
			BalanceOf::<T>::unique_saturated_from(can_get_vtoken),
		)?;

		Ok(())
	}

	/// Deposit some amount as fee to nominator accounts.
	fn supplement_fee_reserve(
		&self,
		amount: BalanceOf<T>,
		from: &MultiLocation,
		to: &MultiLocation,
	) -> DispatchResult {
		Self::do_transfer_to(from, to, amount)?;

		Ok(())
	}

	fn check_delegator_ledger_query_response(
		&self,
		query_id: QueryId,
		entry: LedgerUpdateEntry<BalanceOf<T>, MultiLocation, MultiLocation>,
		manual_mode: bool,
	) -> Result<bool, Error<T>> {
		// If this is manual mode, it is always updatable.
		let should_update = if manual_mode {
			true
		} else {
			T::SubstrateResponseManager::get_query_response_record(query_id)
		};

		// Update corresponding storages.
		if should_update {
			Self::update_ledger_query_response_storage(query_id, entry.clone())?;

			Self::update_all_occupied_status_storage()?;

			// Deposit event.
			Pallet::<T>::deposit_event(Event::DelegatorLedgerQueryResponseConfirmed {
				query_id,
				entry,
			});
		}

		Ok(should_update)
	}

	fn check_validators_by_delegator_query_response(
		&self,
		_query_id: QueryId,
		_entry: ValidatorsByDelegatorUpdateEntry<MultiLocation, MultiLocation, Hash<T>>,
		_manual_mode: bool,
	) -> Result<bool, Error<T>> {
		Err(Error::<T>::Unsupported)
	}

	fn fail_delegator_ledger_query_response(&self, query_id: QueryId) -> Result<(), Error<T>> {
		// delete pallet_xcm query
		T::SubstrateResponseManager::remove_query_record(query_id);

		// delete update entry
		DelegatorLedgerXcmUpdateQueue::<T>::remove(query_id);

		// Deposit event.
		Pallet::<T>::deposit_event(Event::DelegatorLedgerQueryResponseFailSuccessfully {
			query_id,
		});

		Ok(())
	}

	fn fail_validators_by_delegator_query_response(
		&self,
		_query_id: QueryId,
	) -> Result<(), Error<T>> {
		Err(Error::<T>::Unsupported)
	}
}

/// Internal functions.
impl<T: Config> MoonriverAgent<T> {
	fn get_moonriver_para_multilocation() -> MultiLocation {
		MultiLocation { parents: 1, interior: Junctions::X1(Parachain(parachains::moonriver::ID)) }
	}

	fn get_movr_local_multilocation() -> MultiLocation {
		MultiLocation { parents: 0, interior: X1(PalletInstance(parachains::moonriver::PALLET_ID)) }
	}

	fn get_movr_multilocation() -> MultiLocation {
		MultiLocation {
			parents: 1,
			interior: X2(Parachain(2023), PalletInstance(parachains::moonriver::PALLET_ID)),
		}
	}

	fn construct_xcm_as_subaccount_with_query_id(
		operation: XcmOperation,
		call: MoonriverCall<T>,
		who: &MultiLocation,
	) -> Result<(QueryId, BlockNumberFor<T>, Xcm<()>), Error<T>> {
		// prepare the query_id for reporting back transact status
		let responder = Self::get_moonriver_para_multilocation();
		let now = frame_system::Pallet::<T>::block_number();
		let timeout = T::BlockNumber::from(TIMEOUT_BLOCKS).saturating_add(now);
		let query_id = T::SubstrateResponseManager::create_query_record(&responder, timeout);

		let (call_as_subaccount, fee, weight) =
			Self::prepare_send_as_subaccount_call_params_with_query_id(
				operation, call, who, query_id,
			)?;

		let xcm_message =
			Self::construct_xcm_message_with_query_id(call_as_subaccount, fee, weight, query_id);

		Ok((query_id, timeout, xcm_message))
	}

	fn construct_xcm_and_send_as_subaccount_without_query_id(
		operation: XcmOperation,
		call: MoonriverCall<T>,
		who: &MultiLocation,
	) -> Result<(), Error<T>> {
		let (call_as_subaccount, fee, weight) =
			Self::prepare_send_as_subaccount_call_params_without_query_id(operation, call, who)?;

		let xcm_message =
			Self::construct_xcm_message_without_query_id(call_as_subaccount, fee, weight);

		let dest = Self::get_moonriver_para_multilocation();
		T::XcmRouter::send_xcm(dest, xcm_message).map_err(|_e| Error::<T>::XcmFailure)?;

		Ok(())
	}

	fn prepare_send_as_subaccount_call_params_with_query_id(
		operation: XcmOperation,
		call: MoonriverCall<T>,
		who: &MultiLocation,
		query_id: QueryId,
	) -> Result<(MoonriverCall<T>, BalanceOf<T>, Weight), Error<T>> {
		// Get the delegator sub-account index.
		let sub_account_index = DelegatorsMultilocation2Index::<T>::get(MOVR, who)
			.ok_or(Error::<T>::DelegatorNotExist)?;

		// Temporary wrapping remark event in Moonriver for ease use of backend service.
		let remark_call =
			MoonriverCall::System(SystemCall::RemarkWithEvent(Box::new(query_id.encode())));

		let call_batched_with_remark =
			MoonriverCall::Utility(Box::new(MoonriverUtilityCall::BatchAll(Box::new(vec![
				Box::new(call),
				Box::new(remark_call),
			]))));

		let call_as_subaccount =
			MoonriverCall::Utility(Box::new(MoonriverUtilityCall::AsDerivative(
				sub_account_index,
				Box::new(call_batched_with_remark),
			)));

		let (weight, fee) = XcmDestWeightAndFee::<T>::get(MOVR, operation)
			.ok_or(Error::<T>::WeightAndFeeNotExists)?;

		Ok((call_as_subaccount, fee, weight))
	}

	fn prepare_send_as_subaccount_call_params_without_query_id(
		operation: XcmOperation,
		call: MoonriverCall<T>,
		who: &MultiLocation,
	) -> Result<(MoonriverCall<T>, BalanceOf<T>, Weight), Error<T>> {
		// Get the delegator sub-account index.
		let sub_account_index = DelegatorsMultilocation2Index::<T>::get(MOVR, who)
			.ok_or(Error::<T>::DelegatorNotExist)?;

		let call_as_subaccount = MoonriverCall::Utility(Box::new(
			MoonriverUtilityCall::AsDerivative(sub_account_index, Box::new(call)),
		));

		let (weight, fee) = XcmDestWeightAndFee::<T>::get(MOVR, operation)
			.ok_or(Error::<T>::WeightAndFeeNotExists)?;

		Ok((call_as_subaccount, fee, weight))
	}

	fn insert_delegator_ledger_update_entry(
		who: &MultiLocation,
		validator: Option<MultiLocation>,
		if_bond: bool,
		if_unlock: bool,
		if_revoke: bool,
		if_cancel: bool,
		if_leave: bool,
		if_cancel_leave: bool,
		if_execute_leave: bool,
		amount: BalanceOf<T>,
		query_id: QueryId,
		timeout: BlockNumberFor<T>,
	) -> Result<(), Error<T>> {
		// Insert a delegator ledger update record into DelegatorLedgerXcmUpdateQueue<T>.

		// First to see if the delegation relationship exist.
		// If not, create one. If yes,

		let unlock_time = if if_unlock || if_revoke || if_leave || if_execute_leave {
			Self::get_unlocking_round_from_current(if_leave)?
		} else if if_bond || if_cancel || if_cancel_leave {
			None
		//liquidize operation
		} else {
			T::VtokenMinting::get_ongoing_time_unit(MOVR)
		};

		let entry = LedgerUpdateEntry::Moonriver(MoonriverLedgerUpdateEntry {
			currency_id: MOVR,
			delegator_id: who.clone(),
			validator_id: validator,
			if_bond,
			if_unlock,
			if_revoke,
			if_cancel,
			if_leave,
			if_cancel_leave,
			if_execute_leave,
			amount,
			unlock_time,
		});
		DelegatorLedgerXcmUpdateQueue::<T>::insert(query_id, (entry, timeout));

		Ok(())
	}

	fn get_unlocking_round_from_current(if_leave: bool) -> Result<Option<TimeUnit>, Error<T>> {
		let current_time_unit =
			T::VtokenMinting::get_ongoing_time_unit(MOVR).ok_or(Error::<T>::TimeUnitNotExist)?;
		let delays = CurrencyDelays::<T>::get(MOVR).ok_or(Error::<T>::DelaysNotExist)?;

		let unlock_round = if let TimeUnit::Round(current_round) = current_time_unit {
			let mut delay = delays.unlock_delay;
			if if_leave {
				delay = delays.leave_delegators_delay;
			}

			if let TimeUnit::Round(delay_round) = delay {
				current_round.checked_add(delay_round).ok_or(Error::<T>::OverFlow)
			} else {
				Err(Error::<T>::InvalidDelays)
			}
		} else {
			Err(Error::<T>::InvalidTimeUnit)
		}?;

		let unlock_time_unit = TimeUnit::Round(unlock_round);
		Ok(Some(unlock_time_unit))
	}

	fn do_transfer_to(
		from: &MultiLocation,
		to: &MultiLocation,
		amount: BalanceOf<T>,
	) -> Result<(), Error<T>> {
		// Ensure amount is greater than zero.
		ensure!(!amount.is_zero(), Error::<T>::AmountZero);

		// Ensure the from account is located within Bifrost chain. Otherwise, the xcm massage will
		// not succeed.
		ensure!(from.parents.is_zero(), Error::<T>::InvalidTransferSource);

		let (weight, fee_amount) = XcmDestWeightAndFee::<T>::get(MOVR, XcmOperation::TransferTo)
			.ok_or(Error::<T>::WeightAndFeeNotExists)?;

		// Prepare parameter dest and beneficiary.
		let dest = Self::get_moonriver_para_multilocation();
		let beneficiary = Pallet::<T>::multilocation_to_local_multilocation(to)?;

		let movr_location = Self::get_movr_multilocation();
		// Prepare parameter assets.
		let asset = MultiAsset {
			fun: Fungible(amount.unique_saturated_into()),
			id: Concrete(movr_location),
		};
		let assets = MultiAssets::from(asset);

		// Prepare fee asset.
		let movr_local_location = Self::get_movr_local_multilocation();
		let fee_asset = MultiAsset {
			fun: Fungible(fee_amount.unique_saturated_into()),
			id: Concrete(movr_local_location),
		};

		// prepare for xcm message
		let msg = Xcm(vec![
			WithdrawAsset(assets.clone()),
			InitiateReserveWithdraw {
				assets: All.into(),
				reserve: dest.clone(),
				xcm: Xcm(vec![
					BuyExecution { fees: fee_asset, weight_limit: WeightLimit::Limited(weight) },
					DepositAsset { assets: All.into(), max_assets: 1, beneficiary },
				]),
			},
		]);

		// Execute the xcm message.
		T::XcmExecutor::execute_xcm_in_credit(from.clone(), msg, weight, weight)
			.ensure_complete()
			.map_err(|_| Error::<T>::XcmExecutionFailed)?;

		Ok(())
	}

	fn update_ledger_query_response_storage(
		query_id: QueryId,
		query_entry: LedgerUpdateEntry<BalanceOf<T>, MultiLocation, MultiLocation>,
	) -> Result<(), Error<T>> {
		// update DelegatorLedgers<T> storage
		if let LedgerUpdateEntry::Moonriver(MoonriverLedgerUpdateEntry {
			currency_id: _,
			delegator_id,
			validator_id: validator_id_op,
			if_bond,
			if_unlock,
			if_revoke,
			if_cancel,
			if_leave,
			if_cancel_leave,
			if_execute_leave,
			amount,
			unlock_time,
		}) = query_entry
		{
			DelegatorLedgers::<T>::mutate_exists(
				MOVR,
				delegator_id,
				|old_ledger_opt| -> Result<(), Error<T>> {
					if let Some(Ledger::Moonriver(ref mut old_ledger)) = old_ledger_opt {
						// bond more
						if if_bond {
							let validator_id = validator_id_op.ok_or(Error::<T>::ValidatorError)?;

							// If this is a bonding operation.
							// Increase the total amount and add the delegation relationship.
							ensure!(
								old_ledger.status == OneToManyDelegatorStatus::Active,
								Error::<T>::DelegatorLeaving
							);
							old_ledger.total = old_ledger
								.total
								.checked_add(&amount)
								.ok_or(Error::<T>::OverFlow)?;

							let amount_rs = old_ledger.delegations.get(&validator_id);
							let original_amount =
								if let Some(amt) = amount_rs { amt.clone() } else { Zero::zero() };

							let new_amount =
								original_amount.checked_add(&amount).ok_or(Error::<T>::OverFlow)?;
							old_ledger.delegations.insert(validator_id, new_amount);
						// schedule bond less request
						} else if if_unlock {
							let validator_id = validator_id_op.ok_or(Error::<T>::ValidatorError)?;

							ensure!(
								old_ledger.status == OneToManyDelegatorStatus::Active,
								Error::<T>::DelegatorLeaving
							);

							old_ledger.less_total = old_ledger
								.less_total
								.checked_add(&amount)
								.ok_or(Error::<T>::OverFlow)?;

							let unlock_time_unit =
								unlock_time.ok_or(Error::<T>::TimeUnitNotExist)?;

							// add a new entry in requests and request_briefs
							let new_request = OneToManyScheduledRequest {
								validator: validator_id.clone(),
								when_executable: unlock_time_unit.clone(),
								action: OneToManyDelegationAction::<BalanceOf<T>>::Decrease(amount),
							};
							old_ledger.requests.push(new_request);
							old_ledger
								.request_briefs
								.insert(validator_id, (unlock_time_unit, amount));
						// schedule revoke request
						} else if if_revoke {
							let validator_id = validator_id_op.ok_or(Error::<T>::ValidatorError)?;

							ensure!(
								old_ledger.status == OneToManyDelegatorStatus::Active,
								Error::<T>::DelegatorLeaving
							);

							let revoke_amount = old_ledger
								.delegations
								.get(&validator_id)
								.ok_or(Error::<T>::Unexpected)?;

							old_ledger.less_total = old_ledger
								.less_total
								.checked_add(&revoke_amount)
								.ok_or(Error::<T>::OverFlow)?;

							let unlock_time_unit =
								unlock_time.ok_or(Error::<T>::TimeUnitNotExist)?;

							// add a new entry in requests and request_briefs
							let new_request = OneToManyScheduledRequest {
								validator: validator_id.clone(),
								when_executable: unlock_time_unit.clone(),
								action: OneToManyDelegationAction::<BalanceOf<T>>::Revoke(
									revoke_amount.clone(),
								),
							};
							old_ledger.requests.push(new_request);
							old_ledger
								.request_briefs
								.insert(validator_id, (unlock_time_unit, revoke_amount.clone()));
						// cancel bond less or revoke request
						} else if if_cancel {
							let validator_id = validator_id_op.ok_or(Error::<T>::ValidatorError)?;

							ensure!(
								old_ledger.status == OneToManyDelegatorStatus::Active,
								Error::<T>::DelegatorLeaving
							);

							let (_, cancel_amount) = old_ledger
								.request_briefs
								.get(&validator_id)
								.ok_or(Error::<T>::Unexpected)?;

							old_ledger.less_total = old_ledger
								.less_total
								.checked_sub(&cancel_amount)
								.ok_or(Error::<T>::UnderFlow)?;

							let request_index = old_ledger
								.requests
								.binary_search_by_key(&validator_id, |request| {
									request.validator.clone()
								})
								.map_err(|_| Error::<T>::Unexpected)?;
							old_ledger.requests.remove(request_index);

							old_ledger.request_briefs.remove(&validator_id);
						// schedule leave
						} else if if_leave {
							ensure!(
								old_ledger.status == OneToManyDelegatorStatus::Active,
								Error::<T>::DelegatorAlreadyLeaving
							);

							old_ledger.less_total = old_ledger.total;
							let unlock_time = unlock_time.ok_or(Error::<T>::TimeUnitNotExist)?;
							old_ledger.status =
								OneToManyDelegatorStatus::Leaving(unlock_time.clone());

							let mut new_requests = vec![];
							let new_request_briefs: BTreeMap<
								MultiLocation,
								(TimeUnit, BalanceOf<T>),
							> = BTreeMap::new();
							for (vali, amt) in old_ledger.delegations.iter() {
								let request_entry = OneToManyScheduledRequest {
									validator: vali.clone(),
									when_executable: unlock_time.clone(),
									action: OneToManyDelegationAction::<BalanceOf<T>>::Revoke(
										amt.clone(),
									),
								};
								new_requests.push(request_entry);

								old_ledger
									.request_briefs
									.insert(vali.clone(), (unlock_time.clone(), amt.clone()));
							}

							old_ledger.requests = new_requests;
							old_ledger.request_briefs = new_request_briefs;
						// cancel leave
						} else if if_cancel_leave {
							let leaving =
								matches!(old_ledger.status, OneToManyDelegatorStatus::Leaving(_));
							ensure!(leaving, Error::<T>::DelegatorNotLeaving);

							old_ledger.less_total = Zero::zero();
							old_ledger.status = OneToManyDelegatorStatus::Active;

							old_ledger.requests = vec![];
							old_ledger.request_briefs = BTreeMap::new();
						// execute leaving
						} else if if_execute_leave {
							// make sure leaving time is less than or equal to current time.
							let scheduled_time =
								if let OneToManyDelegatorStatus::Leaving(scheduled_time_unit) =
									old_ledger.clone().status
								{
									if let TimeUnit::Round(tu) = scheduled_time_unit {
										tu
									} else {
										Err(Error::<T>::InvalidTimeUnit)?
									}
								} else {
									Err(Error::<T>::DelegatorNotLeaving)?
								};

							let current_time_unit =
								unlock_time.ok_or(Error::<T>::TimeUnitNotExist)?;

							if let TimeUnit::Round(current_time) = current_time_unit {
								ensure!(current_time >= scheduled_time, Error::<T>::LeavingNotDue);
							} else {
								Err(Error::<T>::InvalidTimeUnit)?;
							}

							let empty_delegation_set: BTreeMap<MultiLocation, BalanceOf<T>> =
								BTreeMap::new();
							let request_briefs_set: BTreeMap<
								MultiLocation,
								(TimeUnit, BalanceOf<T>),
							> = BTreeMap::new();
							let new_ledger =
								OneToManyLedger::<MultiLocation, MultiLocation, BalanceOf<T>> {
									account: old_ledger.clone().account,
									total: Zero::zero(),
									less_total: Zero::zero(),
									delegations: empty_delegation_set,
									requests: vec![],
									request_briefs: request_briefs_set,
									status: OneToManyDelegatorStatus::Active,
								};
							let movr_ledger =
								Ledger::<MultiLocation, BalanceOf<T>, MultiLocation>::Moonriver(
									new_ledger,
								);

							*old_ledger_opt = Some(movr_ledger);
						// execute request
						} else {
							let validator_id = validator_id_op.ok_or(Error::<T>::ValidatorError)?;

							ensure!(
								old_ledger.status == OneToManyDelegatorStatus::Active,
								Error::<T>::DelegatorLeaving
							);

							// ensure current round is no less than executable time.
							let execute_time_unit =
								unlock_time.ok_or(Error::<T>::InvalidTimeUnit)?;

							let execute_round =
								if let TimeUnit::Round(current_round) = execute_time_unit {
									current_round
								} else {
									Err(Error::<T>::InvalidTimeUnit)?
								};

							let request_time_unit = old_ledger
								.request_briefs
								.get(&validator_id)
								.ok_or(Error::<T>::RequestNotExist)?;

							let request_round =
								if let TimeUnit::Round(req_round) = request_time_unit.0 {
									req_round
								} else {
									Err(Error::<T>::InvalidTimeUnit)?
								};

							ensure!(execute_round >= request_round, Error::<T>::RequestNotDue);

							let (_, execute_amount) = old_ledger
								.request_briefs
								.remove(&validator_id)
								.ok_or(Error::<T>::Unexpected)?;
							old_ledger.total = old_ledger
								.total
								.checked_sub(&execute_amount)
								.ok_or(Error::<T>::UnderFlow)?;

							old_ledger.less_total = old_ledger
								.less_total
								.checked_sub(&execute_amount)
								.ok_or(Error::<T>::UnderFlow)?;

							let request_index = old_ledger
								.requests
								.binary_search_by_key(&validator_id, |rqst| rqst.validator.clone())
								.map_err(|_| Error::<T>::RequestNotExist)?;
							old_ledger.requests.remove(request_index);

							let old_delegate_amount = old_ledger
								.delegations
								.get(&validator_id)
								.ok_or(Error::<T>::ValidatorNotBonded)?;
							let new_delegate_amount = old_delegate_amount
								.checked_sub(&execute_amount)
								.ok_or(Error::<T>::UnderFlow)?;

							if new_delegate_amount == Zero::zero() {
								old_ledger
									.delegations
									.remove(&validator_id)
									.ok_or(Error::<T>::Unexpected)?;
							} else {
								old_ledger.delegations.insert(validator_id, new_delegate_amount);
							}
						}
					}

					Ok(())
				},
			)?;

			// Delete the DelegatorLedgerXcmUpdateQueue<T> query
			DelegatorLedgerXcmUpdateQueue::<T>::remove(query_id);

			// Delete the query in pallet_xcm.
			ensure!(
				T::SubstrateResponseManager::remove_query_record(query_id),
				Error::<T>::QueryResponseRemoveError
			);

			Ok(())
		} else {
			Err(Error::<T>::Unexpected)
		}
	}

	fn update_all_occupied_status_storage() -> Result<(), Error<T>> {
		let mut all_occupied = true;

		for (_, ledger) in DelegatorLedgers::<T>::iter_prefix(MOVR) {
			if let Ledger::Moonriver(movr_ledger) = ledger {
				if movr_ledger.delegations.len() > movr_ledger.request_briefs.len() {
					all_occupied = false;
					break;
				}
			} else {
				Err(Error::<T>::Unexpected)?;
			}
		}
		let original_status = DelegationsOccupied::<T>::get(MOVR);

		match original_status {
			Some(status) if status == all_occupied => (),
			_ => DelegationsOccupied::<T>::insert(MOVR, all_occupied),
		};

		Ok(())
	}
}

/// Trait XcmBuilder implementation for Moonriver
impl<T: Config>
	XcmBuilder<
		BalanceOf<T>,
		MoonriverCall<T>, // , MultiLocation,
	> for MoonriverAgent<T>
{
	fn construct_xcm_message_with_query_id(
		call: MoonriverCall<T>,
		extra_fee: BalanceOf<T>,
		weight: Weight,
		_query_id: QueryId,
	) -> Xcm<()> {
		let asset = MultiAsset {
			id: Concrete(Self::get_movr_local_multilocation()),
			fun: Fungibility::Fungible(extra_fee.unique_saturated_into()),
		};

		Xcm(vec![
			WithdrawAsset(asset.clone().into()),
			BuyExecution { fees: asset, weight_limit: Unlimited },
			Transact {
				origin_type: OriginKind::SovereignAccount,
				require_weight_at_most: weight,
				call: call.encode().into(),
			},
			RefundSurplus,
			DepositAsset {
				assets: All.into(),
				max_assets: u32::max_value(),
				beneficiary: MultiLocation {
					parents: 0,
					interior: X1(Parachain(T::ParachainId::get().into())),
				},
			},
		])
	}

	fn construct_xcm_message_without_query_id(
		call: MoonriverCall<T>,
		extra_fee: BalanceOf<T>,
		weight: Weight,
	) -> Xcm<()> {
		let asset = MultiAsset {
			id: Concrete(Self::get_movr_local_multilocation()),
			fun: Fungibility::Fungible(extra_fee.unique_saturated_into()),
		};

		Xcm(vec![
			WithdrawAsset(asset.clone().into()),
			BuyExecution { fees: asset, weight_limit: Unlimited },
			Transact {
				origin_type: OriginKind::SovereignAccount,
				require_weight_at_most: weight,
				call: call.encode().into(),
			},
			RefundSurplus,
			DepositAsset {
				assets: All.into(),
				max_assets: u32::max_value(),
				beneficiary: MultiLocation {
					parents: 0,
					interior: X1(Parachain(T::ParachainId::get().into())),
				},
			},
		])
	}
}<|MERGE_RESOLUTION|>--- conflicted
+++ resolved
@@ -797,11 +797,6 @@
 		// Make sure the receiving account is the Exit_account from vtoken-minting module.
 		let to_account_id = Pallet::<T>::multilocation_to_account(&to)?;
 
-<<<<<<< HEAD
-		#[cfg(feature = "std")]
-		println!("I am here!");
-=======
->>>>>>> 887290b9
 		let (_, exit_account) = T::VtokenMinting::get_entrance_and_exit_accounts();
 		ensure!(to_account_id == exit_account, Error::<T>::InvalidAccount);
 
@@ -825,9 +820,6 @@
 			dest,
 			weight,
 		));
-
-		#[cfg(feature = "std")]
-		println!("encode: {:?}", hex::encode(call.encode()));
 
 		// Wrap the xcm message as it is sent from a subaccount of the parachain account, and
 		// send it out.
