--- conflicted
+++ resolved
@@ -30,11 +30,7 @@
 
 pub mod weights;
 
-<<<<<<< HEAD
-use bifrost_primitives::{CurrencyId, DistributionId, Price};
-=======
 use bifrost_primitives::{CurrencyId, DistributionId, Price, PriceFeeder};
->>>>>>> 5a6927ae
 use frame_support::{
 	pallet_prelude::*,
 	sp_runtime::{
@@ -48,12 +44,7 @@
 use frame_system::pallet_prelude::*;
 use orml_traits::MultiCurrency;
 pub use pallet::*;
-<<<<<<< HEAD
-use pallet_traits::PriceFeeder;
-use sp_std::{cmp::Ordering, collections::btree_map::BTreeMap, vec::Vec};
-=======
 use sp_std::cmp::Ordering;
->>>>>>> 5a6927ae
 pub use weights::WeightInfo;
 
 pub type AccountIdOf<T> = <T as frame_system::Config>::AccountId;
@@ -64,8 +55,6 @@
 
 type BalanceOf<T> = <<T as Config>::MultiCurrency as MultiCurrency<AccountIdOf<T>>>::Balance;
 
-<<<<<<< HEAD
-=======
 /// Distribution information
 #[derive(Clone, Encode, Decode, PartialEq, Eq, RuntimeDebug, TypeInfo)]
 pub struct Info<AccountIdOf> {
@@ -91,7 +80,6 @@
 	/// Cumulative clearing operation interval
 	pub interval: BlockNumberFor,
 }
->>>>>>> 5a6927ae
 #[frame_support::pallet]
 pub mod pallet {
 	use super::*;
@@ -121,17 +109,6 @@
 	#[pallet::generate_deposit(pub(super) fn deposit_event)]
 	pub enum Event<T: Config> {
 		/// A successful call of the `CreateDistribution` extrinsic will create this event.
-<<<<<<< HEAD
-		Created { distribution_id: DistributionId, info: Info<AccountIdOf<T>> },
-		/// A successful call of the `EditDistribution` extrinsic will create this event.
-		Edited { distribution_id: DistributionId, info: Info<AccountIdOf<T>> },
-		/// A successful call of the `SetEraLength` extrinsic will create this event.
-		EraLengthSet { era_length: BlockNumberFor<T>, next_era: BlockNumberFor<T> },
-		/// A successful call of the `ExecuteDistribute` extrinsic will create this event.
-		Executed { distribution_id: DistributionId },
-		/// A successful call of the `DeleteDistribution` extrinsic will create this event.
-		Deleted { distribution_id: DistributionId },
-=======
 		Created {
 			/// Distribution ID
 			distribution_id: DistributionId,
@@ -162,7 +139,6 @@
 			/// Distribution ID
 			distribution_id: DistributionId,
 		},
->>>>>>> 5a6927ae
 		/// A failed call of the `ExecuteDistribute` extrinsic will create this event.
 		ExecuteFailed {
 			/// Distribution ID
@@ -174,13 +150,9 @@
 		},
 		/// A successful call of the `SetUSDConfig` extrinsic will create this event.
 		USDConfigSet {
-<<<<<<< HEAD
-			distribution_id: DistributionId,
-=======
 			/// Distribution ID
 			distribution_id: DistributionId,
 			/// USD standard information
->>>>>>> 5a6927ae
 			info: DollarStandardInfo<BlockNumberFor<T>, AccountIdOf<T>>,
 		},
 	}
@@ -201,11 +173,8 @@
 		IntervalIsZero,
 		/// Value is zero
 		ValueIsZero,
-<<<<<<< HEAD
-=======
 		/// Tokens proportions not cleared
 		TokensProportionsNotCleared,
->>>>>>> 5a6927ae
 	}
 
 	/// The distribution information
@@ -213,24 +182,10 @@
 	pub type DistributionInfos<T: Config> =
 		StorageMap<_, Twox64Concat, DistributionId, Info<AccountIdOf<T>>>;
 
-<<<<<<< HEAD
-	#[derive(Clone, Encode, Decode, PartialEq, Eq, RuntimeDebug, TypeInfo)]
-	pub struct Info<AccountIdOf> {
-		/// The receiving address of the distribution
-		pub receiving_address: AccountIdOf,
-		/// The token type of the distribution
-		pub token_type: Vec<CurrencyId>,
-		///	The tokens proportion of the distribution
-		pub tokens_proportion: BTreeMap<AccountIdOf, Perbill>,
-		/// If the distribution is auto
-		pub if_auto: bool,
-	}
-=======
 	/// The proportion of the token distribution
 	#[pallet::storage]
 	pub type TokensProportions<T: Config> =
 		StorageDoubleMap<_, Twox64Concat, DistributionId, Twox64Concat, AccountIdOf<T>, Perbill>;
->>>>>>> 5a6927ae
 
 	/// USD Standard Accumulation Logic Configuration
 	#[pallet::storage]
@@ -243,31 +198,6 @@
 
 	/// The next distribution ID
 	#[pallet::storage]
-<<<<<<< HEAD
-	pub type DollarStandardInfos<T: Config> = StorageMap<
-		_,
-		Twox64Concat,
-		DistributionId,
-		DollarStandardInfo<BlockNumberFor<T>, AccountIdOf<T>>,
-	>;
-
-	#[derive(Clone, Encode, Decode, PartialEq, Eq, RuntimeDebug, TypeInfo)]
-	pub struct DollarStandardInfo<BlockNumberFor, AccountIdOf> {
-		/// The target value of the USD standard
-		pub target_value: u128,
-		/// The cumulative value of the USD standard
-		pub cumulative: u128,
-		/// The target address of the USD standard
-		pub target_address: AccountIdOf,
-		/// Target block to perform accumulation clear operation
-		pub target_block: BlockNumberFor,
-		/// Cumulative clearing operation interval
-		pub interval: BlockNumberFor,
-	}
-
-	#[pallet::storage]
-=======
->>>>>>> 5a6927ae
 	pub type DistributionNextId<T: Config> = StorageValue<_, DistributionId, ValueQuery>;
 
 	/// The era length and the next era
@@ -279,11 +209,7 @@
 	impl<T: Config> Hooks<BlockNumberFor<T>> for Pallet<T> {
 		fn on_idle(bn: BlockNumberFor<T>, _remaining_weight: Weight) -> Weight {
 			DollarStandardInfos::<T>::iter().for_each(|(distribution_id, mut info)| {
-<<<<<<< HEAD
-				if bn == info.target_block {
-=======
 				if bn.eq(&info.target_block) {
->>>>>>> 5a6927ae
 					info.target_block = info.target_block.saturating_add(info.interval);
 					info.cumulative = Zero::zero();
 					DollarStandardInfos::<T>::insert(distribution_id, info);
@@ -344,12 +270,7 @@
 			});
 			ensure!(total_proportion.is_one(), Error::<T>::NotSupportProportion);
 
-<<<<<<< HEAD
-			let distribution_id = DistributionNextId::<T>::get();
-			let receiving_address =
-=======
 			let fee_share_account_id =
->>>>>>> 5a6927ae
 				T::FeeSharePalletId::get().into_sub_account_truncating(distribution_id);
 			let info = Info { fee_share_account_id, token_type, if_auto };
 			DistributionInfos::<T>::insert(distribution_id, info.clone());
@@ -472,13 +393,8 @@
 		/// - `distribution_id`: Distribution ID
 		/// - `target_value`: Target's USD based value
 		/// - `interval`: The interval of the cumulative clearing operation
-<<<<<<< HEAD
-		/// - `target_address`: When the cumulative dollar value falls below the target_value, the
-		///   funds will be transferred to the target_address
-=======
 		/// - `target_account_id`: When the cumulative dollar value falls below the target_value,
 		///   the funds will be transferred to the target_account_id
->>>>>>> 5a6927ae
 		#[pallet::call_index(5)]
 		#[pallet::weight(T::WeightInfo::set_usd_config())]
 		pub fn set_usd_config(
@@ -486,11 +402,7 @@
 			distribution_id: DistributionId,
 			target_value: u128,
 			interval: BlockNumberFor<T>,
-<<<<<<< HEAD
-			target_address: AccountIdOf<T>,
-=======
 			target_account_id: AccountIdOf<T>,
->>>>>>> 5a6927ae
 		) -> DispatchResult {
 			T::ControlOrigin::ensure_origin(origin)?;
 
@@ -505,13 +417,8 @@
 			let info = DollarStandardInfo {
 				target_value,
 				cumulative: Zero::zero(),
-<<<<<<< HEAD
-				target_address,
-				target_block: now + interval,
-=======
 				target_account_id,
 				target_block: now.saturating_add(interval),
->>>>>>> 5a6927ae
 				interval,
 			};
 			DollarStandardInfos::<T>::insert(distribution_id, info.clone());
@@ -529,12 +436,8 @@
 			let mut usd_value: FixedU128 = Zero::zero();
 			// Calculate the total value based on the US dollar standard
 			infos.token_type.iter().try_for_each(|&currency_id| -> DispatchResult {
-<<<<<<< HEAD
-				let amount = T::MultiCurrency::free_balance(currency_id, &infos.receiving_address);
-=======
 				let amount =
 					T::MultiCurrency::free_balance(currency_id, &infos.fee_share_account_id);
->>>>>>> 5a6927ae
 				let value = Self::get_asset_value(currency_id, amount)?;
 				usd_value = usd_value.checked_add(&value).ok_or(ArithmeticError::Overflow)?;
 				Ok(())
@@ -552,11 +455,7 @@
 							.checked_add(usd_value.into_inner())
 							.ok_or(ArithmeticError::Overflow)?;
 						DollarStandardInfos::<T>::insert(distribution_id, &usd_infos);
-<<<<<<< HEAD
-						return Self::transfer_all(infos, usd_infos.target_address);
-=======
 						return Self::transfer_all(infos, usd_infos.target_account_id);
->>>>>>> 5a6927ae
 					},
 				}
 			}
@@ -595,21 +494,12 @@
 		pub fn get_price(currency_id: CurrencyIdOf<T>) -> Result<Price, DispatchError> {
 			let (price, _) =
 				T::PriceFeeder::get_price(&currency_id).ok_or(Error::<T>::PriceOracleNotReady)?;
-<<<<<<< HEAD
-			if price.is_zero() {
-				return Err(Error::<T>::PriceIsZero.into());
-			}
-			log::trace!(
-				target: "fee-share::get_price", "price: {:?}", price.into_inner()
-			);
-=======
 			log::trace!(
 				target: "fee-share::get_price", "price: {:?}", price.into_inner()
 			);
 			if price.is_zero() {
 				return Err(Error::<T>::PriceIsZero.into());
 			}
->>>>>>> 5a6927ae
 
 			Ok(price)
 		}
@@ -627,16 +517,6 @@
 
 		fn transfer_all(
 			infos: &Info<AccountIdOf<T>>,
-<<<<<<< HEAD
-			target_address: AccountIdOf<T>,
-		) -> DispatchResult {
-			infos.token_type.iter().try_for_each(|&currency_id| -> DispatchResult {
-				let amount = T::MultiCurrency::free_balance(currency_id, &infos.receiving_address);
-				T::MultiCurrency::transfer(
-					currency_id,
-					&infos.receiving_address,
-					&target_address,
-=======
 			target_account_id: AccountIdOf<T>,
 		) -> DispatchResult {
 			infos.token_type.iter().try_for_each(|&currency_id| -> DispatchResult {
@@ -646,7 +526,6 @@
 					currency_id,
 					&infos.fee_share_account_id,
 					&target_account_id,
->>>>>>> 5a6927ae
 					amount,
 				)
 			})
