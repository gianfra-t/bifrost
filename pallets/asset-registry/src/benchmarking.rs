--- conflicted
+++ resolved
@@ -25,81 +25,6 @@
 use frame_support::{assert_ok, traits::UnfilteredDispatchable};
 use sp_runtime::traits::UniqueSaturatedFrom;
 
-<<<<<<< HEAD
-benchmarks! {
-	register_native_asset {
-		let origin = T::RegisterOrigin::try_successful_origin().map_err(|_| BenchmarkError::Weightless)?;
-		let versioned_location = VersionedLocation::V4(Location::from([Parachain(1000)]));
-
-	let call = Call::<T>::register_native_asset {
-			currency_id: Token(TokenSymbol::DOT),
-			location: Box::new(versioned_location.clone()),
-			metadata: Box::new(AssetMetadata {
-				name: b"Token Name".to_vec(),
-				symbol: b"TN".to_vec(),
-				decimals: 12,
-				minimal_balance: BalanceOf::<T>::unique_saturated_from(1u128),
-			})
-		};
-	}: {call.dispatch_bypass_filter(origin)?}
-	verify {
-		assert_eq!(
-			AssetMetadatas::<T>::get(AssetIds::NativeAssetId(Token(
-				TokenSymbol::DOT
-			))),
-			Some(AssetMetadata {
-				name: b"Token Name".to_vec(),
-				symbol: b"TN".to_vec(),
-				decimals: 12,
-				minimal_balance: BalanceOf::<T>::unique_saturated_from(1u128),
-			})
-		);
-	}
-
-	update_native_asset {
-		let origin = T::RegisterOrigin::try_successful_origin().map_err(|_| BenchmarkError::Weightless)?;
-		let versioned_location = VersionedLocation::V4(Location::from([Parachain(1000)]));
-
-		assert_ok!(AssetRegistry::<T>::register_native_asset(
-			origin.clone(),
-			Token(TokenSymbol::DOT),
-			Box::new(versioned_location.clone()),
-			Box::new(AssetMetadata {
-				name: b"Token Name".to_vec(),
-				symbol: b"TN".to_vec(),
-				decimals: 12,
-				minimal_balance: BalanceOf::<T>::unique_saturated_from(1u128),
-			})
-		));
-
-	let call = Call::<T>::update_native_asset {
-			currency_id: Token(TokenSymbol::DOT),
-			location: Box::new(versioned_location.clone()),
-			metadata: Box::new(AssetMetadata {
-				name: b"Token Name".to_vec(),
-				symbol: b"TN".to_vec(),
-				decimals: 13,
-				minimal_balance: BalanceOf::<T>::unique_saturated_from(2u128),
-			})
-		};
-	}: {call.dispatch_bypass_filter(origin)?}
-	verify {
-		assert_eq!(
-			AssetMetadatas::<T>::get(AssetIds::NativeAssetId(Token(
-				TokenSymbol::DOT
-			))),
-			Some(AssetMetadata {
-				name: b"Token Name".to_vec(),
-				symbol: b"TN".to_vec(),
-				decimals: 13,
-				minimal_balance: BalanceOf::<T>::unique_saturated_from(2u128),
-			})
-		);
-	}
-
-	register_token_metadata {
-		let origin = T::RegisterOrigin::try_successful_origin().map_err(|_| BenchmarkError::Weightless)?;
-=======
 #[benchmarks]
 mod benchmarks {
 	use super::*;
@@ -108,22 +33,13 @@
 	fn register_token_metadata() -> Result<(), BenchmarkError> {
 		let origin =
 			T::RegisterOrigin::try_successful_origin().map_err(|_| BenchmarkError::Weightless)?;
->>>>>>> b60ba06f
-		let metadata = AssetMetadata {
-			name: b"Bifrost Native Coin".to_vec(),
-			symbol: b"BNC".to_vec(),
-			decimals: 12,
-			minimal_balance: BalanceOf::<T>::unique_saturated_from(0u128),
-		};
-
-<<<<<<< HEAD
-		let call = Call::<T>::register_token_metadata {
-			metadata: Box::new(metadata.clone())
-		};
-	}: {call.dispatch_bypass_filter(origin)?}
-	verify {
-		assert_eq!(CurrencyMetadatas::<T>::get(Token2(0)), Some(metadata.clone()))
-=======
+		let metadata = AssetMetadata {
+			name: b"Bifrost Native Coin".to_vec(),
+			symbol: b"BNC".to_vec(),
+			decimals: 12,
+			minimal_balance: BalanceOf::<T>::unique_saturated_from(0u128),
+		};
+
 		let call = Call::<T>::register_token_metadata { metadata: Box::new(metadata.clone()) };
 
 		#[block]
@@ -133,7 +49,6 @@
 
 		assert_eq!(CurrencyMetadatas::<T>::get(Token2(0)), Some(metadata.clone()));
 		Ok(())
->>>>>>> b60ba06f
 	}
 
 	#[benchmark]
@@ -206,65 +121,23 @@
 		Ok(())
 	}
 
-<<<<<<< HEAD
-	register_location {
-		let origin = T::RegisterOrigin::try_successful_origin().map_err(|_| BenchmarkError::Weightless)?;
-=======
 	#[benchmark]
 	fn force_set_location() -> Result<(), BenchmarkError> {
 		let origin =
 			T::RegisterOrigin::try_successful_origin().map_err(|_| BenchmarkError::Weightless)?;
->>>>>>> b60ba06f
-		let metadata = AssetMetadata {
-			name: b"Bifrost Native Coin".to_vec(),
-			symbol: b"BNC".to_vec(),
-			decimals: 12,
-			minimal_balance: BalanceOf::<T>::unique_saturated_from(0u128),
-		};
-<<<<<<< HEAD
-	let versioned_location = VersionedLocation::V4(Location::new(1, [Parachain(2001)]));
-
-		let location: xcm::v3::Location = versioned_location.clone().try_into().unwrap();
-=======
+		let metadata = AssetMetadata {
+			name: b"Bifrost Native Coin".to_vec(),
+			symbol: b"BNC".to_vec(),
+			decimals: 12,
+			minimal_balance: BalanceOf::<T>::unique_saturated_from(0u128),
+		};
 		let versioned_location = VersionedLocation::V4(Location::new(1, [Parachain(2001)]));
->>>>>>> b60ba06f
 
 		assert_ok!(AssetRegistry::<T>::register_token_metadata(
 			origin.clone(),
 			Box::new(metadata.clone())
 		));
 
-<<<<<<< HEAD
-		let call = Call::<T>::register_location {
-			currency_id: Token2(0),
-			location:Box::new(versioned_location.clone()),
-			weight:Weight::from_parts(2000_000_000, u64::MAX),
-		};
-	}: {call.dispatch_bypass_filter(origin)?}
-	verify {
-		assert_eq!(
-			LocationToCurrencyIds::<T>::get(location.clone()),
-			Some(Token2(0))
-		);
-		assert_eq!(
-			CurrencyIdToLocations::<T>::get(Token2(0)),
-			Some(location.clone())
-		);
-		assert_eq!(CurrencyIdToWeights::<T>::get(Token2(0)), Some(Weight::from_parts(2000_000_000, u64::MAX)));
-	}
-
-	force_set_location {
-		let origin = T::RegisterOrigin::try_successful_origin().map_err(|_| BenchmarkError::Weightless)?;
-		let metadata = AssetMetadata {
-			name: b"Bifrost Native Coin".to_vec(),
-			symbol: b"BNC".to_vec(),
-			decimals: 12,
-			minimal_balance: BalanceOf::<T>::unique_saturated_from(0u128),
-		};
-		let versioned_location = VersionedLocation::V4(Location::new(1, [Parachain(2001)]));
-
-		let location: xcm::v3::Location = versioned_location.clone().try_into().unwrap();
-=======
 		let call = Call::<T>::force_set_location {
 			currency_id: Token2(0),
 			location: Box::new(versioned_location.clone()),
@@ -283,7 +156,6 @@
 	fn update_currency_metadata() -> Result<(), BenchmarkError> {
 		let origin =
 			T::RegisterOrigin::try_successful_origin().map_err(|_| BenchmarkError::Weightless)?;
->>>>>>> b60ba06f
 
 		assert_ok!(AssetRegistry::<T>::register_token_metadata(
 			origin.clone(),
@@ -295,52 +167,19 @@
 			})
 		));
 
-<<<<<<< HEAD
-		let call = Call::<T>::force_set_location {
-			currency_id: Token2(0),
-			location:Box::new(versioned_location.clone()),
-			weight:Weight::from_parts(2000_000_000, u64::MAX),
-=======
 		let call = Call::<T>::update_currency_metadata {
 			currency_id: CurrencyId::Token2(0),
 			asset_name: Some(b"Token Name".to_vec()),
 			asset_symbol: Some(b"TN".to_vec()),
 			asset_decimals: Some(12),
 			asset_minimal_balance: Some(BalanceOf::<T>::unique_saturated_from(1000u128)),
->>>>>>> b60ba06f
-		};
-
-<<<<<<< HEAD
-	update_currency_metadata {
-		let origin = T::RegisterOrigin::try_successful_origin().map_err(|_| BenchmarkError::Weightless)?;
-
-		assert_ok!(AssetRegistry::<T>::register_token_metadata(
-			origin.clone(),
-			Box::new(AssetMetadata {
-				name: b"Old Token Name".to_vec(),
-				symbol: b"OTN".to_vec(),
-				decimals: 10,
-				minimal_balance: BalanceOf::<T>::unique_saturated_from(1u128),
-			})
-		));
-
-		let call = Call::<T>::update_currency_metadata {
-			currency_id: CurrencyId::Token2(0),
-			asset_name: Some(b"Token Name".to_vec()),
-			asset_symbol: Some(b"TN".to_vec()),
-			asset_decimals : Some(12),
-			asset_minimal_balance : Some(BalanceOf::<T>::unique_saturated_from(1000u128)),
-		};
-
-	}: {call.dispatch_bypass_filter(origin)?}
-	verify {
-=======
-		#[block]
-		{
-			call.dispatch_bypass_filter(origin)?;
-		}
-
->>>>>>> b60ba06f
+		};
+
+		#[block]
+		{
+			call.dispatch_bypass_filter(origin)?;
+		}
+
 		assert_eq!(
 			CurrencyMetadatas::<T>::get(CurrencyId::Token2(0)),
 			Some(AssetMetadata {
@@ -350,18 +189,8 @@
 				minimal_balance: BalanceOf::<T>::unique_saturated_from(1000u128),
 			})
 		);
-<<<<<<< HEAD
-	}
-
-	impl_benchmark_test_suite!(
-	AssetRegistry,
-	crate::mock::ExtBuilder::default().build(),
-	crate::mock::Runtime
-);
-=======
-		Ok(())
-	}
->>>>>>> b60ba06f
+		Ok(())
+	}
 
 	// This line generates test cases for benchmarking, and could be run by:
 	//   `cargo test -p pallet-example-basic --all-features`, you will see one line per case:
