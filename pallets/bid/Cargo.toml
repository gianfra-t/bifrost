[package]
name = "bifrost-bid"
version = "0.8.0"
authors = ["Herry Ho <herry.heyi@gmail.com>"]
edition = "2021"

[dependencies]
codec = { package = "parity-scale-codec", version = "2.3.0", default-features = false, features = ["derive"] }
scale-info = { version = "1.0.0", default-features = false, features = ["derive"] }
node-primitives = { path = "../../node/primitives", default-features = false }
<<<<<<< HEAD
frame-support = { git = "https://github.com/paritytech/substrate", branch = "polkadot-v0.9.15", default-features = false }
frame-system = { git = "https://github.com/paritytech/substrate", branch = "polkadot-v0.9.15", default-features = false }
sp-runtime = { git = "https://github.com/paritytech/substrate", branch = "polkadot-v0.9.15", default-features = false }
=======
frame-support = { git = "https://github.com/paritytech/substrate", branch = "polkadot-v0.9.16", default-features = false }
frame-system = { git = "https://github.com/paritytech/substrate", branch = "polkadot-v0.9.16", default-features = false }
sp-runtime = { git = "https://github.com/paritytech/substrate", branch = "polkadot-v0.9.16", default-features = false }
>>>>>>> ddeca919
num-traits = { version = "0.2.14", default-features = false }
orml-traits = { version = "0.4.1-dev", default-features = false }

[dev-dependencies]
orml-currencies = { version = "0.4.1-dev", default-features = false }
orml-tokens = { version = "0.4.1-dev", default-features = false}
<<<<<<< HEAD
balances = { package = "pallet-balances", git = "https://github.com/paritytech/substrate", branch = "polkadot-v0.9.15", default-features = false }
sp-core = { git = "https://github.com/paritytech/substrate", branch = "polkadot-v0.9.15" }
sp-io = { git = "https://github.com/paritytech/substrate", branch = "polkadot-v0.9.15" }
=======
balances = { package = "pallet-balances", git = "https://github.com/paritytech/substrate", branch = "polkadot-v0.9.16", default-features = false }
sp-core = { git = "https://github.com/paritytech/substrate", branch = "polkadot-v0.9.16" }
sp-io = { git = "https://github.com/paritytech/substrate", branch = "polkadot-v0.9.16" }
>>>>>>> ddeca919

[features]
default = ["std"]
std = [
	"codec/std",
	"scale-info/std",
	"node-primitives/std",
	"frame-support/std",
	"frame-system/std",
	"sp-runtime/std",
	"num-traits/std",
	"orml-traits/std",
	"orml-currencies/std",
	"orml-tokens/std"
]<|MERGE_RESOLUTION|>--- conflicted
+++ resolved
@@ -8,30 +8,18 @@
 codec = { package = "parity-scale-codec", version = "2.3.0", default-features = false, features = ["derive"] }
 scale-info = { version = "1.0.0", default-features = false, features = ["derive"] }
 node-primitives = { path = "../../node/primitives", default-features = false }
-<<<<<<< HEAD
-frame-support = { git = "https://github.com/paritytech/substrate", branch = "polkadot-v0.9.15", default-features = false }
-frame-system = { git = "https://github.com/paritytech/substrate", branch = "polkadot-v0.9.15", default-features = false }
-sp-runtime = { git = "https://github.com/paritytech/substrate", branch = "polkadot-v0.9.15", default-features = false }
-=======
 frame-support = { git = "https://github.com/paritytech/substrate", branch = "polkadot-v0.9.16", default-features = false }
 frame-system = { git = "https://github.com/paritytech/substrate", branch = "polkadot-v0.9.16", default-features = false }
 sp-runtime = { git = "https://github.com/paritytech/substrate", branch = "polkadot-v0.9.16", default-features = false }
->>>>>>> ddeca919
 num-traits = { version = "0.2.14", default-features = false }
 orml-traits = { version = "0.4.1-dev", default-features = false }
 
 [dev-dependencies]
 orml-currencies = { version = "0.4.1-dev", default-features = false }
 orml-tokens = { version = "0.4.1-dev", default-features = false}
-<<<<<<< HEAD
-balances = { package = "pallet-balances", git = "https://github.com/paritytech/substrate", branch = "polkadot-v0.9.15", default-features = false }
-sp-core = { git = "https://github.com/paritytech/substrate", branch = "polkadot-v0.9.15" }
-sp-io = { git = "https://github.com/paritytech/substrate", branch = "polkadot-v0.9.15" }
-=======
 balances = { package = "pallet-balances", git = "https://github.com/paritytech/substrate", branch = "polkadot-v0.9.16", default-features = false }
 sp-core = { git = "https://github.com/paritytech/substrate", branch = "polkadot-v0.9.16" }
 sp-io = { git = "https://github.com/paritytech/substrate", branch = "polkadot-v0.9.16" }
->>>>>>> ddeca919
 
 [features]
 default = ["std"]
