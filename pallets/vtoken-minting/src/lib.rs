--- conflicted
+++ resolved
@@ -34,18 +34,10 @@
 pub mod weights;
 pub use weights::WeightInfo;
 
-<<<<<<< HEAD
-use bifrost_asset_registry::AssetMetadata;
-use bifrost_primitives::{
-	CurrencyId, CurrencyIdConversion, CurrencyIdExt, CurrencyIdMapping, CurrencyIdRegister,
-	RedeemType, SlpOperator, SlpxOperator, TimeUnit, VTokenMintRedeemProvider,
-	VTokenSupplyProvider, VtokenMintingInterface, VtokenMintingOperator,
-=======
 use crate::impls::Operation;
 use bb_bnc::traits::BbBNCInterface;
 use bifrost_primitives::{
 	CurrencyId, RedeemType, SlpxOperator, TimeUnit, VTokenMintRedeemProvider,
->>>>>>> b60ba06f
 };
 use frame_support::{
 	pallet_prelude::{DispatchResultWithPostInfo, *},
@@ -62,7 +54,6 @@
 pub use pallet::*;
 use sp_std::vec;
 pub use traits::*;
-use xcm::v3::MultiLocation;
 
 pub type AccountIdOf<T> = <T as frame_system::Config>::AccountId;
 pub type CurrencyIdOf<T> = <<T as Config>::MultiCurrency as MultiCurrency<
@@ -78,13 +69,6 @@
 #[frame_support::pallet]
 pub mod pallet {
 	use super::*;
-<<<<<<< HEAD
-	use bifrost_primitives::{currency::BNC, FIL};
-	use frame_support::pallet_prelude::DispatchResultWithPostInfo;
-	use orml_traits::XcmTransfer;
-	use xcm::{prelude::*, v4::Location};
-=======
->>>>>>> b60ba06f
 
 	#[pallet::pallet]
 	pub struct Pallet<T>(_);
@@ -149,50 +133,7 @@
 		type RelayChainToken: Get<CurrencyId>;
 
 		#[pallet::constant]
-<<<<<<< HEAD
-		type AstarParachainId: Get<u32>;
-
-		#[pallet::constant]
-		type MoonbeamParachainId: Get<u32>;
-
-		#[pallet::constant]
-		type HydradxParachainId: Get<u32>;
-
-		#[pallet::constant]
-		type InterlayParachainId: Get<u32>;
-
-		#[pallet::constant]
-		type MantaParachainId: Get<u32>;
-
-		type BifrostSlp: SlpOperator<CurrencyId>;
-
-		type BifrostSlpx: SlpxOperator<BalanceOf<Self>>;
-
-		// veMinting interface
-		type VeMinting: VeMintingInterface<
-			AccountIdOf<Self>,
-			CurrencyIdOf<Self>,
-			BalanceOf<Self>,
-			BlockNumberFor<Self>,
-		>;
-
-		type CurrencyIdConversion: CurrencyIdConversion<CurrencyId>;
-
-		type CurrencyIdRegister: CurrencyIdRegister<CurrencyId>;
-
-		type ChannelCommission: VTokenMintRedeemProvider<CurrencyId, BalanceOf<Self>>;
-
-		type AssetIdMaps: CurrencyIdMapping<
-			CurrencyId,
-			MultiLocation,
-			AssetMetadata<BalanceOf<Self>>,
-		>;
-
-		/// Set default weight.
-		type WeightInfo: WeightInfo;
-=======
 		type MoonbeamChainId: Get<u32>;
->>>>>>> b60ba06f
 	}
 
 	#[pallet::event]
@@ -1152,1131 +1093,4 @@
 			Ok(())
 		}
 	}
-<<<<<<< HEAD
-
-	impl<T: Config> Pallet<T> {
-		#[transactional]
-		pub fn add_time_unit(a: TimeUnit, b: TimeUnit) -> Result<TimeUnit, DispatchError> {
-			let result = match a {
-				TimeUnit::Era(era_a) => match b {
-					TimeUnit::Era(era_b) => TimeUnit::Era(
-						era_a.checked_add(era_b).ok_or(Error::<T>::CalculationOverflow)?,
-					),
-					_ => return Err(Error::<T>::Unexpected.into()),
-				},
-				TimeUnit::Round(round_a) => match b {
-					TimeUnit::Round(round_b) => TimeUnit::Round(
-						round_a.checked_add(round_b).ok_or(Error::<T>::CalculationOverflow)?,
-					),
-					_ => return Err(Error::<T>::Unexpected.into()),
-				},
-				TimeUnit::SlashingSpan(slashing_span_a) => match b {
-					TimeUnit::SlashingSpan(slashing_span_b) => TimeUnit::SlashingSpan(
-						slashing_span_a
-							.checked_add(slashing_span_b)
-							.ok_or(Error::<T>::CalculationOverflow)?,
-					),
-					_ => return Err(Error::<T>::Unexpected.into()),
-				},
-				TimeUnit::Kblock(kblock_a) => match b {
-					TimeUnit::Kblock(kblock_b) => TimeUnit::Kblock(
-						kblock_a.checked_add(kblock_b).ok_or(Error::<T>::CalculationOverflow)?,
-					),
-					_ => return Err(Error::<T>::Unexpected.into()),
-				},
-				TimeUnit::Hour(hour_a) => match b {
-					TimeUnit::Hour(hour_b) => TimeUnit::Hour(
-						hour_a.checked_add(hour_b).ok_or(Error::<T>::CalculationOverflow)?,
-					),
-					_ => return Err(Error::<T>::Unexpected.into()),
-				},
-				// _ => return Err(Error::<T>::Unexpected.into()),
-			};
-
-			Ok(result)
-		}
-
-		#[transactional]
-		pub fn mint_without_tranfer(
-			exchanger: &AccountIdOf<T>,
-			vtoken_id: CurrencyId,
-			token_id: CurrencyId,
-			token_amount: BalanceOf<T>,
-		) -> Result<(BalanceOf<T>, BalanceOf<T>, BalanceOf<T>), DispatchError> {
-			let token_pool_amount = Self::token_pool(token_id);
-			let vtoken_total_issuance = T::MultiCurrency::total_issuance(vtoken_id);
-			let (mint_rate, _redeem_rate) = Fees::<T>::get();
-			let mint_fee = mint_rate * token_amount;
-			let token_amount_excluding_fee =
-				token_amount.checked_sub(&mint_fee).ok_or(Error::<T>::CalculationOverflow)?;
-			let mut vtoken_amount = token_amount_excluding_fee;
-			if token_pool_amount != BalanceOf::<T>::zero() {
-				vtoken_amount = U256::from(token_amount_excluding_fee.saturated_into::<u128>())
-					.saturating_mul(vtoken_total_issuance.saturated_into::<u128>().into())
-					.checked_div(token_pool_amount.saturated_into::<u128>().into())
-					.map(|x| u128::try_from(x))
-					.ok_or(Error::<T>::CalculationOverflow)?
-					.map_err(|_| Error::<T>::CalculationOverflow)?
-					.unique_saturated_into();
-			}
-
-			// Charging fees
-			T::MultiCurrency::transfer(token_id, exchanger, &T::FeeAccount::get(), mint_fee)?;
-			// Issue the corresponding vtoken to the user's account.
-			T::MultiCurrency::deposit(vtoken_id, exchanger, vtoken_amount)?;
-			TokenPool::<T>::mutate(&token_id, |pool| -> Result<(), Error<T>> {
-				*pool = pool
-					.checked_add(&token_amount_excluding_fee)
-					.ok_or(Error::<T>::CalculationOverflow)?;
-				Ok(())
-			})?;
-			Ok((token_amount_excluding_fee, vtoken_amount, mint_fee))
-		}
-
-		#[transactional]
-		fn on_initialize_update_ledger(
-			token_id: CurrencyId,
-			account: AccountIdOf<T>,
-			index: &UnlockId,
-			mut unlock_amount: BalanceOf<T>,
-			entrance_account_balance: BalanceOf<T>,
-			time_unit: TimeUnit,
-			redeem_type: RedeemType<AccountIdOf<T>>,
-		) -> DispatchResult {
-			let ed = T::MultiCurrency::minimum_balance(token_id);
-			let mut account_to_send = account.clone();
-			let mut redeem_to = RedeemTo::Native(account_to_send.clone());
-
-			if unlock_amount < ed {
-				let receiver_balance = T::MultiCurrency::total_balance(token_id, &account);
-
-				let receiver_balance_after = receiver_balance
-					.checked_add(&unlock_amount)
-					.ok_or(ArithmeticError::Overflow)?;
-				if receiver_balance_after < ed {
-					account_to_send = T::FeeAccount::get();
-					redeem_to = RedeemTo::Native(T::FeeAccount::get());
-				}
-			}
-			if entrance_account_balance >= unlock_amount {
-				T::MultiCurrency::transfer(
-					token_id,
-					&T::EntranceAccount::get().into_account_truncating(),
-					&account_to_send,
-					unlock_amount,
-				)?;
-				TokenUnlockLedger::<T>::remove(&token_id, &index);
-
-				TimeUnitUnlockLedger::<T>::mutate_exists(
-					&time_unit,
-					&token_id,
-					|value| -> Result<(), Error<T>> {
-						if let Some((total_locked_origin, ledger_list_origin, _)) = value {
-							if total_locked_origin == &unlock_amount {
-								*value = None;
-								return Ok(());
-							}
-							*total_locked_origin = total_locked_origin
-								.checked_sub(&unlock_amount)
-								.ok_or(Error::<T>::CalculationOverflow)?;
-							ledger_list_origin.retain(|x| x != index);
-						} else {
-							return Err(Error::<T>::TimeUnitUnlockLedgerNotFound);
-						}
-						Ok(())
-					},
-				)?;
-
-				UserUnlockLedger::<T>::mutate_exists(
-					&account,
-					&token_id,
-					|value| -> Result<(), Error<T>> {
-						if let Some((total_locked_origin, ledger_list_origin)) = value {
-							if total_locked_origin == &unlock_amount {
-								*value = None;
-								return Ok(());
-							}
-							ledger_list_origin.retain(|x| x != index);
-							*total_locked_origin = total_locked_origin
-								.checked_sub(&unlock_amount)
-								.ok_or(Error::<T>::CalculationOverflow)?;
-						} else {
-							return Err(Error::<T>::UserUnlockLedgerNotFound);
-						}
-						Ok(())
-					},
-				)?;
-				match redeem_type {
-					RedeemType::Native => {},
-					RedeemType::Astar(receiver) => {
-						let dest = Location::new(
-							1,
-							[
-								Parachain(T::AstarParachainId::get()),
-								AccountId32 {
-									network: None,
-									id: receiver.encode().try_into().unwrap(),
-								},
-							],
-						);
-						T::XcmTransfer::transfer(
-							account.clone(),
-							token_id,
-							unlock_amount,
-							dest,
-							Unlimited,
-						)?;
-						redeem_to = RedeemTo::Astar(receiver);
-					},
-					RedeemType::Hydradx(receiver) => {
-						let dest = Location::new(
-							1,
-							[
-								Parachain(T::HydradxParachainId::get()),
-								AccountId32 {
-									network: None,
-									id: receiver.encode().try_into().unwrap(),
-								},
-							],
-						);
-						T::XcmTransfer::transfer(
-							account.clone(),
-							token_id,
-							unlock_amount,
-							dest,
-							Unlimited,
-						)?;
-						redeem_to = RedeemTo::Hydradx(receiver);
-					},
-					RedeemType::Interlay(receiver) => {
-						let dest = Location::new(
-							1,
-							[
-								Parachain(T::InterlayParachainId::get()),
-								AccountId32 {
-									network: None,
-									id: receiver.encode().try_into().unwrap(),
-								},
-							],
-						);
-						T::XcmTransfer::transfer(
-							account.clone(),
-							token_id,
-							unlock_amount,
-							dest,
-							Unlimited,
-						)?;
-						redeem_to = RedeemTo::Interlay(receiver);
-					},
-					RedeemType::Manta(receiver) => {
-						let dest = Location::new(
-							1,
-							[
-								Parachain(T::MantaParachainId::get()),
-								AccountId32 {
-									network: None,
-									id: receiver.encode().try_into().unwrap(),
-								},
-							],
-						);
-						T::XcmTransfer::transfer(
-							account.clone(),
-							token_id,
-							unlock_amount,
-							dest,
-							Unlimited,
-						)?;
-						redeem_to = RedeemTo::Manta(receiver);
-					},
-					RedeemType::Moonbeam(receiver) => {
-						let dest = Location::new(
-							1,
-							[
-								Parachain(T::MoonbeamParachainId::get()),
-								AccountKey20 { network: None, key: receiver.to_fixed_bytes() },
-							],
-						);
-						if token_id == FIL {
-							let assets = vec![
-								(token_id, unlock_amount),
-								(BNC, T::BifrostSlpx::get_moonbeam_transfer_to_fee()),
-							];
-
-							T::XcmTransfer::transfer_multicurrencies(
-								account.clone(),
-								assets,
-								1,
-								dest,
-								Unlimited,
-							)?;
-						} else {
-							T::XcmTransfer::transfer(
-								account.clone(),
-								token_id,
-								unlock_amount,
-								dest,
-								Unlimited,
-							)?;
-						}
-						redeem_to = RedeemTo::Moonbeam(receiver);
-					},
-				};
-			} else {
-				match redeem_type {
-					RedeemType::Astar(_) |
-					RedeemType::Moonbeam(_) |
-					RedeemType::Hydradx(_) |
-					RedeemType::Manta(_) |
-					RedeemType::Interlay(_) => {
-						return Ok(());
-					},
-					RedeemType::Native => {},
-				};
-				unlock_amount = entrance_account_balance;
-				T::MultiCurrency::transfer(
-					token_id,
-					&T::EntranceAccount::get().into_account_truncating(),
-					&account_to_send,
-					unlock_amount,
-				)?;
-				TokenUnlockLedger::<T>::mutate_exists(
-					&token_id,
-					&index,
-					|value| -> Result<(), Error<T>> {
-						if let Some((_, total_locked_origin, _, _)) = value {
-							if total_locked_origin == &unlock_amount {
-								*value = None;
-								return Ok(());
-							}
-							*total_locked_origin = total_locked_origin
-								.checked_sub(&unlock_amount)
-								.ok_or(Error::<T>::CalculationOverflow)?;
-						} else {
-							return Err(Error::<T>::TokenUnlockLedgerNotFound);
-						}
-						Ok(())
-					},
-				)?;
-
-				TimeUnitUnlockLedger::<T>::mutate_exists(
-					&time_unit,
-					&token_id,
-					|value| -> Result<(), Error<T>> {
-						if let Some((total_locked_origin, _ledger_list_origin, _)) = value {
-							if total_locked_origin == &unlock_amount {
-								*value = None;
-								return Ok(());
-							}
-							*total_locked_origin = total_locked_origin
-								.checked_sub(&unlock_amount)
-								.ok_or(Error::<T>::CalculationOverflow)?;
-						} else {
-							return Err(Error::<T>::TimeUnitUnlockLedgerNotFound);
-						}
-						Ok(())
-					},
-				)?;
-
-				UserUnlockLedger::<T>::mutate_exists(
-					&account,
-					&token_id,
-					|value| -> Result<(), Error<T>> {
-						if let Some((total_locked_origin, _ledger_list_origin)) = value {
-							if total_locked_origin == &unlock_amount {
-								*value = None;
-								return Ok(());
-							}
-
-							*total_locked_origin = total_locked_origin
-								.checked_sub(&unlock_amount)
-								.ok_or(Error::<T>::CalculationOverflow)?;
-						} else {
-							return Err(Error::<T>::UserUnlockLedgerNotFound);
-						}
-						Ok(())
-					},
-				)?;
-			}
-
-			entrance_account_balance
-				.checked_sub(&unlock_amount)
-				.ok_or(Error::<T>::CalculationOverflow)?;
-
-			UnlockingTotal::<T>::mutate(&token_id, |pool| -> Result<(), Error<T>> {
-				*pool = pool.checked_sub(&unlock_amount).ok_or(Error::<T>::CalculationOverflow)?;
-				Ok(())
-			})?;
-
-			T::OnRedeemSuccess::on_redeem_success(token_id, account.clone(), unlock_amount);
-
-			Self::deposit_event(Event::RedeemSuccess {
-				unlock_id: *index,
-				token_id,
-				to: redeem_to,
-				token_amount: unlock_amount,
-			});
-			Ok(())
-		}
-
-		#[transactional]
-		fn handle_on_initialize() -> DispatchResult {
-			for currency in OngoingTimeUnit::<T>::iter_keys() {
-				Self::handle_ledger_by_currency(currency)?;
-			}
-			Ok(())
-		}
-
-		fn handle_ledger_by_currency(currency: CurrencyId) -> DispatchResult {
-			let time_unit = MinTimeUnit::<T>::get(currency);
-			let unlock_duration_elem = match UnlockDuration::<T>::get(currency) {
-				Some(TimeUnit::Era(unlock_duration_era)) => unlock_duration_era,
-				Some(TimeUnit::Round(unlock_duration_round)) => unlock_duration_round,
-				Some(TimeUnit::Kblock(unlock_duration_kblock)) => unlock_duration_kblock,
-				Some(TimeUnit::Hour(unlock_duration_hour)) => unlock_duration_hour,
-				_ => 0,
-			};
-			let ongoing_elem = match OngoingTimeUnit::<T>::get(currency) {
-				Some(TimeUnit::Era(ongoing_era)) => ongoing_era,
-				Some(TimeUnit::Round(ongoing_round)) => ongoing_round,
-				Some(TimeUnit::Kblock(ongoing_kblock)) => ongoing_kblock,
-				Some(TimeUnit::Hour(ongoing_hour)) => ongoing_hour,
-				_ => 0,
-			};
-			if let Some((_total_locked, ledger_list, token_id)) =
-				TimeUnitUnlockLedger::<T>::get(time_unit.clone(), currency)
-			{
-				for index in ledger_list.iter().take(Self::hook_iteration_limit() as usize) {
-					if let Some((account, unlock_amount, time_unit, redeem_type)) =
-						Self::token_unlock_ledger(token_id, index)
-					{
-						let entrance_account_balance = T::MultiCurrency::free_balance(
-							token_id,
-							&T::EntranceAccount::get().into_account_truncating(),
-						);
-						if entrance_account_balance != BalanceOf::<T>::zero() {
-							Self::on_initialize_update_ledger(
-								token_id,
-								account,
-								index,
-								unlock_amount,
-								entrance_account_balance,
-								time_unit,
-								redeem_type,
-							)
-							.ok();
-						}
-					}
-				}
-			} else {
-				MinTimeUnit::<T>::mutate(currency, |time_unit| -> Result<(), Error<T>> {
-					match time_unit {
-						TimeUnit::Era(era) => {
-							if ongoing_elem + unlock_duration_elem > *era {
-								*era = era.checked_add(1).ok_or(Error::<T>::CalculationOverflow)?;
-							}
-							Ok(())
-						},
-						TimeUnit::Round(round) => {
-							if ongoing_elem + unlock_duration_elem > *round {
-								*round =
-									round.checked_add(1).ok_or(Error::<T>::CalculationOverflow)?;
-							}
-							Ok(())
-						},
-						TimeUnit::Kblock(kblock) => {
-							if ongoing_elem + unlock_duration_elem > *kblock {
-								*kblock =
-									kblock.checked_add(1).ok_or(Error::<T>::CalculationOverflow)?;
-							}
-							Ok(())
-						},
-						TimeUnit::Hour(hour) => {
-							if ongoing_elem + unlock_duration_elem > *hour {
-								*hour =
-									hour.checked_add(1).ok_or(Error::<T>::CalculationOverflow)?;
-							}
-							Ok(())
-						},
-						_ => Ok(()),
-					}
-				})?;
-			};
-
-			Ok(())
-		}
-
-		#[transactional]
-		pub fn mint_inner(
-			exchanger: AccountIdOf<T>,
-			token_id: CurrencyIdOf<T>,
-			token_amount: BalanceOf<T>,
-			remark: BoundedVec<u8, ConstU32<32>>,
-			channel_id: Option<u32>,
-		) -> Result<BalanceOf<T>, DispatchError> {
-			ensure!(token_amount >= MinimumMint::<T>::get(token_id), Error::<T>::BelowMinimumMint);
-
-			let vtoken_id = T::CurrencyIdConversion::convert_to_vtoken(token_id)
-				.map_err(|_| Error::<T>::NotSupportTokenType)?;
-			let (token_amount_excluding_fee, vtoken_amount, fee) =
-				Self::mint_without_tranfer(&exchanger, vtoken_id, token_id, token_amount)?;
-			// Transfer the user's token to EntranceAccount.
-			T::MultiCurrency::transfer(
-				token_id,
-				&exchanger,
-				&T::EntranceAccount::get().into_account_truncating(),
-				token_amount_excluding_fee,
-			)?;
-
-			// record the minting information for ChannelCommission module
-			T::ChannelCommission::record_mint_amount(channel_id, vtoken_id, vtoken_amount)?;
-
-			Self::deposit_event(Event::Minted {
-				address: exchanger,
-				token_id,
-				token_amount,
-				vtoken_amount,
-				fee,
-				remark,
-			});
-			Ok(vtoken_amount.into())
-		}
-
-		#[transactional]
-		pub fn redeem_inner(
-			exchanger: AccountIdOf<T>,
-			vtoken_id: CurrencyIdOf<T>,
-			vtoken_amount: BalanceOf<T>,
-			redeem_type: RedeemType<AccountIdOf<T>>,
-		) -> DispatchResultWithPostInfo {
-			let token_id = T::CurrencyIdConversion::convert_to_token(vtoken_id)
-				.map_err(|_| Error::<T>::NotSupportTokenType)?;
-			ensure!(
-				vtoken_amount >= MinimumRedeem::<T>::get(vtoken_id),
-				Error::<T>::BelowMinimumRedeem
-			);
-
-			ensure!(
-				!T::BifrostSlp::all_delegation_requests_occupied(token_id),
-				Error::<T>::CanNotRedeem,
-			);
-
-			let (_mint_rate, redeem_rate) = Fees::<T>::get();
-			let redeem_fee = redeem_rate * vtoken_amount;
-			let vtoken_amount =
-				vtoken_amount.checked_sub(&redeem_fee).ok_or(Error::<T>::CalculationOverflow)?;
-			// Charging fees
-			T::MultiCurrency::transfer(
-				vtoken_id,
-				&exchanger,
-				&T::RedeemFeeAccount::get(),
-				redeem_fee,
-			)?;
-
-			let token_pool_amount = Self::token_pool(token_id);
-			let vtoken_total_issuance = T::MultiCurrency::total_issuance(vtoken_id);
-			let token_amount: BalanceOf<T> = U256::from(vtoken_amount.saturated_into::<u128>())
-				.saturating_mul(token_pool_amount.saturated_into::<u128>().into())
-				.checked_div(vtoken_total_issuance.saturated_into::<u128>().into())
-				.map(|x| u128::try_from(x))
-				.ok_or(Error::<T>::CalculationOverflow)?
-				.map_err(|_| Error::<T>::CalculationOverflow)?
-				.unique_saturated_into();
-
-			let next_id = Self::token_unlock_next_id(token_id);
-			match OngoingTimeUnit::<T>::get(token_id) {
-				Some(time_unit) => {
-					// Calculate the time to be locked
-					let result_time_unit = Self::add_time_unit(
-						Self::unlock_duration(token_id)
-							.ok_or(Error::<T>::UnlockDurationNotFound)?,
-						time_unit,
-					)?;
-
-					T::MultiCurrency::withdraw(vtoken_id, &exchanger, vtoken_amount)?;
-					TokenPool::<T>::mutate(&token_id, |pool| -> Result<(), Error<T>> {
-						*pool = pool
-							.checked_sub(&token_amount)
-							.ok_or(Error::<T>::CalculationOverflow)?;
-						Ok(())
-					})?;
-					UnlockingTotal::<T>::mutate(&token_id, |pool| -> Result<(), Error<T>> {
-						*pool = pool
-							.checked_add(&token_amount)
-							.ok_or(Error::<T>::CalculationOverflow)?;
-						Ok(())
-					})?;
-					TokenUnlockLedger::<T>::insert(
-						&token_id,
-						&next_id,
-						(&exchanger, token_amount, &result_time_unit, redeem_type),
-					);
-
-					if UserUnlockLedger::<T>::get(&exchanger, &token_id).is_some() {
-						UserUnlockLedger::<T>::mutate(
-							&exchanger,
-							&token_id,
-							|value| -> Result<(), Error<T>> {
-								if let Some((total_locked, ledger_list)) = value {
-									ledger_list
-										.try_push(next_id)
-										.map_err(|_| Error::<T>::TooManyRedeems)?;
-
-									*total_locked = total_locked
-										.checked_add(&token_amount)
-										.ok_or(Error::<T>::CalculationOverflow)?;
-								};
-								Ok(())
-							},
-						)?;
-					} else {
-						let mut ledger_list_origin =
-							BoundedVec::<UnlockId, T::MaximumUnlockIdOfUser>::default();
-						ledger_list_origin
-							.try_push(next_id)
-							.map_err(|_| Error::<T>::TooManyRedeems)?;
-						UserUnlockLedger::<T>::insert(
-							&exchanger,
-							&token_id,
-							(token_amount, ledger_list_origin),
-						);
-					}
-
-					if let Some((_, _, _token_id)) =
-						TimeUnitUnlockLedger::<T>::get(&result_time_unit, &token_id)
-					{
-						TimeUnitUnlockLedger::<T>::mutate(
-							&result_time_unit,
-							&token_id,
-							|value| -> Result<(), Error<T>> {
-								if let Some((total_locked, ledger_list, _token_id)) = value {
-									ledger_list
-										.try_push(next_id)
-										.map_err(|_| Error::<T>::TooManyRedeems)?;
-									*total_locked = total_locked
-										.checked_add(&token_amount)
-										.ok_or(Error::<T>::CalculationOverflow)?;
-								};
-								Ok(())
-							},
-						)?;
-					} else {
-						let mut ledger_list_origin =
-							BoundedVec::<UnlockId, T::MaximumUnlockIdOfTimeUnit>::default();
-						ledger_list_origin
-							.try_push(next_id)
-							.map_err(|_| Error::<T>::TooManyRedeems)?;
-
-						TimeUnitUnlockLedger::<T>::insert(
-							&result_time_unit,
-							&token_id,
-							(token_amount, ledger_list_origin, token_id),
-						);
-					}
-				},
-				None => return Err(Error::<T>::OngoingTimeUnitNotSet.into()),
-			}
-
-			TokenUnlockNextId::<T>::mutate(&token_id, |unlock_id| -> Result<(), Error<T>> {
-				*unlock_id = unlock_id.checked_add(1).ok_or(Error::<T>::CalculationOverflow)?;
-				Ok(())
-			})?;
-
-			let extra_weight = T::OnRedeemSuccess::on_redeemed(
-				exchanger.clone(),
-				token_id,
-				token_amount,
-				vtoken_amount,
-				redeem_fee,
-			);
-
-			T::ChannelCommission::record_redeem_amount(vtoken_id, vtoken_amount)?;
-
-			Self::deposit_event(Event::Redeemed {
-				address: exchanger,
-				token_id,
-				vtoken_amount,
-				token_amount,
-				fee: redeem_fee,
-				unlock_id: next_id,
-			});
-			Ok(Some(T::WeightInfo::redeem() + extra_weight).into())
-		}
-
-		pub fn token_to_vtoken_inner(
-			token_id: CurrencyIdOf<T>,
-			vtoken_id: CurrencyIdOf<T>,
-			token_amount: BalanceOf<T>,
-		) -> Result<BalanceOf<T>, DispatchError> {
-			let token_pool_amount = Self::token_pool(token_id);
-			let vtoken_total_issuance = T::MultiCurrency::total_issuance(vtoken_id);
-
-			let value = U256::from(token_amount.saturated_into::<u128>())
-				.saturating_mul(vtoken_total_issuance.saturated_into::<u128>().into())
-				.checked_div(token_pool_amount.saturated_into::<u128>().into())
-				.ok_or(Error::<T>::CalculationOverflow)?;
-
-			Ok(u128::try_from(value)
-				.map(|x| x.unique_saturated_into())
-				.map_err(|_| Error::<T>::CalculationOverflow)?)
-		}
-
-		pub fn vtoken_to_token_inner(
-			token_id: CurrencyIdOf<T>,
-			vtoken_id: CurrencyIdOf<T>,
-			vtoken_amount: BalanceOf<T>,
-		) -> Result<BalanceOf<T>, DispatchError> {
-			let token_pool_amount = Self::token_pool(token_id);
-			let vtoken_total_issuance = T::MultiCurrency::total_issuance(vtoken_id);
-
-			let value = U256::from(vtoken_amount.saturated_into::<u128>())
-				.saturating_mul(token_pool_amount.saturated_into::<u128>().into())
-				.checked_div(vtoken_total_issuance.saturated_into::<u128>().into())
-				.ok_or(Error::<T>::CalculationOverflow)?;
-
-			Ok(u128::try_from(value)
-				.map(|x| x.unique_saturated_into())
-				.map_err(|_| Error::<T>::CalculationOverflow)?)
-		}
-
-		pub fn vtoken_id_inner(token_id: CurrencyIdOf<T>) -> Option<CurrencyIdOf<T>> {
-			T::CurrencyIdConversion::convert_to_vtoken(token_id).ok()
-		}
-
-		pub fn token_id_inner(vtoken_id: CurrencyIdOf<T>) -> Option<CurrencyIdOf<T>> {
-			T::CurrencyIdConversion::convert_to_token(vtoken_id).ok()
-		}
-
-		pub fn incentive_pool_account() -> AccountIdOf<T> {
-			T::IncentivePoolAccount::get().into_account_truncating()
-		}
-
-		// to lock user vtoken for incentive minting
-		fn lock_vtoken_for_incentive_minting(
-			minter: AccountIdOf<T>,
-			vtoken_id: CurrencyIdOf<T>,
-			vtoken_amount: BalanceOf<T>,
-		) -> Result<(), Error<T>> {
-			// first, lock the vtoken
-			// second, record the lock in ledger
-
-			// check whether the minter has enough vtoken
-			T::MultiCurrency::ensure_can_withdraw(vtoken_id, &minter, vtoken_amount)
-				.map_err(|_| Error::<T>::NotEnoughBalance)?;
-
-			// new amount that should be locked
-			let mut new_lock_total = vtoken_amount;
-
-			// check the previous locked amount under the same vtoken_id from ledger
-			// and revise ledger to set the new_amount to be previous_amount + vtoken_amount
-			VtokenLockLedger::<T>::mutate_exists(
-				&minter,
-				&vtoken_id,
-				|value| -> Result<(), Error<T>> {
-					// get the vtoken lock duration from VtokenIncentiveCoef
-					let lock_duration = Self::get_mint_with_lock_blocks(vtoken_id)
-						.ok_or(Error::<T>::IncentiveLockBlocksNotSet)?;
-					let current_block = frame_system::Pallet::<T>::block_number();
-					let due_block = current_block
-						.checked_add(&lock_duration)
-						.ok_or(Error::<T>::CalculationOverflow)?;
-
-					if let Some(ref mut ledger) = value {
-						new_lock_total = ledger
-							.0
-							.checked_add(&vtoken_amount)
-							.ok_or(Error::<T>::CalculationOverflow)?;
-
-						ledger.0 = new_lock_total;
-
-						// push new item to the boundedvec of the ledger
-						ledger
-							.1
-							.try_push((vtoken_amount, due_block))
-							.map_err(|_| Error::<T>::TooManyLocks)?;
-					} else {
-						let item = BoundedVec::try_from(vec![(vtoken_amount, due_block)])
-							.map_err(|_| Error::<T>::ConvertError)?;
-
-						*value = Some((vtoken_amount, item));
-					}
-					Ok(())
-				},
-			)?;
-
-			// extend the locked amount to be new_lock_total
-			T::MultiCurrency::set_lock(INCENTIVE_LOCK_ID, vtoken_id, &minter, new_lock_total)
-				.map_err(|_| Error::<T>::NotEnoughBalance)?;
-
-			Ok(())
-		}
-
-		fn calculate_incentive_vtoken_amount(
-			minter: &AccountIdOf<T>,
-			vtoken_id: CurrencyIdOf<T>,
-			vtoken_amount: BalanceOf<T>,
-		) -> Result<BalanceOf<T>, Error<T>> {
-			// get the vtoken pool balance
-			let vtoken_pool_balance =
-				T::MultiCurrency::free_balance(vtoken_id, &Self::incentive_pool_account());
-			ensure!(vtoken_pool_balance > BalanceOf::<T>::zero(), Error::<T>::NotEnoughBalance);
-
-			// get current block number
-			let current_block_number: BlockNumberFor<T> = frame_system::Pallet::<T>::block_number();
-			// get the veBNC total amount
-			let vebnc_total_issuance = T::VeMinting::total_supply(current_block_number)
-				.map_err(|_| Error::<T>::VeBNCCheckingError)?;
-			ensure!(vebnc_total_issuance > BalanceOf::<T>::zero(), Error::<T>::BalanceZero);
-
-			// get the veBNC balance of the minter
-			let minter_vebnc_balance = T::VeMinting::balance_of(minter, None)
-				.map_err(|_| Error::<T>::VeBNCCheckingError)?;
-			ensure!(minter_vebnc_balance > BalanceOf::<T>::zero(), Error::<T>::NotEnoughBalance);
-
-			// get the percentage of the veBNC balance of the minter to the total veBNC amount and
-			// get the square root of the percentage
-			let percentage = Permill::from_rational(minter_vebnc_balance, vebnc_total_issuance);
-			let sqrt_percentage =
-				FixedU128::from_inner(percentage * 1_000_000_000_000_000_000u128).sqrt();
-			let percentage = Permill::from_rational(
-				sqrt_percentage.into_inner(),
-				1_000_000_000_000_000_000u128.into(),
-			);
-			// get the total issuance of the vtoken
-			let vtoken_total_issuance = T::MultiCurrency::total_issuance(vtoken_id);
-
-			// get the incentive coef for the vtoken
-			let incentive_coef = Self::get_vtoken_incentive_coef(vtoken_id)
-				.ok_or(Error::<T>::IncentiveCoefNotFound)?;
-
-			// calculate the incentive amount, but mind the overflow
-			// incentive_amount = vtoken_pool_balance * incentive_coef * vtoken_amount *
-			// sqrt_percentage / vtoken_total_issuance
-			let incentive_amount =
-				U256::from(percentage.mul_ceil(vtoken_pool_balance).saturated_into::<u128>())
-					.checked_mul(U256::from(incentive_coef))
-					.and_then(|x| x.checked_mul(U256::from(vtoken_amount.saturated_into::<u128>())))
-					// .and_then(|x| x.checked_mul(percentage))
-					.and_then(|x| {
-						x.checked_div(U256::from(vtoken_total_issuance.saturated_into::<u128>()))
-					})
-					// first turn into u128，then use unique_saturated_into BalanceOf<T>
-					.map(|x| x.saturated_into::<u128>())
-					.map(|x| x.unique_saturated_into())
-					.ok_or(Error::<T>::CalculationOverflow)?;
-
-			Ok(incentive_amount)
-		}
-
-		pub fn get_exchange_rate(
-			token_id: Option<CurrencyId>,
-		) -> Result<Vec<(CurrencyIdOf<T>, U256)>, DispatchError> {
-			let mut result: Vec<(CurrencyIdOf<T>, U256)> = Vec::new();
-
-			match token_id {
-				Some(token_id) => {
-					let vtoken_amount = Self::get_vtoken_amount(token_id, 1u128)?;
-					result.push((token_id, vtoken_amount));
-				},
-				None =>
-					for token_id in T::AssetIdMaps::get_all_currency() {
-						if token_id.is_vtoken() {
-							let vtoken_id = token_id;
-							let token_id = T::CurrencyIdConversion::convert_to_token(vtoken_id)
-								.map_err(|_| Error::<T>::NotSupportTokenType)?;
-
-							let vtoken_amount = Self::get_vtoken_amount(token_id, 1u128)?;
-							result.push((token_id, vtoken_amount));
-						}
-					},
-			}
-			Ok(result)
-		}
-
-		fn get_vtoken_amount(token: CurrencyIdOf<T>, amount: u128) -> Result<U256, DispatchError> {
-			let vtoken_id = T::CurrencyIdConversion::convert_to_vtoken(token)
-				.map_err(|_| Error::<T>::NotSupportTokenType)?;
-
-			let token_pool_amount = Self::token_pool(token);
-			let vtoken_total_issuance = T::MultiCurrency::total_issuance(vtoken_id);
-
-			let mut vtoken_amount = U256::from(amount);
-			if token_pool_amount != BalanceOf::<T>::zero() {
-				let vtoken_total_issuance_u256 =
-					U256::from(vtoken_total_issuance.saturated_into::<u128>());
-				let token_pool_amount_u256 = U256::from(token_pool_amount.saturated_into::<u128>());
-
-				vtoken_amount = vtoken_amount
-					.saturating_mul(vtoken_total_issuance_u256)
-					.checked_div(token_pool_amount_u256)
-					.ok_or(Error::<T>::CalculationOverflow)?;
-			}
-			Ok(vtoken_amount)
-		}
-	}
-}
-
-impl<T: Config> VtokenMintingOperator<CurrencyId, BalanceOf<T>, AccountIdOf<T>, TimeUnit>
-	for Pallet<T>
-{
-	fn get_token_pool(currency_id: CurrencyId) -> BalanceOf<T> {
-		Self::token_pool(currency_id)
-	}
-
-	fn increase_token_pool(currency_id: CurrencyId, token_amount: BalanceOf<T>) -> DispatchResult {
-		TokenPool::<T>::mutate(currency_id, |pool| -> Result<(), Error<T>> {
-			*pool = pool.checked_add(&token_amount).ok_or(Error::<T>::CalculationOverflow)?;
-
-			Ok(())
-		})?;
-
-		Ok(())
-	}
-
-	fn decrease_token_pool(currency_id: CurrencyId, token_amount: BalanceOf<T>) -> DispatchResult {
-		TokenPool::<T>::mutate(currency_id, |pool| -> Result<(), Error<T>> {
-			*pool = pool.checked_sub(&token_amount).ok_or(Error::<T>::CalculationOverflow)?;
-			Ok(())
-		})?;
-
-		Ok(())
-	}
-
-	fn update_ongoing_time_unit(currency_id: CurrencyId, time_unit: TimeUnit) -> DispatchResult {
-		OngoingTimeUnit::<T>::mutate(currency_id, |time_unit_old| -> Result<(), Error<T>> {
-			*time_unit_old = Some(time_unit);
-			Ok(())
-		})?;
-
-		Ok(())
-	}
-
-	fn get_ongoing_time_unit(currency_id: CurrencyId) -> Option<TimeUnit> {
-		Self::ongoing_time_unit(currency_id)
-	}
-
-	fn get_unlock_records(
-		currency_id: CurrencyId,
-		time_unit: TimeUnit,
-	) -> Option<(BalanceOf<T>, Vec<u32>)> {
-		if let Some((balance, list, _)) = Self::time_unit_unlock_ledger(&time_unit, currency_id) {
-			Some((balance, list.into_inner()))
-		} else {
-			None
-		}
-	}
-
-	#[transactional]
-	fn deduct_unlock_amount(
-		currency_id: CurrencyId,
-		index: u32,
-		deduct_amount: BalanceOf<T>,
-	) -> DispatchResult {
-		if let Some((who, unlock_amount, time_unit, _)) =
-			Self::token_unlock_ledger(currency_id, index)
-		{
-			ensure!(unlock_amount >= deduct_amount, Error::<T>::NotEnoughBalanceToUnlock);
-
-			UnlockingTotal::<T>::mutate(&currency_id, |pool| -> Result<(), Error<T>> {
-				*pool = pool.checked_sub(&deduct_amount).ok_or(Error::<T>::CalculationOverflow)?;
-				Ok(())
-			})?;
-
-			TimeUnitUnlockLedger::<T>::mutate_exists(
-				&time_unit,
-				&currency_id,
-				|value| -> Result<(), Error<T>> {
-					if let Some((total_locked_origin, ledger_list_origin, _)) = value {
-						if total_locked_origin == &deduct_amount {
-							*value = None;
-							return Ok(());
-						}
-						*total_locked_origin = total_locked_origin
-							.checked_sub(&deduct_amount)
-							.ok_or(Error::<T>::CalculationOverflow)?;
-						if unlock_amount == deduct_amount {
-							ledger_list_origin.retain(|&x| x != index);
-						}
-					} else {
-						return Err(Error::<T>::TimeUnitUnlockLedgerNotFound);
-					}
-					Ok(())
-				},
-			)?;
-
-			UserUnlockLedger::<T>::mutate_exists(
-				&who,
-				&currency_id,
-				|value| -> Result<(), Error<T>> {
-					if let Some((total_locked_origin, ledger_list_origin)) = value {
-						if total_locked_origin == &deduct_amount {
-							*value = None;
-							return Ok(());
-						}
-						*total_locked_origin = total_locked_origin
-							.checked_sub(&deduct_amount)
-							.ok_or(Error::<T>::CalculationOverflow)?;
-						if unlock_amount == deduct_amount {
-							ledger_list_origin.retain(|&x| x != index);
-						}
-					} else {
-						return Err(Error::<T>::UserUnlockLedgerNotFound);
-					}
-					Ok(())
-				},
-			)?;
-
-			if unlock_amount == deduct_amount {
-				TokenUnlockLedger::<T>::remove(&currency_id, &index);
-			} else {
-				TokenUnlockLedger::<T>::mutate_exists(
-					&currency_id,
-					&index,
-					|value| -> Result<(), Error<T>> {
-						if let Some((_, total_locked_origin, _, _)) = value {
-							if total_locked_origin == &deduct_amount {
-								*value = None;
-								return Ok(());
-							}
-							*total_locked_origin = total_locked_origin
-								.checked_sub(&deduct_amount)
-								.ok_or(Error::<T>::CalculationOverflow)?;
-						} else {
-							return Err(Error::<T>::TokenUnlockLedgerNotFound);
-						}
-						Ok(())
-					},
-				)?;
-			}
-		}
-		Ok(())
-	}
-
-	fn get_entrance_and_exit_accounts() -> (AccountIdOf<T>, AccountIdOf<T>) {
-		(
-			T::EntranceAccount::get().into_account_truncating(),
-			T::ExitAccount::get().into_account_truncating(),
-		)
-	}
-
-	fn get_token_unlock_ledger(
-		currency_id: CurrencyId,
-		index: u32,
-	) -> Option<(AccountIdOf<T>, BalanceOf<T>, TimeUnit, RedeemType<AccountIdOf<T>>)> {
-		Self::token_unlock_ledger(currency_id, index)
-	}
-
-	fn get_astar_parachain_id() -> u32 {
-		T::AstarParachainId::get()
-	}
-	fn get_moonbeam_parachain_id() -> u32 {
-		T::MoonbeamParachainId::get()
-	}
-	fn get_hydradx_parachain_id() -> u32 {
-		T::HydradxParachainId::get()
-	}
-	fn get_interlay_parachain_id() -> u32 {
-		T::InterlayParachainId::get()
-	}
-	fn get_manta_parachain_id() -> u32 {
-		T::MantaParachainId::get()
-	}
-}
-
-impl<T: Config> VtokenMintingInterface<AccountIdOf<T>, CurrencyIdOf<T>, BalanceOf<T>>
-	for Pallet<T>
-{
-	fn mint(
-		exchanger: AccountIdOf<T>,
-		token_id: CurrencyIdOf<T>,
-		token_amount: BalanceOf<T>,
-		remark: BoundedVec<u8, ConstU32<32>>,
-		channel_id: Option<u32>,
-	) -> Result<BalanceOf<T>, DispatchError> {
-		Self::mint_inner(exchanger, token_id, token_amount, remark, channel_id)
-	}
-
-	fn redeem(
-		exchanger: AccountIdOf<T>,
-		vtoken_id: CurrencyIdOf<T>,
-		vtoken_amount: BalanceOf<T>,
-	) -> DispatchResultWithPostInfo {
-		Self::redeem_inner(exchanger, vtoken_id, vtoken_amount, RedeemType::Native)
-	}
-
-	fn slpx_redeem(
-		exchanger: AccountIdOf<T>,
-		vtoken_id: CurrencyIdOf<T>,
-		vtoken_amount: BalanceOf<T>,
-		redeem_type: RedeemType<AccountIdOf<T>>,
-	) -> DispatchResultWithPostInfo {
-		Self::redeem_inner(exchanger, vtoken_id, vtoken_amount, redeem_type)
-	}
-
-	fn token_to_vtoken(
-		token_id: CurrencyIdOf<T>,
-		vtoken_id: CurrencyIdOf<T>,
-		token_amount: BalanceOf<T>,
-	) -> Result<BalanceOf<T>, DispatchError> {
-		Self::token_to_vtoken_inner(token_id, vtoken_id, token_amount)
-	}
-
-	fn vtoken_to_token(
-		token_id: CurrencyIdOf<T>,
-		vtoken_id: CurrencyIdOf<T>,
-		vtoken_amount: BalanceOf<T>,
-	) -> Result<BalanceOf<T>, DispatchError> {
-		Self::vtoken_to_token_inner(token_id, vtoken_id, vtoken_amount)
-	}
-
-	fn vtoken_id(token_id: CurrencyIdOf<T>) -> Option<CurrencyIdOf<T>> {
-		Self::vtoken_id_inner(token_id)
-	}
-
-	fn token_id(vtoken_id: CurrencyIdOf<T>) -> Option<CurrencyIdOf<T>> {
-		Self::token_id_inner(vtoken_id)
-	}
-
-	fn get_minimums_redeem(vtoken_id: CurrencyIdOf<T>) -> BalanceOf<T> {
-		MinimumRedeem::<T>::get(vtoken_id)
-	}
-
-	fn get_token_pool(currency_id: CurrencyId) -> BalanceOf<T> {
-		Self::token_pool(currency_id)
-	}
-
-	fn get_astar_parachain_id() -> u32 {
-		T::AstarParachainId::get()
-	}
-	fn get_moonbeam_parachain_id() -> u32 {
-		T::MoonbeamParachainId::get()
-	}
-	fn get_hydradx_parachain_id() -> u32 {
-		T::HydradxParachainId::get()
-	}
-	fn get_interlay_parachain_id() -> u32 {
-		T::InterlayParachainId::get()
-	}
-	fn get_manta_parachain_id() -> u32 {
-		T::MantaParachainId::get()
-	}
-}
-
-impl<T: Config> VTokenSupplyProvider<CurrencyIdOf<T>, BalanceOf<T>> for Pallet<T> {
-	fn get_vtoken_supply(vtoken: CurrencyIdOf<T>) -> Option<BalanceOf<T>> {
-		if CurrencyId::is_vtoken(&vtoken) {
-			Some(T::MultiCurrency::total_issuance(vtoken))
-		} else {
-			None
-		}
-	}
-
-	fn get_token_supply(token: CurrencyIdOf<T>) -> Option<BalanceOf<T>> {
-		if CurrencyId::is_token(&token) {
-			Some(Self::token_pool(token))
-		} else {
-			None
-		}
-	}
-=======
->>>>>>> b60ba06f
 }