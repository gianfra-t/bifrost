[package]
name = "bifrost-lightening-redeem"
version = "0.8.0"
authors = ["Herry Ho <herry.heyi@gmail.com>"]
edition = "2021"

# See more keys and their definitions at https://doc.rust-lang.org/cargo/reference/manifest.html

[dependencies]
codec = { package = "parity-scale-codec", version = "2.3.0", default-features = false, features = ["derive"] }
scale-info = { version = "1.0.0", default-features = false, features = ["derive"] }
serde = { version = "1.0.124", optional = true }
orml-traits = { version = "0.4.1-dev", default-features = false }
orml-tokens = { version = "0.4.1-dev", default-features = false }
node-primitives = { path = "../../node/primitives", default-features = false }
<<<<<<< HEAD
frame-benchmarking = { git = "https://github.com/paritytech/substrate", branch = "polkadot-v0.9.15", default-features = false, optional = true }
frame-support = { git = "https://github.com/paritytech/substrate", branch = "polkadot-v0.9.15", default-features = false }
frame-system = { git = "https://github.com/paritytech/substrate", branch = "polkadot-v0.9.15", default-features = false }
sp-arithmetic = { git = "https://github.com/paritytech/substrate", branch = "polkadot-v0.9.15", default-features = false }
sp-std = { git = "https://github.com/paritytech/substrate", branch = "polkadot-v0.9.15", default-features = false }
sp-runtime = { git = "https://github.com/paritytech/substrate", branch = "polkadot-v0.9.15", default-features = false }
pallet-collective = { git = "https://github.com/paritytech/substrate", branch = "polkadot-v0.9.15", default-features = false }
sp-core = { git = "https://github.com/paritytech/substrate", branch = "polkadot-v0.9.15", default-features = false  }
sp-io = { git = "https://github.com/paritytech/substrate", branch = "polkadot-v0.9.15", default-features = false }
=======
frame-benchmarking = { git = "https://github.com/paritytech/substrate", branch = "polkadot-v0.9.16", default-features = false, optional = true }
frame-support = { git = "https://github.com/paritytech/substrate", branch = "polkadot-v0.9.16", default-features = false }
frame-system = { git = "https://github.com/paritytech/substrate", branch = "polkadot-v0.9.16", default-features = false }
sp-arithmetic = { git = "https://github.com/paritytech/substrate", branch = "polkadot-v0.9.16", default-features = false }
sp-std = { git = "https://github.com/paritytech/substrate", branch = "polkadot-v0.9.16", default-features = false }
sp-runtime = { git = "https://github.com/paritytech/substrate", branch = "polkadot-v0.9.16", default-features = false }
pallet-collective = { git = "https://github.com/paritytech/substrate", branch = "polkadot-v0.9.16", default-features = false }
sp-core = { git = "https://github.com/paritytech/substrate", branch = "polkadot-v0.9.16", default-features = false  }
sp-io = { git = "https://github.com/paritytech/substrate", branch = "polkadot-v0.9.16", default-features = false }
>>>>>>> ddeca919

[features]
default = ["std"]
std = [
    "codec/std",
    "scale-info/std",
    "frame-system/std",
    "frame-support/std",
    "sp-runtime/std",
    "sp-arithmetic/std",
    "serde/std",
    "orml-traits/std",
    "orml-tokens/std",
    "node-primitives/std",
    "sp-core/std",
    "sp-io/std",
    "sp-std/std",
    "pallet-collective/std",
]

runtime-benchmarks = [
	"frame-benchmarking",
	"frame-support/runtime-benchmarks",
	"frame-system/runtime-benchmarks",
]<|MERGE_RESOLUTION|>--- conflicted
+++ resolved
@@ -13,17 +13,6 @@
 orml-traits = { version = "0.4.1-dev", default-features = false }
 orml-tokens = { version = "0.4.1-dev", default-features = false }
 node-primitives = { path = "../../node/primitives", default-features = false }
-<<<<<<< HEAD
-frame-benchmarking = { git = "https://github.com/paritytech/substrate", branch = "polkadot-v0.9.15", default-features = false, optional = true }
-frame-support = { git = "https://github.com/paritytech/substrate", branch = "polkadot-v0.9.15", default-features = false }
-frame-system = { git = "https://github.com/paritytech/substrate", branch = "polkadot-v0.9.15", default-features = false }
-sp-arithmetic = { git = "https://github.com/paritytech/substrate", branch = "polkadot-v0.9.15", default-features = false }
-sp-std = { git = "https://github.com/paritytech/substrate", branch = "polkadot-v0.9.15", default-features = false }
-sp-runtime = { git = "https://github.com/paritytech/substrate", branch = "polkadot-v0.9.15", default-features = false }
-pallet-collective = { git = "https://github.com/paritytech/substrate", branch = "polkadot-v0.9.15", default-features = false }
-sp-core = { git = "https://github.com/paritytech/substrate", branch = "polkadot-v0.9.15", default-features = false  }
-sp-io = { git = "https://github.com/paritytech/substrate", branch = "polkadot-v0.9.15", default-features = false }
-=======
 frame-benchmarking = { git = "https://github.com/paritytech/substrate", branch = "polkadot-v0.9.16", default-features = false, optional = true }
 frame-support = { git = "https://github.com/paritytech/substrate", branch = "polkadot-v0.9.16", default-features = false }
 frame-system = { git = "https://github.com/paritytech/substrate", branch = "polkadot-v0.9.16", default-features = false }
@@ -33,7 +22,6 @@
 pallet-collective = { git = "https://github.com/paritytech/substrate", branch = "polkadot-v0.9.16", default-features = false }
 sp-core = { git = "https://github.com/paritytech/substrate", branch = "polkadot-v0.9.16", default-features = false  }
 sp-io = { git = "https://github.com/paritytech/substrate", branch = "polkadot-v0.9.16", default-features = false }
->>>>>>> ddeca919
 
 [features]
 default = ["std"]
