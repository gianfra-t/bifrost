--- conflicted
+++ resolved
@@ -31,10 +31,7 @@
 mod vote;
 
 // pub mod migration;
-<<<<<<< HEAD
-=======
 pub mod traits;
->>>>>>> b60ba06f
 pub mod weights;
 
 pub use crate::vote::{AccountVote, PollStatus, ReferendumInfo, ReferendumStatus, VoteRole};
@@ -71,11 +68,7 @@
 };
 use sp_std::{boxed::Box, vec::Vec};
 pub use weights::WeightInfo;
-<<<<<<< HEAD
-use xcm::v4::{prelude::*, Weight as XcmWeight};
-=======
 use xcm::v4::{prelude::*, Location, Weight as XcmWeight};
->>>>>>> b60ba06f
 
 const CONVICTION_VOTING_ID: LockIdentifier = *b"vtvoting";
 
@@ -131,11 +124,7 @@
 
 		type ResponseOrigin: EnsureOrigin<
 			<Self as frame_system::Config>::RuntimeOrigin,
-<<<<<<< HEAD
-			Success = xcm::v4::Location,
-=======
 			Success = Location,
->>>>>>> b60ba06f
 		>;
 
 		type XcmDestWeightAndFee: XcmDestWeightAndFeeHandler<CurrencyIdOf<Self>, BalanceOf<Self>>;
@@ -268,17 +257,6 @@
 			poll_index: PollIndex,
 			success: bool,
 		},
-<<<<<<< HEAD
-		ResponseReceived {
-			responder: xcm::v4::Location,
-			query_id: QueryId,
-			response: Response,
-		},
-		VoteCapRatioSet {
-			vtoken: CurrencyIdOf<T>,
-			vote_cap_ratio: Perbill,
-		},
-=======
 
 		/// A response has been received from a specific location.
 		///
@@ -292,7 +270,6 @@
 		/// - `vtoken`: The token associated with the cap.
 		/// - `vote_cap_ratio`: The maximum allowed ratio for the vote.
 		VoteCapRatioSet { vtoken: CurrencyIdOf<T>, vote_cap_ratio: Perbill },
->>>>>>> b60ba06f
 	}
 
 	#[pallet::error]
@@ -1233,80 +1210,6 @@
 			}
 		}
 
-<<<<<<< HEAD
-		fn send_xcm_with_notify(
-			derivative_index: DerivativeIndex,
-			call: RelayCall<T>,
-			notify_call: Call<T>,
-			transact_weight: XcmWeight,
-			extra_fee: BalanceOf<T>,
-			f: impl FnOnce(QueryId) -> (),
-		) -> DispatchResult {
-			let responder = xcm::v4::Location::parent();
-			let now = frame_system::Pallet::<T>::block_number();
-			let timeout = now.saturating_add(T::QueryTimeout::get());
-			let notify_runtime_call = <T as Config>::RuntimeCall::from(notify_call);
-			let notify_call_weight = notify_runtime_call.get_dispatch_info().weight;
-			let query_id = pallet_xcm::Pallet::<T>::new_notify_query(
-				responder,
-				notify_runtime_call,
-				timeout,
-				xcm::v4::Junctions::Here,
-			);
-			f(query_id);
-
-			let xcm_message = Self::construct_xcm_message(
-				<RelayCall<T> as UtilityCall<RelayCall<T>>>::as_derivative(derivative_index, call)
-					.encode(),
-				extra_fee,
-				transact_weight,
-				notify_call_weight,
-				query_id,
-			)?;
-
-			xcm::v4::send_xcm::<T::XcmRouter>(Parent.into(), xcm_message)
-				.map_err(|_e| Error::<T>::XcmFailure)?;
-
-			Ok(())
-		}
-
-		fn construct_xcm_message(
-			call: Vec<u8>,
-			extra_fee: BalanceOf<T>,
-			transact_weight: XcmWeight,
-			notify_call_weight: XcmWeight,
-			query_id: QueryId,
-		) -> Result<Xcm<()>, Error<T>> {
-			let para_id = T::ParachainId::get().into();
-			let asset = Asset {
-				id: AssetId(Location::here()),
-				fun: Fungible(UniqueSaturatedInto::<u128>::unique_saturated_into(extra_fee)),
-			};
-			let xcm_message = sp_std::vec![
-				WithdrawAsset(asset.clone().into()),
-				BuyExecution { fees: asset, weight_limit: Unlimited },
-				Transact {
-					origin_kind: OriginKind::SovereignAccount,
-					require_weight_at_most: transact_weight,
-					call: call.into(),
-				},
-				ReportTransactStatus(QueryResponseInfo {
-					destination: Location::from(Parachain(para_id)),
-					query_id,
-					max_weight: notify_call_weight,
-				}),
-				RefundSurplus,
-				DepositAsset {
-					assets: All.into(),
-					beneficiary: Location::new(0, [Parachain(para_id)]),
-				},
-			];
-
-			Ok(Xcm(xcm_message))
-		}
-
-=======
->>>>>>> b60ba06f
 		fn ensure_vtoken(vtoken: &CurrencyIdOf<T>) -> Result<(), DispatchError> {
 			ensure!([VKSM, VDOT].contains(vtoken), Error::<T>::VTokenNotSupport);
 			Ok(())
@@ -1388,11 +1291,7 @@
 
 		fn ensure_xcm_response_or_governance(
 			origin: OriginFor<T>,
-<<<<<<< HEAD
-		) -> Result<xcm::v4::Location, DispatchError> {
-=======
 		) -> Result<Location, DispatchError> {
->>>>>>> b60ba06f
 			let responder = T::ResponseOrigin::ensure_origin(origin.clone()).or_else(|_| {
 				T::ControlOrigin::ensure_origin(origin).map(|_| xcm::v4::Junctions::Here.into())
 			})?;
