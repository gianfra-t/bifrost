// This file is part of Bifrost.

// Copyright (C) Liebi Technologies PTE. LTD.
// SPDX-License-Identifier: GPL-3.0-or-later WITH Classpath-exception-2.0

// This program is free software: you can redistribute it and/or modify
// it under the terms of the GNU General Public License as published by
// the Free Software Foundation, either version 3 of the License, or
// (at your option) any later version.

// This program is distributed in the hope that it will be useful,
// but WITHOUT ANY WARRANTY; without even the implied warranty of
// MERCHANTABILITY or FITNESS FOR A PARTICULAR PURPOSE. See the
// GNU General Public License for more details.

// You should have received a copy of the GNU General Public License
// along with this program. If not, see <https://www.gnu.org/licenses/>.

// Ensure we're `no_std` when compiling for Wasm.

use crate as vtoken_voting;
use crate::{BalanceOf, DerivativeAccountHandler, DerivativeIndex, DispatchResult};
use bifrost_primitives::{
	currency::{DOT, KSM, VBNC, VDOT, VKSM},
	traits::XcmDestWeightAndFeeHandler,
	CurrencyId, MockXcmRouter, VTokenSupplyProvider, XcmOperationType, BNC,
};
use cumulus_primitives_core::ParaId;
use frame_support::{
	derive_impl, ord_parameter_types,
	pallet_prelude::{DispatchError, Weight},
	parameter_types,
	traits::{ConstU64, Everything, Get, Nothing, PollStatus, Polling, VoteTally},
	weights::RuntimeDbWeight,
};
use frame_system::EnsureRoot;
use pallet_conviction_voting::{Tally, TallyOf};
use pallet_xcm::EnsureResponse;
use sp_runtime::{
	traits::{BlockNumberProvider, ConstU32, IdentityLookup},
	BuildStorage, Perbill,
};
<<<<<<< HEAD
=======
use std::collections::BTreeMap;
>>>>>>> b60ba06f
use xcm::{prelude::*, v3::MultiLocation};
use xcm_builder::{FixedWeightBounds, FrameTransactionalProcessor};
use xcm_executor::XcmExecutor;

pub type BlockNumber = u64;
pub type Amount = i128;
pub type Balance = u128;
pub type AccountId = u64;

type Block = frame_system::mocking::MockBlock<Runtime>;

pub const ALICE: u64 = 1;
pub const BOB: u64 = 2;
pub const CHARLIE: u64 = 3;
pub const CONTROLLER: u64 = 1000;

frame_support::construct_runtime!(
	pub enum Runtime {
		System: frame_system,
		Tokens: orml_tokens,
		Balances: pallet_balances,
		Currencies: bifrost_currencies,
		PolkadotXcm: pallet_xcm,
		VtokenVoting: vtoken_voting,
		ConvictionVoting: pallet_conviction_voting = 36,
	}
);

parameter_types! {
	pub const BlockHashCount: u64 = 250;
	pub const DbWeight: RuntimeDbWeight = RuntimeDbWeight { read: 1, write: 2 };
}

#[derive_impl(frame_system::config_preludes::TestDefaultConfig as frame_system::DefaultConfig)]
impl frame_system::Config for Runtime {
	type AccountData = pallet_balances::AccountData<Balance>;
	type AccountId = AccountId;
	type Block = Block;
	type Lookup = IdentityLookup<Self::AccountId>;
}

parameter_types! {
	pub const NativeCurrencyId: CurrencyId = BNC;
}

pub type AdaptedBasicCurrency =
	bifrost_currencies::BasicCurrencyAdapter<Runtime, Balances, Amount, BlockNumber>;

impl bifrost_currencies::Config for Runtime {
	type GetNativeCurrencyId = NativeCurrencyId;
	type MultiCurrency = Tokens;
	type NativeCurrency = AdaptedBasicCurrency;
	type WeightInfo = ();
}

parameter_types! {
	pub const ExistentialDeposit: Balance = 1;
}

impl pallet_balances::Config for Runtime {
	type AccountStore = frame_system::Pallet<Runtime>;
	type Balance = Balance;
	type DustRemoval = ();
	type RuntimeEvent = RuntimeEvent;
	type ExistentialDeposit = ExistentialDeposit;
	type MaxLocks = ConstU32<100>;
	type MaxReserves = ();
	type ReserveIdentifier = [u8; 8];
	type WeightInfo = ();
	type RuntimeHoldReason = RuntimeHoldReason;
	type RuntimeFreezeReason = RuntimeFreezeReason;
	type FreezeIdentifier = ();
	type MaxFreezes = ConstU32<0>;
}

#[derive(Clone, PartialEq, Eq, Debug)]
pub enum TestPollState {
	Ongoing(TallyOf<Runtime>, u8),
	Completed(u64, bool),
}
use TestPollState::*;

parameter_types! {
	pub static Polls: BTreeMap<u8, TestPollState> = (0u8..=255)
		.map(|i| (i, Ongoing(Tally::from_parts(0, 0, 0), 0)))
		.collect();
}

pub struct TestPolls;
impl Polling<TallyOf<Runtime>> for TestPolls {
	type Index = u8;
	type Votes = u128;
	type Moment = u64;
	type Class = u8;
	fn classes() -> Vec<u8> {
		vec![0, 1, 2]
	}
	fn as_ongoing(index: u8) -> Option<(TallyOf<Runtime>, Self::Class)> {
		Polls::get().remove(&index).and_then(|x| {
			if let TestPollState::Ongoing(t, c) = x {
				Some((t, c))
			} else {
				None
			}
		})
	}
	fn access_poll<R>(
		index: Self::Index,
		f: impl FnOnce(PollStatus<&mut TallyOf<Runtime>, u64, u8>) -> R,
	) -> R {
		let mut polls = Polls::get();
		let entry = polls.get_mut(&index);
		let r = match entry {
			Some(Ongoing(ref mut tally_mut_ref, class)) =>
				f(PollStatus::Ongoing(tally_mut_ref, *class)),
			Some(Completed(when, succeeded)) => f(PollStatus::Completed(*when, *succeeded)),
			None => f(PollStatus::None),
		};
		Polls::set(polls);
		r
	}
	fn try_access_poll<R>(
		index: Self::Index,
		f: impl FnOnce(PollStatus<&mut TallyOf<Runtime>, u64, u8>) -> Result<R, DispatchError>,
	) -> Result<R, DispatchError> {
		let mut polls = Polls::get();
		let entry = polls.get_mut(&index);
		let r = match entry {
			Some(Ongoing(ref mut tally_mut_ref, class)) =>
				f(PollStatus::Ongoing(tally_mut_ref, *class)),
			Some(Completed(when, succeeded)) => f(PollStatus::Completed(*when, *succeeded)),
			None => f(PollStatus::None),
		}?;
		Polls::set(polls);
		Ok(r)
	}

	#[cfg(feature = "runtime-benchmarks")]
	fn create_ongoing(class: Self::Class) -> Result<Self::Index, ()> {
		let mut polls = Polls::get();
		let i = polls.keys().rev().next().map_or(0, |x| x + 1);
		polls.insert(i, Ongoing(Tally::new(0), class));
		Polls::set(polls);
		Ok(i)
	}

	#[cfg(feature = "runtime-benchmarks")]
	fn end_ongoing(index: Self::Index, approved: bool) -> Result<(), ()> {
		let mut polls = Polls::get();
		match polls.get(&index) {
			Some(Ongoing(..)) => {},
			_ => return Err(()),
		}
		let now = frame_system::Pallet::<Runtime>::block_number();
		polls.insert(index, Completed(now, approved));
		Polls::set(polls);
		Ok(())
	}
}

impl pallet_conviction_voting::Config for Runtime {
	type WeightInfo = ();
	type RuntimeEvent = RuntimeEvent;
	type Currency = Balances;
	type VoteLockingPeriod = ConstU64<3>;
	type MaxVotes = ConstU32<512>;
	type MaxTurnout = frame_support::traits::TotalIssuanceOf<Balances, Self::AccountId>;
	type Polls = TestPolls;
}

orml_traits::parameter_type_with_key! {
	pub ExistentialDeposits: |currency_id: CurrencyId| -> Balance {
		match currency_id {
			&DOT => 0,
			&KSM => 0,
			&VDOT => 0,
			&VBNC => 0,
			&VKSM => 0,
			_ => 0,
		}
	};
}
impl orml_tokens::Config for Runtime {
	type Amount = Amount;
	type Balance = Balance;
	type CurrencyId = CurrencyId;
	type DustRemovalWhitelist = Nothing;
	type RuntimeEvent = RuntimeEvent;
	type ExistentialDeposits = ExistentialDeposits;
	type MaxLocks = ConstU32<100>;
	type MaxReserves = ();
	type ReserveIdentifier = [u8; 8];
	type WeightInfo = ();
	type CurrencyHooks = ();
}

parameter_types! {
	// One XCM operation is 200_000_000 XcmWeight, cross-chain transfer ~= 2x of transfer = 3_000_000_000
	pub UnitWeightCost: Weight = Weight::from_parts(200_000_000, 0);
	pub const MaxInstructions: u32 = 100;
	pub UniversalLocation: InteriorLocation = Parachain(2001).into();
}

pub struct XcmConfig;
impl xcm_executor::Config for XcmConfig {
	type AssetClaims = PolkadotXcm;
	type AssetTransactor = ();
	type AssetTrap = PolkadotXcm;
	type Barrier = ();
	type RuntimeCall = RuntimeCall;
	type IsReserve = ();
	type IsTeleporter = ();
	type UniversalLocation = UniversalLocation;
	type OriginConverter = ();
	type ResponseHandler = PolkadotXcm;
	type SubscriptionService = PolkadotXcm;
	type Trader = ();
	type Weigher = FixedWeightBounds<UnitWeightCost, RuntimeCall, MaxInstructions>;
	type XcmSender = ();
	type PalletInstancesInfo = AllPalletsWithSystem;
	type MaxAssetsIntoHolding = ConstU32<64>;
	type FeeManager = ();
	type MessageExporter = ();
	type UniversalAliases = Nothing;
	type CallDispatcher = RuntimeCall;
	type SafeCallFilter = Everything;
	type AssetLocker = ();
	type AssetExchanger = ();
	type Aliasers = Nothing;
	type TransactionalProcessor = FrameTransactionalProcessor;
	type HrmpNewChannelOpenRequestHandler = ();
	type HrmpChannelAcceptedHandler = ();
	type HrmpChannelClosingHandler = ();
	type XcmRecorder = ();
}

#[cfg(feature = "runtime-benchmarks")]
parameter_types! {
	pub ReachableDest: Option<Location> = Some(Parent.into());
}

impl pallet_xcm::Config for Runtime {
	type RuntimeEvent = RuntimeEvent;
	type ExecuteXcmOrigin = xcm_builder::EnsureXcmOrigin<RuntimeOrigin, ()>;
	type UniversalLocation = UniversalLocation;
	type SendXcmOrigin = xcm_builder::EnsureXcmOrigin<RuntimeOrigin, ()>;
	type Weigher = FixedWeightBounds<UnitWeightCost, RuntimeCall, MaxInstructions>;
	type XcmExecuteFilter = Nothing;
	type XcmExecutor = XcmExecutor<XcmConfig>;
	type XcmReserveTransferFilter = Everything;
	type XcmRouter = MockXcmRouter;
	type XcmTeleportFilter = Nothing;
	type RuntimeOrigin = RuntimeOrigin;
	type RuntimeCall = RuntimeCall;
	const VERSION_DISCOVERY_QUEUE_SIZE: u32 = 100;
	type AdvertisedXcmVersion = ConstU32<2>;
	type Currency = Balances;
	type CurrencyMatcher = ();
	type TrustedLockers = ();
	type SovereignAccountOf = ();
	type MaxLockers = ConstU32<8>;
	type WeightInfo = pallet_xcm::TestWeightInfo;
	type AdminOrigin = EnsureRoot<AccountId>;
	type MaxRemoteLockConsumers = ConstU32<0>;
	type RemoteLockConsumerIdentifier = ();
}

ord_parameter_types! {
	pub const Controller: u64 = CONTROLLER;
	pub const QueryTimeout: BlockNumber = 100;
}

pub struct ParachainId;
impl Get<ParaId> for ParachainId {
	fn get() -> ParaId {
		2001u32.into()
	}
}

pub struct XcmDestWeightAndFee;
impl XcmDestWeightAndFeeHandler<CurrencyId, BalanceOf<Runtime>> for XcmDestWeightAndFee {
	fn get_operation_weight_and_fee(
		_token: CurrencyId,
		_operation: XcmOperationType,
	) -> Option<(Weight, Balance)> {
		Some((Weight::from_parts(4000000000, 100000), 4000000000u32.into()))
	}

	fn set_xcm_dest_weight_and_fee(
		_currency_id: CurrencyId,
		_operation: XcmOperationType,
		_weight_and_fee: Option<(Weight, Balance)>,
	) -> DispatchResult {
		Ok(())
	}
}

pub struct DerivativeAccount;
impl DerivativeAccountHandler<CurrencyId, Balance, AccountId> for DerivativeAccount {
	fn check_derivative_index_exists(
		_token: CurrencyId,
		_derivative_index: DerivativeIndex,
	) -> bool {
		true
	}

	fn get_multilocation(
		_token: CurrencyId,
		_derivative_index: DerivativeIndex,
	) -> Option<MultiLocation> {
		Some(xcm::v3::Parent.into())
<<<<<<< HEAD
=======
	}

	fn get_account_id(_token: CurrencyId, _derivative_index: DerivativeIndex) -> Option<AccountId> {
		Some(CHARLIE)
>>>>>>> b60ba06f
	}

	fn get_stake_info(
		token: CurrencyId,
		derivative_index: DerivativeIndex,
	) -> Option<(Balance, Balance)> {
		Self::get_multilocation(token, derivative_index)
			.and_then(|_location| Some((u32::MAX.into(), u32::MAX.into())))
	}

	#[cfg(feature = "runtime-benchmarks")]
	fn init_minimums_and_maximums(_token: CurrencyId) {}

	#[cfg(feature = "runtime-benchmarks")]
	fn new_delegator_ledger(_token: CurrencyId, _who: MultiLocation) {}

	#[cfg(feature = "runtime-benchmarks")]
	fn add_delegator(_token: CurrencyId, _index: DerivativeIndex, _who: MultiLocation) {}
}

parameter_types! {
	pub static RelaychainBlockNumber: BlockNumber = 1;
	pub static ReferendumCheckInterval: BlockNumber = 1;
}

pub struct RelaychainDataProvider;

impl RelaychainDataProvider {
	pub fn set_block_number(block: BlockNumber) {
		RelaychainBlockNumber::set(block);
	}
}

impl BlockNumberProvider for RelaychainDataProvider {
	type BlockNumber = BlockNumber;

	fn current_block_number() -> Self::BlockNumber {
		RelaychainBlockNumber::get()
	}
}

parameter_types! {
	// modify TokenSupply to be twice that of VTokenSupply, making the exchange rate for vtokenming 1:2
	pub static VTokenSupply: Balance = u64::MAX.checked_div(2u64).unwrap().into();
	pub static TokenSupply: Balance = u64::MAX.into();
}

pub struct SimpleVTokenSupplyProvider;

impl SimpleVTokenSupplyProvider {
	pub fn set_vtoken_supply(supply: Balance) {
		VTokenSupply::set(supply);
	}

	pub fn set_token_supply(supply: Balance) {
		TokenSupply::set(supply);
	}
}

impl VTokenSupplyProvider<CurrencyId, Balance> for SimpleVTokenSupplyProvider {
	fn get_vtoken_supply(_: CurrencyId) -> Option<Balance> {
		Some(VTokenSupply::get())
	}

	fn get_token_supply(_: CurrencyId) -> Option<Balance> {
		Some(TokenSupply::get())
	}
}

impl vtoken_voting::Config for Runtime {
	type RuntimeEvent = RuntimeEvent;
	type RuntimeOrigin = RuntimeOrigin;
	type RuntimeCall = RuntimeCall;
	type MultiCurrency = Currencies;
	type ControlOrigin = EnsureRoot<AccountId>;
	type ResponseOrigin = EnsureResponse<Everything>;
	type XcmDestWeightAndFee = XcmDestWeightAndFee;
	type DerivativeAccount = DerivativeAccount;
	type RelaychainBlockNumberProvider = RelaychainDataProvider;
	type VTokenSupplyProvider = SimpleVTokenSupplyProvider;
	type MaxVotes = ConstU32<256>;
	type ParachainId = ParachainId;
	type QueryTimeout = QueryTimeout;
	type ReferendumCheckInterval = ReferendumCheckInterval;
	type WeightInfo = ();
	type PalletsOrigin = OriginCaller;
}

pub fn new_test_ext() -> sp_io::TestExternalities {
	let mut t = frame_system::GenesisConfig::<Runtime>::default().build_storage().unwrap();
	pallet_balances::GenesisConfig::<Runtime> {
		balances: vec![(ALICE, 10), (BOB, 20), (CHARLIE, 3000)],
	}
	.assimilate_storage(&mut t)
	.unwrap();

	orml_tokens::GenesisConfig::<Runtime> {
		balances: vec![
			(1, VKSM, 10),
			(2, VKSM, 20),
			(3, VKSM, 30),
			(4, VKSM, 40),
			(5, VKSM, 50),
			(1, VDOT, 10),
			(2, VDOT, 20),
			(3, VDOT, 30),
			(4, VDOT, 40),
			(5, VDOT, 50),
			(1, VBNC, 10),
			(2, VBNC, 20),
			(3, VBNC, 30),
			(4, VBNC, 40),
			(5, VBNC, 50),
		],
	}
	.assimilate_storage(&mut t)
	.unwrap();

	vtoken_voting::GenesisConfig::<Runtime> {
		delegators: vec![
			(VKSM, vec![0, 1, 2, 3, 4, 5, 10, 11, 15, 20, 21]),
			(VDOT, vec![0, 1, 2, 3, 4, 5, 10, 11, 15, 20, 21]),
			(VBNC, vec![0, 1, 2, 3, 4, 5, 10, 11, 15, 20, 21]),
		],
		undeciding_timeouts: vec![(VDOT, 100), (VKSM, 100), (VBNC, 100)],
		vote_cap_ratio: vec![
			(VDOT, Perbill::from_percent(10)),
			(VKSM, Perbill::from_percent(10)),
			(VBNC, Perbill::from_percent(10)),
		],
	}
	.assimilate_storage(&mut t)
	.unwrap();

	let mut ext = sp_io::TestExternalities::new(t);
	ext.execute_with(|| System::set_block_number(1));
	ext
}

#[cfg(feature = "runtime-benchmarks")]
pub fn new_test_ext_benchmark() -> sp_io::TestExternalities {
	frame_system::GenesisConfig::<Runtime>::default()
		.build_storage()
		.unwrap()
		.into()
}<|MERGE_RESOLUTION|>--- conflicted
+++ resolved
@@ -40,10 +40,7 @@
 	traits::{BlockNumberProvider, ConstU32, IdentityLookup},
 	BuildStorage, Perbill,
 };
-<<<<<<< HEAD
-=======
 use std::collections::BTreeMap;
->>>>>>> b60ba06f
 use xcm::{prelude::*, v3::MultiLocation};
 use xcm_builder::{FixedWeightBounds, FrameTransactionalProcessor};
 use xcm_executor::XcmExecutor;
@@ -355,13 +352,10 @@
 		_derivative_index: DerivativeIndex,
 	) -> Option<MultiLocation> {
 		Some(xcm::v3::Parent.into())
-<<<<<<< HEAD
-=======
 	}
 
 	fn get_account_id(_token: CurrencyId, _derivative_index: DerivativeIndex) -> Option<AccountId> {
 		Some(CHARLIE)
->>>>>>> b60ba06f
 	}
 
 	fn get_stake_info(
