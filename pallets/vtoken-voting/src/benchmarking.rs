--- conflicted
+++ resolved
@@ -61,20 +61,8 @@
 	T::DerivativeAccount::add_delegator(token, derivative_index, Parent.into());
 	T::DerivativeAccount::new_delegator_ledger(token, Parent.into());
 	Pallet::<T>::set_undeciding_timeout(RawOrigin::Root.into(), vtoken, Zero::zero())?;
-<<<<<<< HEAD
-	Pallet::<T>::set_delegator_role(
-		RawOrigin::Root.into(),
-		vtoken,
-		derivative_index,
-		VoteRole::Standard {
-			aye: true,
-			conviction: Conviction::Locked1x,
-		},
-	)?;
-=======
 	Pallet::<T>::add_delegator(RawOrigin::Root.into(), vtoken, derivative_index)?;
 	Pallet::<T>::set_vote_cap_ratio(RawOrigin::Root.into(), vtoken, Perbill::from_percent(10))?;
->>>>>>> 39d4d982
 
 	Ok(())
 }
@@ -296,7 +284,11 @@
 		);
 
 		#[extrinsic_call]
-		_(origin as <T as frame_system::Config>::RuntimeOrigin, vtoken, derivative_index);
+		_(
+			origin as <T as frame_system::Config>::RuntimeOrigin,
+			vtoken,
+			derivative_index,
+		);
 
 		Ok(())
 	}
@@ -421,7 +413,11 @@
 		let vote_cap_ratio = Perbill::from_percent(10);
 
 		#[extrinsic_call]
-		_(origin as <T as frame_system::Config>::RuntimeOrigin, vtoken, vote_cap_ratio);
+		_(
+			origin as <T as frame_system::Config>::RuntimeOrigin,
+			vtoken,
+			vote_cap_ratio,
+		);
 
 		Ok(())
 	}
