--- conflicted
+++ resolved
@@ -26,7 +26,6 @@
 use frame_system::RawOrigin;
 pub use node_primitives::*;
 pub use orml_traits::{Change, GetByKey, MultiCurrency};
-use sp_runtime::bounded_vec;
 pub use sp_runtime::{
 	traits::{AccountIdConversion, BadOrigin, Convert, Zero},
 	DispatchError, DispatchResult, FixedPointNumber, MultiAddress,
@@ -146,11 +145,7 @@
 		.unwrap();
 
 		pallet_membership::GenesisConfig::<Runtime, pallet_membership::Instance1> {
-<<<<<<< HEAD
-			members: bounded_vec![],
-=======
 			members: Default::default(),
->>>>>>> 079f6c5a
 			phantom: Default::default(),
 		}
 		.assimilate_storage(&mut t)
