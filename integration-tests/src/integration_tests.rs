// This file is part of Bifrost.

// Copyright (C) 2019-2022 Liebi Technologies (UK) Ltd.
// SPDX-License-Identifier: GPL-3.0-or-later WITH Classpath-exception-2.0

// This program is free software: you can redistribute it and/or modify
// it under the terms of the GNU General Public License as published by
// the Free Software Foundation, either version 3 of the License, or
// (at your option) any later version.

// This program is distributed in the hope that it will be useful,
// but WITHOUT ANY WARRANTY; without even the implied warranty of
// MERCHANTABILITY or FITNESS FOR A PARTICULAR PURPOSE. See the
// GNU General Public License for more details.

// You should have received a copy of the GNU General Public License
// along with this program. If not, see <https://www.gnu.org/licenses/>.

pub use codec::Encode;
use cumulus_test_relay_sproof_builder::RelayStateSproofBuilder;
use frame_support::{
	assert_ok,
	traits::{GenesisBuild, OnFinalize, OnInitialize},
	weights::constants::*,
};
use frame_system::RawOrigin;
pub use node_primitives::*;
pub use orml_traits::{Change, GetByKey, MultiCurrency};
use sp_runtime::bounded_vec;
pub use sp_runtime::{
	traits::{AccountIdConversion, BadOrigin, Convert, Zero},
	DispatchError, DispatchResult, FixedPointNumber, MultiAddress,
};

pub const ALICE: [u8; 32] = [0u8; 32];
pub const BOB: [u8; 32] = [1u8; 32];

const SECONDS_PER_YEAR: u32 = 31557600;
const SECONDS_PER_BLOCK: u32 = 12;
pub const BLOCKS_PER_YEAR: u32 = SECONDS_PER_YEAR / SECONDS_PER_BLOCK;

#[cfg(feature = "with-bifrost-kusama-runtime")]
pub use bifrost_imports::*;
use bifrost_kusama_runtime::{ExistentialDeposit, NativeCurrencyId};

#[cfg(feature = "with-bifrost-kusama-runtime")]
mod bifrost_imports {
	pub use bifrost_kusama_runtime::{
		create_x2_multilocation, AccountId, Balance, Balances, BifrostCrowdloanId, BlockNumber,
		Call, Currencies, CurrencyId, Event, ExistentialDeposit, ExistentialDeposits,
		NativeCurrencyId, Origin, OriginCaller, ParachainInfo, ParachainSystem, Proxy,
		RelayCurrencyId, Runtime, Salp, Scheduler, Session, SlotLength, Slp, System, Tokens,
		TreasuryPalletId, Utility, Vesting, XTokens, XcmConfig,
	};
	pub use bifrost_runtime_common::dollar;
	pub use frame_support::parameter_types;
	pub use sp_runtime::traits::AccountIdConversion;
}

fn _run_to_block(n: u32) {
	while System::block_number() < n {
		Scheduler::on_finalize(System::block_number());
		System::set_block_number(System::block_number() + 1);
		Scheduler::on_initialize(System::block_number());
		Scheduler::on_initialize(System::block_number());
		Session::on_initialize(System::block_number());
	}
}

fn _set_relaychain_block_number(number: BlockNumber) {
	ParachainSystem::on_initialize(number);

	let (relay_storage_root, proof) =
		RelayStateSproofBuilder::default().into_state_root_and_proof();

	assert_ok!(ParachainSystem::set_validation_data(
		Origin::none(),
		cumulus_primitives_parachain_inherent::ParachainInherentData {
			validation_data: cumulus_primitives_core::PersistedValidationData {
				parent_head: Default::default(),
				relay_parent_number: number,
				relay_parent_storage_root: relay_storage_root,
				max_pov_size: Default::default(),
			},
			relay_chain_state: proof,
			downward_messages: Default::default(),
			horizontal_messages: Default::default(),
		}
	));
}

pub fn get_all_module_accounts() -> Vec<AccountId> {
	vec![BifrostCrowdloanId::get().into_account_truncating()]
}

pub struct ExtBuilder {
	balances: Vec<(AccountId, CurrencyId, Balance)>,
	parachain_id: u32,
}

impl Default for ExtBuilder {
	fn default() -> Self {
		Self { balances: vec![], parachain_id: 2001 }
	}
}

impl ExtBuilder {
	pub fn balances(mut self, balances: Vec<(AccountId, CurrencyId, Balance)>) -> Self {
		self.balances = balances;
		self
	}

	#[allow(dead_code)]
	pub fn parachain_id(mut self, parachain_id: u32) -> Self {
		self.parachain_id = parachain_id;
		self
	}

	pub fn build(self) -> sp_io::TestExternalities {
		let mut t = frame_system::GenesisConfig::default().build_storage::<Runtime>().unwrap();

		let native_currency_id = NativeCurrencyId::get();
		let existential_deposit = ExistentialDeposit::get();

		pallet_balances::GenesisConfig::<Runtime> {
			balances: self
				.balances
				.clone()
				.into_iter()
				.filter(|(_, currency_id, _)| *currency_id == native_currency_id)
				.map(|(account_id, _, initial_balance)| (account_id, initial_balance))
				.chain(get_all_module_accounts().iter().map(|x| (x.clone(), existential_deposit)))
				.collect::<Vec<_>>(),
		}
		.assimilate_storage(&mut t)
		.unwrap();

		orml_tokens::GenesisConfig::<Runtime> {
			balances: self
				.balances
				.into_iter()
				.filter(|(_, currency_id, _)| *currency_id != native_currency_id)
				.collect::<Vec<_>>(),
		}
		.assimilate_storage(&mut t)
		.unwrap();

		pallet_membership::GenesisConfig::<Runtime, pallet_membership::Instance1> {
<<<<<<< HEAD
			members: bounded_vec![],
=======
			members: Default::default(),
>>>>>>> 079f6c5a
			phantom: Default::default(),
		}
		.assimilate_storage(&mut t)
		.unwrap();

		<parachain_info::GenesisConfig as GenesisBuild<Runtime>>::assimilate_storage(
			&parachain_info::GenesisConfig { parachain_id: self.parachain_id.into() },
			&mut t,
		)
		.unwrap();

		<pallet_xcm::GenesisConfig as GenesisBuild<Runtime>>::assimilate_storage(
			&pallet_xcm::GenesisConfig { safe_xcm_version: Some(2) },
			&mut t,
		)
		.unwrap();

		let mut ext = sp_io::TestExternalities::new(t);
		ext.execute_with(|| System::set_block_number(1));
		ext
	}
}

#[test]
fn sanity_check_weight_per_time_constants_are_as_expected() {
	assert_eq!(WEIGHT_PER_SECOND, 1_000_000_000_000);
	assert_eq!(WEIGHT_PER_MILLIS, WEIGHT_PER_SECOND / 1000);
	assert_eq!(WEIGHT_PER_MICROS, WEIGHT_PER_MILLIS / 1000);
	assert_eq!(WEIGHT_PER_NANOS, WEIGHT_PER_MICROS / 1000);
}

#[test]
fn parachain_subaccounts_are_unique() {
	ExtBuilder::default().build().execute_with(|| {
		let parachain: AccountId = ParachainInfo::parachain_id().into_account_truncating();
		assert_eq!(
			parachain,
			hex_literal::hex!["70617261d1070000000000000000000000000000000000000000000000000000"]
				.into()
		);
	});
}

#[test]
fn salp() {
	ExtBuilder::default()
		.balances(vec![
			(AccountId::from(ALICE), RelayCurrencyId::get(), 100 * dollar(RelayCurrencyId::get())),
			(AccountId::from(BOB), RelayCurrencyId::get(), 100 * dollar(RelayCurrencyId::get())),
		])
		.build()
		.execute_with(|| {
			assert_ok!(Salp::create(RawOrigin::Root.into(), 3_000, 1_000, 1, SlotLength::get()));
			assert_ok!(Salp::funds(3_000).ok_or(()));
			assert_eq!(Salp::current_trie_index(), 1);
		});
}<|MERGE_RESOLUTION|>--- conflicted
+++ resolved
@@ -146,11 +146,7 @@
 		.unwrap();
 
 		pallet_membership::GenesisConfig::<Runtime, pallet_membership::Instance1> {
-<<<<<<< HEAD
-			members: bounded_vec![],
-=======
 			members: Default::default(),
->>>>>>> 079f6c5a
 			phantom: Default::default(),
 		}
 		.assimilate_storage(&mut t)
